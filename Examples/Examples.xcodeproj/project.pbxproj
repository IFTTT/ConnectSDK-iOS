// !$*UTF8*$!
{
	archiveVersion = 1;
	classes = {
	};
	objectVersion = 51;
	objects = {

/* Begin PBXBuildFile section */
		CD4BF0577F834DA46CC0229C /* libPods-Grocery Express.a in Frameworks */ = {isa = PBXBuildFile; fileRef = C7E9B7B81023E8803E71CFBC /* libPods-Grocery Express.a */; };
		DE01067722D54D5E00B2CB47 /* TokenRequest.swift in Sources */ = {isa = PBXBuildFile; fileRef = DE01066C22D54D5E00B2CB47 /* TokenRequest.swift */; };
		DE01067822D54D5E00B2CB47 /* ConnectionCredentials.swift in Sources */ = {isa = PBXBuildFile; fileRef = DE01066D22D54D5E00B2CB47 /* ConnectionCredentials.swift */; };
		DE01067922D54D5E00B2CB47 /* Assets.xcassets in Resources */ = {isa = PBXBuildFile; fileRef = DE01066E22D54D5E00B2CB47 /* Assets.xcassets */; };
		DE01067A22D54D5E00B2CB47 /* LaunchScreen.storyboard in Resources */ = {isa = PBXBuildFile; fileRef = DE01066F22D54D5E00B2CB47 /* LaunchScreen.storyboard */; };
		DE01067B22D54D5E00B2CB47 /* Main.storyboard in Resources */ = {isa = PBXBuildFile; fileRef = DE01067122D54D5E00B2CB47 /* Main.storyboard */; };
		DE01067C22D54D5E00B2CB47 /* ConnectionViewController.swift in Sources */ = {isa = PBXBuildFile; fileRef = DE01067222D54D5E00B2CB47 /* ConnectionViewController.swift */; };
		DE01067D22D54D5E00B2CB47 /* Settings.swift in Sources */ = {isa = PBXBuildFile; fileRef = DE01067322D54D5E00B2CB47 /* Settings.swift */; };
		DE01067E22D54D5E00B2CB47 /* AppDelegate.swift in Sources */ = {isa = PBXBuildFile; fileRef = DE01067422D54D5E00B2CB47 /* AppDelegate.swift */; };
		DE01068022D54D5E00B2CB47 /* SettingsViewController.swift in Sources */ = {isa = PBXBuildFile; fileRef = DE01067622D54D5E00B2CB47 /* SettingsViewController.swift */; };
/* End PBXBuildFile section */

/* Begin PBXFileReference section */
		1E50F2200F82A42DEACE84AD /* Pods-Grocery Express.debug.xcconfig */ = {isa = PBXFileReference; includeInIndex = 1; lastKnownFileType = text.xcconfig; name = "Pods-Grocery Express.debug.xcconfig"; path = "Target Support Files/Pods-Grocery Express/Pods-Grocery Express.debug.xcconfig"; sourceTree = "<group>"; };
		C7E9B7B81023E8803E71CFBC /* libPods-Grocery Express.a */ = {isa = PBXFileReference; explicitFileType = archive.ar; includeInIndex = 0; path = "libPods-Grocery Express.a"; sourceTree = BUILT_PRODUCTS_DIR; };
		D8E3AD91754C0A77D3B12E00 /* Pods-Grocery Express.release.xcconfig */ = {isa = PBXFileReference; includeInIndex = 1; lastKnownFileType = text.xcconfig; name = "Pods-Grocery Express.release.xcconfig"; path = "Target Support Files/Pods-Grocery Express/Pods-Grocery Express.release.xcconfig"; sourceTree = "<group>"; };
		DE01066C22D54D5E00B2CB47 /* TokenRequest.swift */ = {isa = PBXFileReference; fileEncoding = 4; lastKnownFileType = sourcecode.swift; path = TokenRequest.swift; sourceTree = "<group>"; };
		DE01066D22D54D5E00B2CB47 /* ConnectionCredentials.swift */ = {isa = PBXFileReference; fileEncoding = 4; lastKnownFileType = sourcecode.swift; path = ConnectionCredentials.swift; sourceTree = "<group>"; };
		DE01066E22D54D5E00B2CB47 /* Assets.xcassets */ = {isa = PBXFileReference; lastKnownFileType = folder.assetcatalog; path = Assets.xcassets; sourceTree = "<group>"; };
		DE01067022D54D5E00B2CB47 /* Base */ = {isa = PBXFileReference; lastKnownFileType = file.storyboard; name = Base; path = Base.lproj/LaunchScreen.storyboard; sourceTree = "<group>"; };
		DE01067122D54D5E00B2CB47 /* Main.storyboard */ = {isa = PBXFileReference; fileEncoding = 4; lastKnownFileType = file.storyboard; path = Main.storyboard; sourceTree = "<group>"; };
		DE01067222D54D5E00B2CB47 /* ConnectionViewController.swift */ = {isa = PBXFileReference; fileEncoding = 4; lastKnownFileType = sourcecode.swift; path = ConnectionViewController.swift; sourceTree = "<group>"; };
		DE01067322D54D5E00B2CB47 /* Settings.swift */ = {isa = PBXFileReference; fileEncoding = 4; lastKnownFileType = sourcecode.swift; path = Settings.swift; sourceTree = "<group>"; };
		DE01067422D54D5E00B2CB47 /* AppDelegate.swift */ = {isa = PBXFileReference; fileEncoding = 4; lastKnownFileType = sourcecode.swift; path = AppDelegate.swift; sourceTree = "<group>"; };
		DE01067522D54D5E00B2CB47 /* Info.plist */ = {isa = PBXFileReference; fileEncoding = 4; lastKnownFileType = text.plist.xml; path = Info.plist; sourceTree = "<group>"; };
		DE01067622D54D5E00B2CB47 /* SettingsViewController.swift */ = {isa = PBXFileReference; fileEncoding = 4; lastKnownFileType = sourcecode.swift; path = SettingsViewController.swift; sourceTree = "<group>"; };
		DE7B730B22CAACD8000F4023 /* Grocery Express.app */ = {isa = PBXFileReference; explicitFileType = wrapper.application; includeInIndex = 0; path = "Grocery Express.app"; sourceTree = BUILT_PRODUCTS_DIR; };
/* End PBXFileReference section */

/* Begin PBXFrameworksBuildPhase section */
		DE7B730822CAACD8000F4023 /* Frameworks */ = {
			isa = PBXFrameworksBuildPhase;
			buildActionMask = 2147483647;
			files = (
				CD4BF0577F834DA46CC0229C /* libPods-Grocery Express.a in Frameworks */,
			);
			runOnlyForDeploymentPostprocessing = 0;
		};
/* End PBXFrameworksBuildPhase section */

/* Begin PBXGroup section */
		8A0A6B951EFB7199233A94C9 /* Pods */ = {
			isa = PBXGroup;
			children = (
				1E50F2200F82A42DEACE84AD /* Pods-Grocery Express.debug.xcconfig */,
				D8E3AD91754C0A77D3B12E00 /* Pods-Grocery Express.release.xcconfig */,
			);
			path = Pods;
			sourceTree = "<group>";
		};
		DE01066B22D54D5E00B2CB47 /* GroceryExpress */ = {
			isa = PBXGroup;
			children = (
				DE01066C22D54D5E00B2CB47 /* TokenRequest.swift */,
				DE01066D22D54D5E00B2CB47 /* ConnectionCredentials.swift */,
				DE01066E22D54D5E00B2CB47 /* Assets.xcassets */,
				DE01066F22D54D5E00B2CB47 /* LaunchScreen.storyboard */,
				DE01067122D54D5E00B2CB47 /* Main.storyboard */,
				DE01067222D54D5E00B2CB47 /* ConnectionViewController.swift */,
				DE01067322D54D5E00B2CB47 /* Settings.swift */,
				DE01067422D54D5E00B2CB47 /* AppDelegate.swift */,
				DE01067522D54D5E00B2CB47 /* Info.plist */,
				DE01067622D54D5E00B2CB47 /* SettingsViewController.swift */,
			);
			path = GroceryExpress;
			sourceTree = "<group>";
		};
		DE7B730222CAACD8000F4023 = {
			isa = PBXGroup;
			children = (
				DE01066B22D54D5E00B2CB47 /* GroceryExpress */,
				DE7B730C22CAACD8000F4023 /* Products */,
				8A0A6B951EFB7199233A94C9 /* Pods */,
				F270D57FE297F3F681F1F732 /* Frameworks */,
			);
			sourceTree = "<group>";
		};
		DE7B730C22CAACD8000F4023 /* Products */ = {
			isa = PBXGroup;
			children = (
				DE7B730B22CAACD8000F4023 /* Grocery Express.app */,
			);
			name = Products;
			sourceTree = "<group>";
		};
		F270D57FE297F3F681F1F732 /* Frameworks */ = {
			isa = PBXGroup;
			children = (
				C7E9B7B81023E8803E71CFBC /* libPods-Grocery Express.a */,
			);
			name = Frameworks;
			sourceTree = "<group>";
		};
/* End PBXGroup section */

/* Begin PBXNativeTarget section */
		DE7B730A22CAACD8000F4023 /* Grocery Express */ = {
			isa = PBXNativeTarget;
			buildConfigurationList = DE7B731D22CAACD9000F4023 /* Build configuration list for PBXNativeTarget "Grocery Express" */;
			buildPhases = (
				D2E96E69A3C65458DE0E05B6 /* [CP] Check Pods Manifest.lock */,
				DE7B730722CAACD8000F4023 /* Sources */,
				DE7B730822CAACD8000F4023 /* Frameworks */,
				DE7B730922CAACD8000F4023 /* Resources */,
				38BE562E990664C6ECDCD2BF /* [CP] Copy Pods Resources */,
			);
			buildRules = (
			);
			dependencies = (
			);
			name = "Grocery Express";
			productName = Examples;
			productReference = DE7B730B22CAACD8000F4023 /* Grocery Express.app */;
			productType = "com.apple.product-type.application";
		};
/* End PBXNativeTarget section */

/* Begin PBXProject section */
		DE7B730322CAACD8000F4023 /* Project object */ = {
			isa = PBXProject;
			attributes = {
				LastSwiftUpdateCheck = 1020;
				LastUpgradeCheck = 1020;
				ORGANIZATIONNAME = IFTTT;
				TargetAttributes = {
					DE7B730A22CAACD8000F4023 = {
						CreatedOnToolsVersion = 10.2;
					};
				};
			};
			buildConfigurationList = DE7B730622CAACD8000F4023 /* Build configuration list for PBXProject "Examples" */;
			compatibilityVersion = "Xcode 9.3";
			developmentRegion = en;
			hasScannedForEncodings = 0;
			knownRegions = (
				en,
				Base,
			);
			mainGroup = DE7B730222CAACD8000F4023;
			productRefGroup = DE7B730C22CAACD8000F4023 /* Products */;
			projectDirPath = "";
			projectRoot = "";
			targets = (
				DE7B730A22CAACD8000F4023 /* Grocery Express */,
			);
		};
/* End PBXProject section */

/* Begin PBXResourcesBuildPhase section */
		DE7B730922CAACD8000F4023 /* Resources */ = {
			isa = PBXResourcesBuildPhase;
			buildActionMask = 2147483647;
			files = (
				DE01067B22D54D5E00B2CB47 /* Main.storyboard in Resources */,
				DE01067922D54D5E00B2CB47 /* Assets.xcassets in Resources */,
				DE01067A22D54D5E00B2CB47 /* LaunchScreen.storyboard in Resources */,
			);
			runOnlyForDeploymentPostprocessing = 0;
		};
/* End PBXResourcesBuildPhase section */

/* Begin PBXShellScriptBuildPhase section */
		38BE562E990664C6ECDCD2BF /* [CP] Copy Pods Resources */ = {
			isa = PBXShellScriptBuildPhase;
			buildActionMask = 2147483647;
			files = (
			);
			inputFileListPaths = (
				"${PODS_ROOT}/Target Support Files/Pods-Grocery Express/Pods-Grocery Express-resources-${CONFIGURATION}-input-files.xcfilelist",
			);
			name = "[CP] Copy Pods Resources";
			outputFileListPaths = (
				"${PODS_ROOT}/Target Support Files/Pods-Grocery Express/Pods-Grocery Express-resources-${CONFIGURATION}-output-files.xcfilelist",
			);
			runOnlyForDeploymentPostprocessing = 0;
			shellPath = /bin/sh;
			shellScript = "\"${PODS_ROOT}/Target Support Files/Pods-Grocery Express/Pods-Grocery Express-resources.sh\"\n";
			showEnvVarsInLog = 0;
		};
		D2E96E69A3C65458DE0E05B6 /* [CP] Check Pods Manifest.lock */ = {
			isa = PBXShellScriptBuildPhase;
			buildActionMask = 2147483647;
			files = (
			);
			inputFileListPaths = (
			);
			inputPaths = (
				"${PODS_PODFILE_DIR_PATH}/Podfile.lock",
				"${PODS_ROOT}/Manifest.lock",
			);
			name = "[CP] Check Pods Manifest.lock";
			outputFileListPaths = (
			);
			outputPaths = (
				"$(DERIVED_FILE_DIR)/Pods-Grocery Express-checkManifestLockResult.txt",
			);
			runOnlyForDeploymentPostprocessing = 0;
			shellPath = /bin/sh;
			shellScript = "diff \"${PODS_PODFILE_DIR_PATH}/Podfile.lock\" \"${PODS_ROOT}/Manifest.lock\" > /dev/null\nif [ $? != 0 ] ; then\n    # print error to STDERR\n    echo \"error: The sandbox is not in sync with the Podfile.lock. Run 'pod install' or update your CocoaPods installation.\" >&2\n    exit 1\nfi\n# This output is used by Xcode 'outputs' to avoid re-running this script phase.\necho \"SUCCESS\" > \"${SCRIPT_OUTPUT_FILE_0}\"\n";
			showEnvVarsInLog = 0;
		};
/* End PBXShellScriptBuildPhase section */

/* Begin PBXSourcesBuildPhase section */
		DE7B730722CAACD8000F4023 /* Sources */ = {
			isa = PBXSourcesBuildPhase;
			buildActionMask = 2147483647;
			files = (
				DE01067822D54D5E00B2CB47 /* ConnectionCredentials.swift in Sources */,
				DE01067722D54D5E00B2CB47 /* TokenRequest.swift in Sources */,
				DE01067D22D54D5E00B2CB47 /* Settings.swift in Sources */,
				DE01067E22D54D5E00B2CB47 /* AppDelegate.swift in Sources */,
				DE01067C22D54D5E00B2CB47 /* ConnectionViewController.swift in Sources */,
				DE01068022D54D5E00B2CB47 /* SettingsViewController.swift in Sources */,
			);
			runOnlyForDeploymentPostprocessing = 0;
		};
/* End PBXSourcesBuildPhase section */

/* Begin PBXVariantGroup section */
		DE01066F22D54D5E00B2CB47 /* LaunchScreen.storyboard */ = {
			isa = PBXVariantGroup;
			children = (
				DE01067022D54D5E00B2CB47 /* Base */,
			);
			name = LaunchScreen.storyboard;
			sourceTree = "<group>";
		};
/* End PBXVariantGroup section */

/* Begin XCBuildConfiguration section */
		DE7B731B22CAACD9000F4023 /* Debug */ = {
			isa = XCBuildConfiguration;
			buildSettings = {
				ALWAYS_SEARCH_USER_PATHS = NO;
				CLANG_ANALYZER_NONNULL = YES;
				CLANG_ANALYZER_NUMBER_OBJECT_CONVERSION = YES_AGGRESSIVE;
				CLANG_CXX_LANGUAGE_STANDARD = "gnu++14";
				CLANG_CXX_LIBRARY = "libc++";
				CLANG_ENABLE_MODULES = YES;
				CLANG_ENABLE_OBJC_ARC = YES;
				CLANG_ENABLE_OBJC_WEAK = YES;
				CLANG_WARN_BLOCK_CAPTURE_AUTORELEASING = YES;
				CLANG_WARN_BOOL_CONVERSION = YES;
				CLANG_WARN_COMMA = YES;
				CLANG_WARN_CONSTANT_CONVERSION = YES;
				CLANG_WARN_DEPRECATED_OBJC_IMPLEMENTATIONS = YES;
				CLANG_WARN_DIRECT_OBJC_ISA_USAGE = YES_ERROR;
				CLANG_WARN_DOCUMENTATION_COMMENTS = YES;
				CLANG_WARN_EMPTY_BODY = YES;
				CLANG_WARN_ENUM_CONVERSION = YES;
				CLANG_WARN_INFINITE_RECURSION = YES;
				CLANG_WARN_INT_CONVERSION = YES;
				CLANG_WARN_NON_LITERAL_NULL_CONVERSION = YES;
				CLANG_WARN_OBJC_IMPLICIT_RETAIN_SELF = YES;
				CLANG_WARN_OBJC_LITERAL_CONVERSION = YES;
				CLANG_WARN_OBJC_ROOT_CLASS = YES_ERROR;
				CLANG_WARN_RANGE_LOOP_ANALYSIS = YES;
				CLANG_WARN_STRICT_PROTOTYPES = YES;
				CLANG_WARN_SUSPICIOUS_MOVE = YES;
				CLANG_WARN_UNGUARDED_AVAILABILITY = YES_AGGRESSIVE;
				CLANG_WARN_UNREACHABLE_CODE = YES;
				CLANG_WARN__DUPLICATE_METHOD_MATCH = YES;
				COPY_PHASE_STRIP = NO;
				CURRENT_PROJECT_VERSION = 17;
				DEBUG_INFORMATION_FORMAT = dwarf;
				ENABLE_STRICT_OBJC_MSGSEND = YES;
				ENABLE_TESTABILITY = YES;
				GCC_C_LANGUAGE_STANDARD = gnu11;
				GCC_DYNAMIC_NO_PIC = NO;
				GCC_NO_COMMON_BLOCKS = YES;
				GCC_OPTIMIZATION_LEVEL = 0;
				GCC_PREPROCESSOR_DEFINITIONS = (
					"DEBUG=1",
					"$(inherited)",
				);
				GCC_WARN_64_TO_32_BIT_CONVERSION = YES;
				GCC_WARN_ABOUT_RETURN_TYPE = YES_ERROR;
				GCC_WARN_UNDECLARED_SELECTOR = YES;
				GCC_WARN_UNINITIALIZED_AUTOS = YES_AGGRESSIVE;
				GCC_WARN_UNUSED_FUNCTION = YES;
				GCC_WARN_UNUSED_VARIABLE = YES;
				IPHONEOS_DEPLOYMENT_TARGET = 12.2;
				MTL_ENABLE_DEBUG_INFO = INCLUDE_SOURCE;
				MTL_FAST_MATH = YES;
				ONLY_ACTIVE_ARCH = YES;
				SDKROOT = iphoneos;
				SWIFT_ACTIVE_COMPILATION_CONDITIONS = DEBUG;
				SWIFT_OPTIMIZATION_LEVEL = "-Onone";
				VERSIONING_SYSTEM = "apple-generic";
			};
			name = Debug;
		};
		DE7B731C22CAACD9000F4023 /* Release */ = {
			isa = XCBuildConfiguration;
			buildSettings = {
				ALWAYS_SEARCH_USER_PATHS = NO;
				CLANG_ANALYZER_NONNULL = YES;
				CLANG_ANALYZER_NUMBER_OBJECT_CONVERSION = YES_AGGRESSIVE;
				CLANG_CXX_LANGUAGE_STANDARD = "gnu++14";
				CLANG_CXX_LIBRARY = "libc++";
				CLANG_ENABLE_MODULES = YES;
				CLANG_ENABLE_OBJC_ARC = YES;
				CLANG_ENABLE_OBJC_WEAK = YES;
				CLANG_WARN_BLOCK_CAPTURE_AUTORELEASING = YES;
				CLANG_WARN_BOOL_CONVERSION = YES;
				CLANG_WARN_COMMA = YES;
				CLANG_WARN_CONSTANT_CONVERSION = YES;
				CLANG_WARN_DEPRECATED_OBJC_IMPLEMENTATIONS = YES;
				CLANG_WARN_DIRECT_OBJC_ISA_USAGE = YES_ERROR;
				CLANG_WARN_DOCUMENTATION_COMMENTS = YES;
				CLANG_WARN_EMPTY_BODY = YES;
				CLANG_WARN_ENUM_CONVERSION = YES;
				CLANG_WARN_INFINITE_RECURSION = YES;
				CLANG_WARN_INT_CONVERSION = YES;
				CLANG_WARN_NON_LITERAL_NULL_CONVERSION = YES;
				CLANG_WARN_OBJC_IMPLICIT_RETAIN_SELF = YES;
				CLANG_WARN_OBJC_LITERAL_CONVERSION = YES;
				CLANG_WARN_OBJC_ROOT_CLASS = YES_ERROR;
				CLANG_WARN_RANGE_LOOP_ANALYSIS = YES;
				CLANG_WARN_STRICT_PROTOTYPES = YES;
				CLANG_WARN_SUSPICIOUS_MOVE = YES;
				CLANG_WARN_UNGUARDED_AVAILABILITY = YES_AGGRESSIVE;
				CLANG_WARN_UNREACHABLE_CODE = YES;
				CLANG_WARN__DUPLICATE_METHOD_MATCH = YES;
				COPY_PHASE_STRIP = NO;
				CURRENT_PROJECT_VERSION = 17;
				DEBUG_INFORMATION_FORMAT = "dwarf-with-dsym";
				ENABLE_NS_ASSERTIONS = NO;
				ENABLE_STRICT_OBJC_MSGSEND = YES;
				GCC_C_LANGUAGE_STANDARD = gnu11;
				GCC_NO_COMMON_BLOCKS = YES;
				GCC_WARN_64_TO_32_BIT_CONVERSION = YES;
				GCC_WARN_ABOUT_RETURN_TYPE = YES_ERROR;
				GCC_WARN_UNDECLARED_SELECTOR = YES;
				GCC_WARN_UNINITIALIZED_AUTOS = YES_AGGRESSIVE;
				GCC_WARN_UNUSED_FUNCTION = YES;
				GCC_WARN_UNUSED_VARIABLE = YES;
				IPHONEOS_DEPLOYMENT_TARGET = 12.2;
				MTL_ENABLE_DEBUG_INFO = NO;
				MTL_FAST_MATH = YES;
				SDKROOT = iphoneos;
				SWIFT_COMPILATION_MODE = wholemodule;
				SWIFT_OPTIMIZATION_LEVEL = "-O";
				VALIDATE_PRODUCT = YES;
				VERSIONING_SYSTEM = "apple-generic";
			};
			name = Release;
		};
		DE7B731E22CAACD9000F4023 /* Debug */ = {
			isa = XCBuildConfiguration;
			baseConfigurationReference = 1E50F2200F82A42DEACE84AD /* Pods-Grocery Express.debug.xcconfig */;
			buildSettings = {
				ASSETCATALOG_COMPILER_APPICON_NAME = AppIcon;
<<<<<<< HEAD
				CODE_SIGN_IDENTITY = "iPhone Developer";
				CODE_SIGN_STYLE = Manual;
				CURRENT_PROJECT_VERSION = 25;
				DEVELOPMENT_TEAM = 8SV2G8GQ6K;
=======
				CURRENT_PROJECT_VERSION = 35;
>>>>>>> 413be6a1
				INFOPLIST_FILE = GroceryExpress/Info.plist;
				IPHONEOS_DEPLOYMENT_TARGET = 10.0;
				LD_RUNPATH_SEARCH_PATHS = (
					"$(inherited)",
					"@executable_path/Frameworks",
				);
				PRODUCT_BUNDLE_IDENTIFIER = com.ifttt.sdk.example;
				PRODUCT_NAME = "$(TARGET_NAME)";
				PROVISIONING_PROFILE_SPECIFIER = "SDK Example Dev";
				SWIFT_VERSION = 5.0;
				TARGETED_DEVICE_FAMILY = "1,2";
			};
			name = Debug;
		};
		DE7B731F22CAACD9000F4023 /* Release */ = {
			isa = XCBuildConfiguration;
			baseConfigurationReference = D8E3AD91754C0A77D3B12E00 /* Pods-Grocery Express.release.xcconfig */;
			buildSettings = {
				ASSETCATALOG_COMPILER_APPICON_NAME = AppIcon;
				CURRENT_PROJECT_VERSION = 35;
				INFOPLIST_FILE = GroceryExpress/Info.plist;
				IPHONEOS_DEPLOYMENT_TARGET = 10.0;
				LD_RUNPATH_SEARCH_PATHS = (
					"$(inherited)",
					"@executable_path/Frameworks",
				);
				PRODUCT_BUNDLE_IDENTIFIER = com.ifttt.sdk.example;
				PRODUCT_NAME = "$(TARGET_NAME)";
				SWIFT_VERSION = 5.0;
				TARGETED_DEVICE_FAMILY = "1,2";
			};
			name = Release;
		};
/* End XCBuildConfiguration section */

/* Begin XCConfigurationList section */
		DE7B730622CAACD8000F4023 /* Build configuration list for PBXProject "Examples" */ = {
			isa = XCConfigurationList;
			buildConfigurations = (
				DE7B731B22CAACD9000F4023 /* Debug */,
				DE7B731C22CAACD9000F4023 /* Release */,
			);
			defaultConfigurationIsVisible = 0;
			defaultConfigurationName = Release;
		};
		DE7B731D22CAACD9000F4023 /* Build configuration list for PBXNativeTarget "Grocery Express" */ = {
			isa = XCConfigurationList;
			buildConfigurations = (
				DE7B731E22CAACD9000F4023 /* Debug */,
				DE7B731F22CAACD9000F4023 /* Release */,
			);
			defaultConfigurationIsVisible = 0;
			defaultConfigurationName = Release;
		};
/* End XCConfigurationList section */
	};
	rootObject = DE7B730322CAACD8000F4023 /* Project object */;
}<|MERGE_RESOLUTION|>--- conflicted
+++ resolved
@@ -361,14 +361,7 @@
 			baseConfigurationReference = 1E50F2200F82A42DEACE84AD /* Pods-Grocery Express.debug.xcconfig */;
 			buildSettings = {
 				ASSETCATALOG_COMPILER_APPICON_NAME = AppIcon;
-<<<<<<< HEAD
-				CODE_SIGN_IDENTITY = "iPhone Developer";
-				CODE_SIGN_STYLE = Manual;
-				CURRENT_PROJECT_VERSION = 25;
-				DEVELOPMENT_TEAM = 8SV2G8GQ6K;
-=======
 				CURRENT_PROJECT_VERSION = 35;
->>>>>>> 413be6a1
 				INFOPLIST_FILE = GroceryExpress/Info.plist;
 				IPHONEOS_DEPLOYMENT_TARGET = 10.0;
 				LD_RUNPATH_SEARCH_PATHS = (
