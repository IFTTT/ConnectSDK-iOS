// !$*UTF8*$!
{
	archiveVersion = 1;
	classes = {
	};
	objectVersion = 51;
	objects = {

/* Begin PBXBuildFile section */
<<<<<<< HEAD
		01F31CBC033B8025E808832E9A6AEE50 /* ProgressBarController.swift in Sources */ = {isa = PBXBuildFile; fileRef = B22BEAA70BE58F1B4393670D9F1C2322 /* ProgressBarController.swift */; };
		038275CDB982C8D0E225D759426C940D /* Pods-Grocery Express-umbrella.h in Headers */ = {isa = PBXBuildFile; fileRef = F5760F42BC07BB9452D72680C4067088 /* Pods-Grocery Express-umbrella.h */; settings = {ATTRIBUTES = (Project, ); }; };
		04F32D6B5F5C55EDC5585190DEEB8C9A /* ConnectButton+Interaction.swift in Sources */ = {isa = PBXBuildFile; fileRef = DD0C55359739EE817D376252BF809A0A /* ConnectButton+Interaction.swift */; };
		05785A1526F29BC3A0CF5336806C3F2B /* ConnectionsRegistry.swift in Sources */ = {isa = PBXBuildFile; fileRef = CD4C81E2711A208D15B8D7860A2953C9 /* ConnectionsRegistry.swift */; };
		0D7B1E94651DA936E95CECA10E6ECD43 /* ImageCache.swift in Sources */ = {isa = PBXBuildFile; fileRef = 59A1FE17E86F0C0D49CC20F9BE6E990F /* ImageCache.swift */; };
		1693BFEFF343C2EDBACC69446D35C352 /* ConnectionCredentialProvider.swift in Sources */ = {isa = PBXBuildFile; fileRef = B44068DACE202BD061AE7286AB70065F /* ConnectionCredentialProvider.swift */; };
		16B138F79AC21F310A79871B4666D89E /* Localizable.strings in Resources */ = {isa = PBXBuildFile; fileRef = D7824BC96A9F9728B0CB40AFA8D6CC1C /* Localizable.strings */; };
		17021936925E7F0DEB528AF5184BE43E /* ConnectionsMonitor.swift in Sources */ = {isa = PBXBuildFile; fileRef = A0B0C36F79E97A4219390F8544E7E24C /* ConnectionsMonitor.swift */; };
		1A2D411DD7AE13D855BC538B637E5EF3 /* IFTTTConnectSDK-umbrella.h in Headers */ = {isa = PBXBuildFile; fileRef = DE5A301647E8EAA1B66C8E110E1F8A86 /* IFTTTConnectSDK-umbrella.h */; settings = {ATTRIBUTES = (Project, ); }; };
		1AED988D34604F40D1F534B93744837F /* ConnectionActivationFlow.swift in Sources */ = {isa = PBXBuildFile; fileRef = 729FF0AD7F937A6776ECC2870A4E2BE8 /* ConnectionActivationFlow.swift */; };
		244FE5AC16A77E822799649B1B42DBBC /* Selectable.swift in Sources */ = {isa = PBXBuildFile; fileRef = FD1C1D47C49CA9A2ABF5D1979FB13B99 /* Selectable.swift */; };
		2C41092A6B91867C5C1D48C6AFF12141 /* URLRequest+CommonValues.swift in Sources */ = {isa = PBXBuildFile; fileRef = E99B24E7BA68BF938A429885A5EE20D5 /* URLRequest+CommonValues.swift */; };
		31D41EE1BE6490A4717D41C28C6F03FA /* ConnectionNetworkController.swift in Sources */ = {isa = PBXBuildFile; fileRef = FEF7F114CB2FD5A5BDF8D2A39C67E8D8 /* ConnectionNetworkController.swift */; };
		371E478A8011EB796B419048B5BCEE3C /* Color.swift in Sources */ = {isa = PBXBuildFile; fileRef = 35C516334E120330A15A1C290C3110F1 /* Color.swift */; };
		3BF6F85D2670D48CCA3A560D8A3C4F28 /* AboutViewController.swift in Sources */ = {isa = PBXBuildFile; fileRef = 6EB98C04B0D5134F43D1FA5FB2E86440 /* AboutViewController.swift */; };
		3C3DD4D6472EFFF7F85AE6ECB67B0F93 /* IFTTTConnectSDK-dummy.m in Sources */ = {isa = PBXBuildFile; fileRef = 88677B45F2249E1BEC584A1819031F91 /* IFTTTConnectSDK-dummy.m */; };
		3E69E59144D78CB7079017F0DCC3C48D /* ConnectionNetworkError.swift in Sources */ = {isa = PBXBuildFile; fileRef = 53F9DBB8C8240A1C4969A13CC905ED65 /* ConnectionNetworkError.swift */; };
		3F69B046249568E32E5DA1A24227E9F7 /* SynchronizationScheduler.swift in Sources */ = {isa = PBXBuildFile; fileRef = 9678969D79526239B5B8A01923FCD152 /* SynchronizationScheduler.swift */; };
		46E5919FBB15AB0EC04A9F20AB32912C /* JSON.swift in Sources */ = {isa = PBXBuildFile; fileRef = 91CF1891EC140785129D2BF3F889E6BB /* JSON.swift */; };
		4A8DFCD5DE5382E8EA02EA387122325B /* ConnectionDeeplinkAction.swift in Sources */ = {isa = PBXBuildFile; fileRef = 79CAC25E3D44C29D3585F5F444281BB5 /* ConnectionDeeplinkAction.swift */; };
		51CD47C99E8299DE0BC3CC34FF98828F /* EmailValidator.swift in Sources */ = {isa = PBXBuildFile; fileRef = D65688B6E317AA800EE1FADEE3C86414 /* EmailValidator.swift */; };
		5361ECCFF2BB973E1B114499916A5E99 /* CLCircularRegion+Parsing.swift in Sources */ = {isa = PBXBuildFile; fileRef = FC71C952263A7941897415AC90859274 /* CLCircularRegion+Parsing.swift */; };
		54670FE372E0BB72F71E8EEA81D03A17 /* ConnectionRedirectHandler.swift in Sources */ = {isa = PBXBuildFile; fileRef = 985CD8B20645B129B4CFE83279141365 /* ConnectionRedirectHandler.swift */; };
		5B6C9E6FFC693B8909F87C0DA51D5D56 /* SynchronizationTriggerEvent.swift in Sources */ = {isa = PBXBuildFile; fileRef = 42A320F05D161A7CE98C0F29A243B6B8 /* SynchronizationTriggerEvent.swift */; };
		5E1553425D814227F1F4E6D0A203344D /* ConnectButton+Service.swift in Sources */ = {isa = PBXBuildFile; fileRef = C0EF61D3D0E1423000EE8FC63826CAAB /* ConnectButton+Service.swift */; };
		5E81C934139FD2DC092958C984DFB50C /* AuthenticationSession.swift in Sources */ = {isa = PBXBuildFile; fileRef = F3328D31951D867E3232F1496A6F4310 /* AuthenticationSession.swift */; };
		6BAAA93E5AF47006B26FB0EBDB89E743 /* ConnectButton+SwitchControl.swift in Sources */ = {isa = PBXBuildFile; fileRef = 26DC1C7399E43B99BACF320B010E59C4 /* ConnectButton+SwitchControl.swift */; };
		6DD9DD7321281562EF18205535BAC221 /* Notification+Redirect.swift in Sources */ = {isa = PBXBuildFile; fileRef = B118B59EDCBFA105BF94553560CE74FD /* Notification+Redirect.swift */; };
		6E2F27A9E0E48729E5BD05E5142626C9 /* ConnectButton+Constants.swift in Sources */ = {isa = PBXBuildFile; fileRef = 9E3DAC7AE16FCEC50B4A74C8BF200D83 /* ConnectButton+Constants.swift */; };
		74ED39D6DB5AFA4A953F284F3A032198 /* ConnectButton+Transition.swift in Sources */ = {isa = PBXBuildFile; fileRef = 0FFABCA8A69AADEDEA5B20A38215A3D6 /* ConnectButton+Transition.swift */; };
		7548E704FB7D6211D3E254D34CA47E23 /* ConnectButton.swift in Sources */ = {isa = PBXBuildFile; fileRef = CA169EB3F672FDAD95BA0FE04A6C24DB /* ConnectButton.swift */; };
		7CB5AE033A5EE087032041A5B003A01E /* ConnectionsSynchronizer.swift in Sources */ = {isa = PBXBuildFile; fileRef = E9D122B44E90F5B8488EE56FEA165B5D /* ConnectionsSynchronizer.swift */; };
		7D38106C70E6820D0653053497FF6265 /* ConnectionVerificationSession.swift in Sources */ = {isa = PBXBuildFile; fileRef = 7CE791CB2F1B322DD7A0DD9F2049F53C /* ConnectionVerificationSession.swift */; };
		7E9AD920170631E52F0FEFC265E3454A /* Assets.xcassets in Resources */ = {isa = PBXBuildFile; fileRef = 211E3ABD8FC977A0FF34FEF9D506BFCE /* Assets.xcassets */; };
		7FAD72C8C3477F8F66A35728A8119698 /* Bundle+Helpers.swift in Sources */ = {isa = PBXBuildFile; fileRef = E2B4ECAC86AEF7CFF6450A3A26E02878 /* Bundle+Helpers.swift */; };
		8072DFC37F1876F5848B01CF2B5F2941 /* ConstraintsMaker.swift in Sources */ = {isa = PBXBuildFile; fileRef = E6ECE6D00474B9EB7C12A5645A896CB1 /* ConstraintsMaker.swift */; };
		80AE2BFDA3817F853E2A297E5E3EFEC0 /* SynchronizationSubscriber.swift in Sources */ = {isa = PBXBuildFile; fileRef = C7FA619B9B93A8B7C93A97CBF8B24EC1 /* SynchronizationSubscriber.swift */; };
		8464769651DD22092708754D06B1AD88 /* ConnectButton+CheckmarkView.swift in Sources */ = {isa = PBXBuildFile; fileRef = 7FC7F6B3ADD10F9ED7EAC06BA2C687A9 /* ConnectButton+CheckmarkView.swift */; };
		85DAA28C31663A3570017B85D548C1B3 /* ConnectButton+LabelAnimator.swift in Sources */ = {isa = PBXBuildFile; fileRef = 89CA1D777A106C06E26CFAD3461265D2 /* ConnectButton+LabelAnimator.swift */; };
		89831D890F860066BF65E3436AD2E9DF /* Connection+Parsing.swift in Sources */ = {isa = PBXBuildFile; fileRef = 33B8F2B7360DDEA15F5CD48BC92D77C7 /* Connection+Parsing.swift */; };
		8BB91CAC98DA7F870CFDD70826329CF8 /* Analytics.swift in Sources */ = {isa = PBXBuildFile; fileRef = FF3D68A4E872FF1B102DC6A073DBD758 /* Analytics.swift */; };
		90F6712AC2C247215FF0427F58CBE79F /* Connection+Location.swift in Sources */ = {isa = PBXBuildFile; fileRef = 1E06C2ECE23288ACA57A9DF11B1C6ED2 /* Connection+Location.swift */; };
		91535B25324588AB3B908AB16BF95F30 /* AnalyticsNetworkController.swift in Sources */ = {isa = PBXBuildFile; fileRef = 066A618FF65D5630CC9F880178FE8795 /* AnalyticsNetworkController.swift */; };
		9766C7F8C03BED1C336134AAD4DCB0B5 /* NativeServices.swift in Sources */ = {isa = PBXBuildFile; fileRef = AC62A3AD39374F3747838EC76F205FA8 /* NativeServices.swift */; };
		981101449DB08454AA3775F843E8989C /* URLComponents+email.swift in Sources */ = {isa = PBXBuildFile; fileRef = CC1D674355B4A6C499524EB95394C9BB /* URLComponents+email.swift */; };
		9AA126E2535DE4B0AD82E14BD229F409 /* LegalTermsText.swift in Sources */ = {isa = PBXBuildFile; fileRef = F3D89B87CAA72D1978BEE28C16DAB7E4 /* LegalTermsText.swift */; };
		9D428483413489560F2C50C0419848C4 /* Connection.swift in Sources */ = {isa = PBXBuildFile; fileRef = 367BFBFE22916945FFD2D1DC6C343182 /* Connection.swift */; };
		9D8A491849EF61C230C18917A7AD2D96 /* LocationMonitor.swift in Sources */ = {isa = PBXBuildFile; fileRef = 0B3BE5113FE353DFE7EBCF770E749DF2 /* LocationMonitor.swift */; };
		9F163FBEA2ACC9D0FA7DBF876C13A8ED /* PillButton.swift in Sources */ = {isa = PBXBuildFile; fileRef = 18E03A86D0CBC972FADEE086F184F91D /* PillButton.swift */; };
		A104E4EE008FEF04C351FF904233F99E /* UIFont+CommonValues.swift in Sources */ = {isa = PBXBuildFile; fileRef = AE32BD30898FE5545E9FE0E90EC1979F /* UIFont+CommonValues.swift */; };
		A11232F848A942BC1FD7D2591BDD5827 /* ConnectButton+AnimationState.swift in Sources */ = {isa = PBXBuildFile; fileRef = DA42C0899125F705A7247317FC891817 /* ConnectButton+AnimationState.swift */; };
		A485E5470D37A7949EC3686CF4253274 /* Reachability.swift in Sources */ = {isa = PBXBuildFile; fileRef = F9765006655E9A7585E0BC8A03D0E9E0 /* Reachability.swift */; };
		A53F9A07D822CF00B50C505360BDA9C9 /* URLSession+JSONTask.swift in Sources */ = {isa = PBXBuildFile; fileRef = D37F1217FEE991B5A138C648EBC2BCEB /* URLSession+JSONTask.swift */; };
		A59498AD323D61F8FE58239CD3B7FEA7 /* Pods-Grocery Express-dummy.m in Sources */ = {isa = PBXBuildFile; fileRef = 32074DC7F7449932B0DA4B3514393F4E /* Pods-Grocery Express-dummy.m */; };
		A7589BF5C7A3EC4E9FA4731D446BD66E /* UIKit+ConvenienceInit.swift in Sources */ = {isa = PBXBuildFile; fileRef = D695B05FDB15605FF26298C8C8B23CEB /* UIKit+ConvenienceInit.swift */; };
		AAC92AE96F250B0442EBB3C08740B662 /* RegionsMonitor.swift in Sources */ = {isa = PBXBuildFile; fileRef = 733D2EBA8C117763735604E5DC849AAE /* RegionsMonitor.swift */; };
		ABA59783810D42FF8A420B6DBC3FB17D /* Assets.swift in Sources */ = {isa = PBXBuildFile; fileRef = 2F4A2311AB5758423965472157CFCF36 /* Assets.swift */; };
		ADA987613BD6360459950CAF0066DE31 /* API.swift in Sources */ = {isa = PBXBuildFile; fileRef = A456A4E9EE81BDA10DB672A01702AEF7 /* API.swift */; };
		B26732F2D169E556A09556898D9FF886 /* ConnectionConfiguration.swift in Sources */ = {isa = PBXBuildFile; fileRef = B88422F5A05878F6D560AD5289D6CF5D /* ConnectionConfiguration.swift */; };
		B96A5A6275F8CB60619646EE5E18CB50 /* Keychain.swift in Sources */ = {isa = PBXBuildFile; fileRef = EE468321EB75E79C4326016181DC09AB /* Keychain.swift */; };
		B9FCE5EDD9C8AD1C9B242A05210003FB /* ImageDownloader.swift in Sources */ = {isa = PBXBuildFile; fileRef = 57F935335D2E3321D53F2DB845E20D71 /* ImageDownloader.swift */; };
		BC0A0956825F29D42FFD761973A282FC /* PassthroughView.swift in Sources */ = {isa = PBXBuildFile; fileRef = 212A44704163D04178E176BA38CE513B /* PassthroughView.swift */; };
		C263364C1D7DA82166DF18FAF1693845 /* PillView.swift in Sources */ = {isa = PBXBuildFile; fileRef = 05C7C80ACB9F88936823859161FE8C15 /* PillView.swift */; };
		C7C13159D3E013CF0755B225675BA6DE /* ImageViewNetworkController.swift in Sources */ = {isa = PBXBuildFile; fileRef = C21509A7837087AE87F336D07D6D2020 /* ImageViewNetworkController.swift */; };
		C81E9C0382313A2FF3D29D2AD604E976 /* EventPublisher.swift in Sources */ = {isa = PBXBuildFile; fileRef = 094441C24BBA5A1756EC1FF198775818 /* EventPublisher.swift */; };
		CBA21D2E272C725D77E7FADD5050E622 /* ServiceIconsNetworkController.swift in Sources */ = {isa = PBXBuildFile; fileRef = C0FD1FD0632052BEE5C02D4098F820BD /* ServiceIconsNetworkController.swift */; };
		CD1140864F9FACA027677F58A5DFD499 /* LocationService.swift in Sources */ = {isa = PBXBuildFile; fileRef = 9B2DB7FCC585A4427E8D0F3428EA5C87 /* LocationService.swift */; };
		CE2C03451DE545234EACC09899F14519 /* ConnectButtonController.swift in Sources */ = {isa = PBXBuildFile; fileRef = 1FEB6B6353CD597B761372AD2D504FAD /* ConnectButtonController.swift */; };
		D0FC479217AB39105916EF175BDD3B62 /* ConnectButton+LabelValue.swift in Sources */ = {isa = PBXBuildFile; fileRef = 6D70BB614CF9C6B267A2F42D60AA4B1D /* ConnectButton+LabelValue.swift */; };
		D3326A9992F5802C747B9C335E96C2AB /* SelectGestureRecognizer.swift in Sources */ = {isa = PBXBuildFile; fileRef = BB2C58E6E8D78117F15D76AE9FFBDA81 /* SelectGestureRecognizer.swift */; };
		DBAF87BC970DCF3E653DFCE7AB0FFB18 /* Analytics+DataStructures.swift in Sources */ = {isa = PBXBuildFile; fileRef = 03C5A57BE6322C59C3107897E827341A /* Analytics+DataStructures.swift */; };
		DFDE33F2FA692824361BA3BA1F20DF7F /* ConnectButton+Style.swift in Sources */ = {isa = PBXBuildFile; fileRef = 9338FC194D19B02042B93470A0AEC006 /* ConnectButton+Style.swift */; };
		E0B26E08DFADB875563B40332F6548AA /* Set+Helpers.swift in Sources */ = {isa = PBXBuildFile; fileRef = CCA1A6A11F900506B37C8010EA2C9D22 /* Set+Helpers.swift */; };
		E35AC4EA0D77D5C65956163B2B77906E /* Result<ValueType,ErrorType>.swift in Sources */ = {isa = PBXBuildFile; fileRef = 6CEE4EA70DCBF40F2845F96998F9E2D7 /* Result<ValueType,ErrorType>.swift */; };
		E3D274917046829ED592BF27662FC7CF /* LocalizedStrings.swift in Sources */ = {isa = PBXBuildFile; fileRef = 921695751F511313B476C5E54B1F9D00 /* LocalizedStrings.swift */; };
		ED4F5B2A15F37CEC716461A112C352F4 /* ConnectButton+ProgressBar.swift in Sources */ = {isa = PBXBuildFile; fileRef = ABB916D13E602FF4FF4BF37D29ADFA62 /* ConnectButton+ProgressBar.swift */; };
		F0C70FD0EC2430BFE67945CE047B96EC /* Links.swift in Sources */ = {isa = PBXBuildFile; fileRef = E41C0537F4BB3CB4994FE64DDB137C90 /* Links.swift */; };
		F8DDC90B71FC32432877757BAC7471A7 /* User.swift in Sources */ = {isa = PBXBuildFile; fileRef = 1B935057C95D4FFB52AB3EB64D1F3A53 /* User.swift */; };
		F98B48F9349E5D17EF588A3397112ED5 /* SynchronizationManager.swift in Sources */ = {isa = PBXBuildFile; fileRef = 81405F6DC0314BBF0683E3AC62F18401 /* SynchronizationManager.swift */; };
		FE125532ACBA532B2DB1010A4BE3FD37 /* Connection+Request.swift in Sources */ = {isa = PBXBuildFile; fileRef = 4A8F10007BE95255FF564AA32CAED89E /* Connection+Request.swift */; };
		FE6AAA40D090BA75547408A23B07384C /* VisitsMonitor.swift in Sources */ = {isa = PBXBuildFile; fileRef = 2F469C06D0BA70A8CA2E2D40D0FD5263 /* VisitsMonitor.swift */; };
/* End PBXBuildFile section */

/* Begin PBXContainerItemProxy section */
		3726C1683B54D07E97102477D42F7344 /* PBXContainerItemProxy */ = {
=======
		002CA0ED1A142F3AF6A91ACBD4ABB5D8 /* ProgressBarController.swift in Sources */ = {isa = PBXBuildFile; fileRef = D7504F1546CB31588F7FF852EA0F505A /* ProgressBarController.swift */; };
		038275CDB982C8D0E225D759426C940D /* Pods-Grocery Express-umbrella.h in Headers */ = {isa = PBXBuildFile; fileRef = F5760F42BC07BB9452D72680C4067088 /* Pods-Grocery Express-umbrella.h */; settings = {ATTRIBUTES = (Project, ); }; };
		064741AB32AEC81069483B63DD634C37 /* Bundle+Helpers.swift in Sources */ = {isa = PBXBuildFile; fileRef = 346C135DB105777D851338368EC63472 /* Bundle+Helpers.swift */; };
		075E9B279DFBC8DF3E9227F258F74198 /* URLComponents+email.swift in Sources */ = {isa = PBXBuildFile; fileRef = F2979831FA8072F28B7868FC8F17D01A /* URLComponents+email.swift */; };
		09416697E838854FD409B001788FEB10 /* Localizable_da.strings in Resources */ = {isa = PBXBuildFile; fileRef = E12A1A0E5999BA0AAE0A1EF889713FC6 /* Localizable_da.strings */; };
		0BECA371F2E0BC78C97F32A9EDB5FD02 /* Connection+Request.swift in Sources */ = {isa = PBXBuildFile; fileRef = D4935D39028E8A27001E46EED95249C5 /* Connection+Request.swift */; };
		0EF9A8B2CCB8467E2BF71F761A5615FE /* JSON.swift in Sources */ = {isa = PBXBuildFile; fileRef = C2F2ABC86F8BB21900F9C37D240F5A03 /* JSON.swift */; };
		10502741C0E4C626F4377E073776F250 /* ConnectionCredentialProvider.swift in Sources */ = {isa = PBXBuildFile; fileRef = 04F3F2B8B259C502B77377F34B34C333 /* ConnectionCredentialProvider.swift */; };
		1862AF4AF7CB51C0CEA90B3035BAA768 /* Localizable_es-419.strings in Resources */ = {isa = PBXBuildFile; fileRef = 5839347E68F02AB7A605F2C31EC9350B /* Localizable_es-419.strings */; };
		18CDFDB3689ACEF6D730457481731B71 /* ConnectButton+LabelAnimator.swift in Sources */ = {isa = PBXBuildFile; fileRef = B7DFD12CA7FE84B6BA9393B9D37EA08B /* ConnectButton+LabelAnimator.swift */; };
		1959903A77B57A1A6B799599D0B990A7 /* ConnectionActivationFlow.swift in Sources */ = {isa = PBXBuildFile; fileRef = 583CAD38A5BE98104C38BBF2AA12A843 /* ConnectionActivationFlow.swift */; };
		20BDB723D07872A5DBF72A5FB934B9A6 /* ConnectButton+Transition.swift in Sources */ = {isa = PBXBuildFile; fileRef = 24FCFBB47CD84D500246EE490BAAE82A /* ConnectButton+Transition.swift */; };
		22FE25F6EAE9E0A61E2E2FBC9845BD0B /* Localizable_de.strings in Resources */ = {isa = PBXBuildFile; fileRef = 50434022AFE869728B2764265F89CCD7 /* Localizable_de.strings */; };
		243931B54D3B7E6338BEC5594BF70CF6 /* ConnectionNetworkController.swift in Sources */ = {isa = PBXBuildFile; fileRef = 673D947201B8FFE05D388791EE3BC1A6 /* ConnectionNetworkController.swift */; };
		290DBDBB57BC4CC605BAB56E15F57410 /* Localizable_en-GB.strings in Resources */ = {isa = PBXBuildFile; fileRef = 5D58EF2D8FF7BA605EEC87A64BEA3EBB /* Localizable_en-GB.strings */; };
		2C3DE68C47B093006423387140D00311 /* NativeServices.swift in Sources */ = {isa = PBXBuildFile; fileRef = D35F269474EC609869AAD4958AA1D859 /* NativeServices.swift */; };
		32785F460F86B4BC5F5A9FB65C6F4694 /* SelectGestureRecognizer.swift in Sources */ = {isa = PBXBuildFile; fileRef = 9000E0C3E981054D4F3DDAD77A8DC759 /* SelectGestureRecognizer.swift */; };
		32BA2C6582E78EA22F24A91D5DBC1712 /* PillButton.swift in Sources */ = {isa = PBXBuildFile; fileRef = 62A9F7AB5A906B75B60B0D12687CD5A2 /* PillButton.swift */; };
		34032ADE7FE45F99B4E534D4D35200BC /* ConstraintsMaker.swift in Sources */ = {isa = PBXBuildFile; fileRef = DB5C12FBD720B0F46549C7407C088BD2 /* ConstraintsMaker.swift */; };
		36A15965A72D33F9CCF39CD948656964 /* URLRequest+CommonValues.swift in Sources */ = {isa = PBXBuildFile; fileRef = 484BA35D7EFA7D2BB8E11B0DFD4F1507 /* URLRequest+CommonValues.swift */; };
		3FCD6FA11111D8B6DB03A404B1DA4B3B /* ConnectionConfiguration.swift in Sources */ = {isa = PBXBuildFile; fileRef = F000A95D869870C1E48EDAE29CAAE770 /* ConnectionConfiguration.swift */; };
		4263659CE89824D5AF8D3FA6E600F65D /* Reachability.swift in Sources */ = {isa = PBXBuildFile; fileRef = 83210D25F587723018ECA3A5089C2BAD /* Reachability.swift */; };
		458376AD8CAD55A4B3937C1CD0F4D91C /* AnalyticsNetworkController.swift in Sources */ = {isa = PBXBuildFile; fileRef = 401DF93F65B55FF6EEE3104D6D4C9515 /* AnalyticsNetworkController.swift */; };
		46499C3532C5C4B38F0173111127A57C /* Color.swift in Sources */ = {isa = PBXBuildFile; fileRef = CDC2CB0347D49A77982545CD2D310795 /* Color.swift */; };
		47DC872E90E065417C7597792F6B1466 /* EmailValidator.swift in Sources */ = {isa = PBXBuildFile; fileRef = 16957601ACA7404B6BE383DF9007E506 /* EmailValidator.swift */; };
		49838A228A350849E6A6C8445AA0EC86 /* Localizable_cs.strings in Resources */ = {isa = PBXBuildFile; fileRef = 9463775996B79917958A9CC1F8A7658B /* Localizable_cs.strings */; };
		49D45531DE71E616CFCC18B1ED13E4E5 /* ConnectButton+AnimationState.swift in Sources */ = {isa = PBXBuildFile; fileRef = 4AE1F9C71231D1267E37DCF6ABEFB165 /* ConnectButton+AnimationState.swift */; };
		4EDE841082BA15631BA00F19DF154508 /* CLCircularRegion+Parsing.swift in Sources */ = {isa = PBXBuildFile; fileRef = 7925789854439ED58483E8F92D87DEB5 /* CLCircularRegion+Parsing.swift */; };
		51EAF598ACB96746001BC04F6EA825D6 /* User.swift in Sources */ = {isa = PBXBuildFile; fileRef = 3465F46C3C7821B97D3997A4ECBBCE90 /* User.swift */; };
		53C5296D3DED93DB2A4C308AADFF1499 /* LocalizedStrings.swift in Sources */ = {isa = PBXBuildFile; fileRef = FF39C86CE815104001478721ED29F9D8 /* LocalizedStrings.swift */; };
		5AD2D75F2C290804E271F63C2EF73F3E /* ConnectionNetworkError.swift in Sources */ = {isa = PBXBuildFile; fileRef = F0D9A8BF86B7EA04BA66ECD540BF61BB /* ConnectionNetworkError.swift */; };
		5F63C8DF214390157D75AB0ACE8B9BD8 /* ServiceIconsNetworkController.swift in Sources */ = {isa = PBXBuildFile; fileRef = 309B5F4B55EF85C693C9CB66DD2C2890 /* ServiceIconsNetworkController.swift */; };
		66E515F15E1EAD670EFAD9D41C94A291 /* Localizable_pt-PT.strings in Resources */ = {isa = PBXBuildFile; fileRef = EA4C984CD4FBAD7F5F55A3D152ED7A83 /* Localizable_pt-PT.strings */; };
		6B46093DFD81FD23A3F63CE095BF0FF5 /* ImageViewNetworkController.swift in Sources */ = {isa = PBXBuildFile; fileRef = C558F6590DB6F27D31E2B201E24C2F99 /* ImageViewNetworkController.swift */; };
		6BE3586A43DCE396458A769489896478 /* ConnectButton+LabelValue.swift in Sources */ = {isa = PBXBuildFile; fileRef = 33B417C607475CF85412341559066BEA /* ConnectButton+LabelValue.swift */; };
		6E2BDF11537E3D11D46C1ED20729A5B2 /* LocationService.swift in Sources */ = {isa = PBXBuildFile; fileRef = 5F8468758914B218FE9BF89FEB79E69C /* LocationService.swift */; };
		6F76D5BAE7B4AE131B1FBBE667DD8256 /* Localizable_fr.strings in Resources */ = {isa = PBXBuildFile; fileRef = 11A45808111F4962BBA37AA8C70F339E /* Localizable_fr.strings */; };
		755F4187FAF79E055815B498DCB678B9 /* Localizable_ko.strings in Resources */ = {isa = PBXBuildFile; fileRef = 61C860B4DF2F3D22F5973819B489F6E6 /* Localizable_ko.strings */; };
		79896B3EF49F3794C664BD9651227AF6 /* ConnectButton+Service.swift in Sources */ = {isa = PBXBuildFile; fileRef = 4C5BA38AE1891977097DA71B8E283DF1 /* ConnectButton+Service.swift */; };
		7A1AA03D04E90F64CE24DC3907FA0326 /* ConnectButton+Interaction.swift in Sources */ = {isa = PBXBuildFile; fileRef = 47E4DE8B9041C5B7EF3693E5461E9741 /* ConnectButton+Interaction.swift */; };
		7FE0D8D4CF7CE3981AFB5F1939B26DFB /* Localizable_fi.strings in Resources */ = {isa = PBXBuildFile; fileRef = 7D241ED3E6F58D3EDB8DD702FD441C17 /* Localizable_fi.strings */; };
		80CD3AAAF1516A9E462289E105075A2F /* ConnectionRedirectHandler.swift in Sources */ = {isa = PBXBuildFile; fileRef = 46EBC40A88FD8FD07840F32C70D4A6D8 /* ConnectionRedirectHandler.swift */; };
		820488DA6244F3F9C26C723F1AFAB044 /* Localizable_it.strings in Resources */ = {isa = PBXBuildFile; fileRef = 5EA73D28A9FFFF12462CF8E705CE2866 /* Localizable_it.strings */; };
		8496D95D321C0975DC9CE96932F04F00 /* Connection+Location.swift in Sources */ = {isa = PBXBuildFile; fileRef = E55567C7B2FFB2F48C1C1BFAAD0E4222 /* Connection+Location.swift */; };
		85F3F5EE871D1ABFF5EB37EEC41108F0 /* ConnectionVerificationSession.swift in Sources */ = {isa = PBXBuildFile; fileRef = 63AC9051BC41446395F587336B4D8208 /* ConnectionVerificationSession.swift */; };
		885B91B94BA4FE825332F68756E15703 /* Localizable_nl.strings in Resources */ = {isa = PBXBuildFile; fileRef = CC19151E015FD694CCF05D405122F252 /* Localizable_nl.strings */; };
		8C4BCCAC005998EC892356D9E5322118 /* UIFont+CommonValues.swift in Sources */ = {isa = PBXBuildFile; fileRef = 6D4991A45E8FA1BEC06009318A4627BF /* UIFont+CommonValues.swift */; };
		8DB911A92CE7CD45B7EF1CB26E49125F /* Localizable_ru.strings in Resources */ = {isa = PBXBuildFile; fileRef = 832228E3E0C15D62428AF60DACC05037 /* Localizable_ru.strings */; };
		8F0A88D35BBE1B7CA9041E68E538532E /* Localizable.strings in Resources */ = {isa = PBXBuildFile; fileRef = 04D8CDA0BC91CD6F54C7B47F8C3F3E88 /* Localizable.strings */; };
		9222CEB9EC524648D3EFAF435302EA69 /* ConnectButton+ProgressBar.swift in Sources */ = {isa = PBXBuildFile; fileRef = 4934BC551C8C07699127BAD235409885 /* ConnectButton+ProgressBar.swift */; };
		92A660892BB4E54DEDD4F4DEE15693EE /* Localizable_pl.strings in Resources */ = {isa = PBXBuildFile; fileRef = 3539C92C67A04E7AEB10B609C78AB2A0 /* Localizable_pl.strings */; };
		93E895D474C95C11E2CC0DD8953125AF /* ImageCache.swift in Sources */ = {isa = PBXBuildFile; fileRef = 0AEB5825B408549EF3F13AA6B78051AC /* ImageCache.swift */; };
		9AA7CF159436A4534B9A3C9F7297F6DE /* ConnectionsMonitor.swift in Sources */ = {isa = PBXBuildFile; fileRef = 026B0B1531570E425DB62926A5439C90 /* ConnectionsMonitor.swift */; };
		9E78A55923EAE8B5688588EA088587C1 /* ConnectButton+Constants.swift in Sources */ = {isa = PBXBuildFile; fileRef = FBDC6FC2DBAD01AF3385E5B29796879B /* ConnectButton+Constants.swift */; };
		9F70E4E305CC4E7EE0ED7AF69A29FF61 /* Localizable_es.strings in Resources */ = {isa = PBXBuildFile; fileRef = F0D7DFC4A6EB5765A1D2B17A782EFF8F /* Localizable_es.strings */; };
		A33015B15A6756B7C202A6A19B444BE0 /* ImageDownloader.swift in Sources */ = {isa = PBXBuildFile; fileRef = 94E5FBB255B86D1A4660D06AAEA721C1 /* ImageDownloader.swift */; };
		A3AE9E386369058B73A88C871CC8BDE6 /* Localizable_zh-Hans.strings in Resources */ = {isa = PBXBuildFile; fileRef = 8EECB88645A3E761CE6F068B3ED25DFA /* Localizable_zh-Hans.strings */; };
		A56016723854A5462151EFACD686F669 /* Analytics.swift in Sources */ = {isa = PBXBuildFile; fileRef = BCC3BB42311E14AC3DEA539FD9715CC1 /* Analytics.swift */; };
		A59498AD323D61F8FE58239CD3B7FEA7 /* Pods-Grocery Express-dummy.m in Sources */ = {isa = PBXBuildFile; fileRef = 32074DC7F7449932B0DA4B3514393F4E /* Pods-Grocery Express-dummy.m */; };
		A766B166C7616AA290F45E584FD2ADFB /* URLSession+JSONTask.swift in Sources */ = {isa = PBXBuildFile; fileRef = CDA3250396B0594091C08C1D43948F31 /* URLSession+JSONTask.swift */; };
		AB4C57D8F6521C7BEC8BB26F79C07C4A /* Set+Helpers.swift in Sources */ = {isa = PBXBuildFile; fileRef = 02B54B686EF8C4802A650FEDD790DD2F /* Set+Helpers.swift */; };
		AB624D429E435238D7E55F583A79D9E6 /* ConnectButton+CheckmarkView.swift in Sources */ = {isa = PBXBuildFile; fileRef = B4F95ED4F1CBBFE8711AF533DCDD6FEE /* ConnectButton+CheckmarkView.swift */; };
		AEE4D69A2AE8AFF62CD2544811EB5E5A /* Assets.swift in Sources */ = {isa = PBXBuildFile; fileRef = B8CD472203377F40EF19032B6EF17B70 /* Assets.swift */; };
		AFCE67399783C609CA020C18112802C3 /* Notification+Redirect.swift in Sources */ = {isa = PBXBuildFile; fileRef = 2AF56FFE37B0955BEE5B7453734868A9 /* Notification+Redirect.swift */; };
		AFE7E8F26E5C9F888E122AEDE8130090 /* PillView.swift in Sources */ = {isa = PBXBuildFile; fileRef = 2F24A349DBFCB15F594C30BC4A6B5959 /* PillView.swift */; };
		B50265C434AA39CD6465585EC162FD2A /* AboutViewController.swift in Sources */ = {isa = PBXBuildFile; fileRef = CB51B0E4CD37F2AA3203744E5CFBB296 /* AboutViewController.swift */; };
		B650DB5FF1B222DB391E95DFA1C4671A /* ConnectButton+Style.swift in Sources */ = {isa = PBXBuildFile; fileRef = 867943444A2572856ED2E8A111A0EC26 /* ConnectButton+Style.swift */; };
		BA9E8D2DEC4FC27E9BB2139ACF1AFC5E /* Analytics+DataStructures.swift in Sources */ = {isa = PBXBuildFile; fileRef = 029F185E56A1D06608AF6F6FD0F11C87 /* Analytics+DataStructures.swift */; };
		BB861F9E76C3BE77D57299B6A8086236 /* Localizable_fr-CA.strings in Resources */ = {isa = PBXBuildFile; fileRef = D13B9C3F1078B1F68A97730763433524 /* Localizable_fr-CA.strings */; };
		C2FC64271C408A6D6E0B40D3710EFDE7 /* API.swift in Sources */ = {isa = PBXBuildFile; fileRef = 98F78C31C9AF62E370C6373BC3978901 /* API.swift */; };
		C3F85931BD0383AA2366C7987A89B670 /* ConnectionDeeplinkAction.swift in Sources */ = {isa = PBXBuildFile; fileRef = 068B20D0B079EA30DFE79265E5CD77BC /* ConnectionDeeplinkAction.swift */; };
		C405894C6D8F00C43F19AB202FB80911 /* Links.swift in Sources */ = {isa = PBXBuildFile; fileRef = 9A6231884B84601F22C88BAB0C001EB5 /* Links.swift */; };
		C63266D23C001CD7652478DDFBBE9BA6 /* ConnectButton+SwitchControl.swift in Sources */ = {isa = PBXBuildFile; fileRef = 828E264E22A0416A63CF808FBBE78C82 /* ConnectButton+SwitchControl.swift */; };
		C6DAAF1B42D09D26B632F1484D423F9E /* ConnectButton.swift in Sources */ = {isa = PBXBuildFile; fileRef = AAE430EADD035F4B715E5C50900F8AA9 /* ConnectButton.swift */; };
		CA0FE6B165E764ACFF4191AD5BB04AAA /* Result<ValueType,ErrorType>.swift in Sources */ = {isa = PBXBuildFile; fileRef = 41A5632C8FEEFD176B67669D8FC883DA /* Result<ValueType,ErrorType>.swift */; };
		D1F299F7BAD825ADB21C443E8DD29690 /* IFTTTConnectSDK-dummy.m in Sources */ = {isa = PBXBuildFile; fileRef = FA4A519908E96FB944EE827BBFCA750C /* IFTTTConnectSDK-dummy.m */; };
		D3D116C36B524DE430DE83A7193E7235 /* Connection+Parsing.swift in Sources */ = {isa = PBXBuildFile; fileRef = 002C77126E2B9CFC473215C3F2F14F37 /* Connection+Parsing.swift */; };
		D484327A8264D089E89DF0D7761DCEE5 /* ConnectButtonController.swift in Sources */ = {isa = PBXBuildFile; fileRef = CB911EE0757759F228B5DE1C541C9C71 /* ConnectButtonController.swift */; };
		D677696F2E71458EA75C4306AD91832D /* Localizable_nb.strings in Resources */ = {isa = PBXBuildFile; fileRef = BB0AD59DB3942D9C924A6C3334286D9B /* Localizable_nb.strings */; };
		D788238915CB6C137C44926ECD51A28B /* Localizable_en-US.strings in Resources */ = {isa = PBXBuildFile; fileRef = 8D12CD58E9E1B2FDD19C7D6C94AF615C /* Localizable_en-US.strings */; };
		D841C80F84123BCA1D66DD46301F1AD8 /* PassthroughView.swift in Sources */ = {isa = PBXBuildFile; fileRef = 8254BC7C3F0785A8F7D9899D770602D6 /* PassthroughView.swift */; };
		DD2922A0F1D86CA1597BF2B86EF76142 /* IFTTTConnectSDK-umbrella.h in Headers */ = {isa = PBXBuildFile; fileRef = 6BE60B97CE8CAB910E5224C01F5F988F /* IFTTTConnectSDK-umbrella.h */; settings = {ATTRIBUTES = (Project, ); }; };
		DD2B08E30F7FE3FCA2470511B0CA8B01 /* Localizable_pt-BR.strings in Resources */ = {isa = PBXBuildFile; fileRef = 9D71444D558B3F5BA2049A251FCC196F /* Localizable_pt-BR.strings */; };
		E3C2B26BDB212EB5FC88F9298EF850AE /* Connection.swift in Sources */ = {isa = PBXBuildFile; fileRef = 2F4F91A008DAEDF15F41979E8ABE0562 /* Connection.swift */; };
		E6470EFB16F8C776021644B8CE3B4DB1 /* LegalTermsText.swift in Sources */ = {isa = PBXBuildFile; fileRef = E2725A64DC87A75055EE51E3243CEFD3 /* LegalTermsText.swift */; };
		E73CF224B625A6DE2ADE6E992E6B7E74 /* Localizable_sv.strings in Resources */ = {isa = PBXBuildFile; fileRef = 7E7CE193A8B3992214196F986C5E908A /* Localizable_sv.strings */; };
		EAC43E934B34DD72298338966B45F9BF /* Localizable_zh-Hant.strings in Resources */ = {isa = PBXBuildFile; fileRef = DF359C8E968C35C86B99C88779E7CB05 /* Localizable_zh-Hant.strings */; };
		EFDC35276B5DAFE4C2E7FD9938D765DE /* Localizable_ja.strings in Resources */ = {isa = PBXBuildFile; fileRef = B5CDF739E123B7D485FD31368229FF16 /* Localizable_ja.strings */; };
		F01CF811215537B657D9CB3B16CB1810 /* Assets.xcassets in Resources */ = {isa = PBXBuildFile; fileRef = CE5C4645D33F41E94B49CAE2402C93C6 /* Assets.xcassets */; };
		F2D93EAAF8A71395FE28E4122FB7F575 /* Selectable.swift in Sources */ = {isa = PBXBuildFile; fileRef = A1E1D7C0BA0A68462F2E18905A74618F /* Selectable.swift */; };
		F4DCB8C7FD7FCA91EC09B1E28300F5F6 /* UIKit+ConvenienceInit.swift in Sources */ = {isa = PBXBuildFile; fileRef = 58E0A9EC902FEE78F1D1E905E54CB8D3 /* UIKit+ConvenienceInit.swift */; };
		F8B8C940306B98C47422340629F31853 /* AuthenticationSession.swift in Sources */ = {isa = PBXBuildFile; fileRef = 032305FB39787CF22F4BB6434040C34F /* AuthenticationSession.swift */; };
/* End PBXBuildFile section */

/* Begin PBXContainerItemProxy section */
		06EA46F6449C21B236563D73B4D57B04 /* PBXContainerItemProxy */ = {
>>>>>>> c12ab73e
			isa = PBXContainerItemProxy;
			containerPortal = BFDFE7DC352907FC980B868725387E98 /* Project object */;
			proxyType = 1;
			remoteGlobalIDString = B5959D1178163890A9C5A480671F6C4C;
			remoteInfo = IFTTTConnectSDK;
		};
		3E50903003EEEACB60A305D46E64C89E /* PBXContainerItemProxy */ = {
			isa = PBXContainerItemProxy;
			containerPortal = BFDFE7DC352907FC980B868725387E98 /* Project object */;
			proxyType = 1;
			remoteGlobalIDString = E613B5330DAE11B16489CCE5E17990B3;
			remoteInfo = "IFTTTConnectSDK-IFTTTConnectSDK";
		};
		4AEA3CC96B3CD3073F5135590BD4DA51 /* PBXContainerItemProxy */ = {
			isa = PBXContainerItemProxy;
			containerPortal = BFDFE7DC352907FC980B868725387E98 /* Project object */;
			proxyType = 1;
			remoteGlobalIDString = 7C0C0802E972DF00A1A90727B4887492;
			remoteInfo = "IFTTTConnectSDK-IFTTTConnectSDK-Localizations";
		};
/* End PBXContainerItemProxy section */

/* Begin PBXFileReference section */
<<<<<<< HEAD
		007E40367F4CDA378600408252DED6B2 /* libIFTTTConnectSDK.a */ = {isa = PBXFileReference; explicitFileType = archive.ar; includeInIndex = 0; path = libIFTTTConnectSDK.a; sourceTree = BUILT_PRODUCTS_DIR; };
		02F8C55A5CEF3DA61FE63F717F028C31 /* Pods-Grocery Express-acknowledgements.plist */ = {isa = PBXFileReference; includeInIndex = 1; lastKnownFileType = text.plist.xml; path = "Pods-Grocery Express-acknowledgements.plist"; sourceTree = "<group>"; };
		03C5A57BE6322C59C3107897E827341A /* Analytics+DataStructures.swift */ = {isa = PBXFileReference; includeInIndex = 1; lastKnownFileType = sourcecode.swift; name = "Analytics+DataStructures.swift"; path = "IFTTT SDK/Analytics+DataStructures.swift"; sourceTree = "<group>"; };
		05C7C80ACB9F88936823859161FE8C15 /* PillView.swift */ = {isa = PBXFileReference; includeInIndex = 1; lastKnownFileType = sourcecode.swift; name = PillView.swift; path = "IFTTT SDK/PillView.swift"; sourceTree = "<group>"; };
		066A618FF65D5630CC9F880178FE8795 /* AnalyticsNetworkController.swift */ = {isa = PBXFileReference; includeInIndex = 1; lastKnownFileType = sourcecode.swift; name = AnalyticsNetworkController.swift; path = "IFTTT SDK/AnalyticsNetworkController.swift"; sourceTree = "<group>"; };
		094441C24BBA5A1756EC1FF198775818 /* EventPublisher.swift */ = {isa = PBXFileReference; includeInIndex = 1; lastKnownFileType = sourcecode.swift; name = EventPublisher.swift; path = "IFTTT SDK/EventPublisher.swift"; sourceTree = "<group>"; };
		0AF54ACEAEE0B650C2EC3DE37F0B7CB2 /* IFTTTConnectSDK.modulemap */ = {isa = PBXFileReference; includeInIndex = 1; lastKnownFileType = sourcecode.module; path = IFTTTConnectSDK.modulemap; sourceTree = "<group>"; };
		0B3BE5113FE353DFE7EBCF770E749DF2 /* LocationMonitor.swift */ = {isa = PBXFileReference; includeInIndex = 1; lastKnownFileType = sourcecode.swift; name = LocationMonitor.swift; path = "IFTTT SDK/LocationMonitor.swift"; sourceTree = "<group>"; };
		0FFABCA8A69AADEDEA5B20A38215A3D6 /* ConnectButton+Transition.swift */ = {isa = PBXFileReference; includeInIndex = 1; lastKnownFileType = sourcecode.swift; name = "ConnectButton+Transition.swift"; path = "IFTTT SDK/ConnectButton+Transition.swift"; sourceTree = "<group>"; };
		130FAFF132F871CAF377E3502E9B881B /* IFTTTConnectSDK-prefix.pch */ = {isa = PBXFileReference; includeInIndex = 1; lastKnownFileType = sourcecode.c.h; path = "IFTTTConnectSDK-prefix.pch"; sourceTree = "<group>"; };
		18E03A86D0CBC972FADEE086F184F91D /* PillButton.swift */ = {isa = PBXFileReference; includeInIndex = 1; lastKnownFileType = sourcecode.swift; name = PillButton.swift; path = "IFTTT SDK/PillButton.swift"; sourceTree = "<group>"; };
		1B935057C95D4FFB52AB3EB64D1F3A53 /* User.swift */ = {isa = PBXFileReference; includeInIndex = 1; lastKnownFileType = sourcecode.swift; name = User.swift; path = "IFTTT SDK/User.swift"; sourceTree = "<group>"; };
		1E06C2ECE23288ACA57A9DF11B1C6ED2 /* Connection+Location.swift */ = {isa = PBXFileReference; includeInIndex = 1; lastKnownFileType = sourcecode.swift; name = "Connection+Location.swift"; path = "IFTTT SDK/Connection+Location.swift"; sourceTree = "<group>"; };
		1FEB6B6353CD597B761372AD2D504FAD /* ConnectButtonController.swift */ = {isa = PBXFileReference; includeInIndex = 1; lastKnownFileType = sourcecode.swift; name = ConnectButtonController.swift; path = "IFTTT SDK/ConnectButtonController.swift"; sourceTree = "<group>"; };
		211E3ABD8FC977A0FF34FEF9D506BFCE /* Assets.xcassets */ = {isa = PBXFileReference; includeInIndex = 1; lastKnownFileType = folder.assetcatalog; name = Assets.xcassets; path = "IFTTT SDK/Assets.xcassets"; sourceTree = "<group>"; };
		212A44704163D04178E176BA38CE513B /* PassthroughView.swift */ = {isa = PBXFileReference; includeInIndex = 1; lastKnownFileType = sourcecode.swift; name = PassthroughView.swift; path = "IFTTT SDK/PassthroughView.swift"; sourceTree = "<group>"; };
		26DC1C7399E43B99BACF320B010E59C4 /* ConnectButton+SwitchControl.swift */ = {isa = PBXFileReference; includeInIndex = 1; lastKnownFileType = sourcecode.swift; name = "ConnectButton+SwitchControl.swift"; path = "IFTTT SDK/ConnectButton+SwitchControl.swift"; sourceTree = "<group>"; };
		284B813E7221231FAE248262D448D2D4 /* IFTTTConnectSDK.xcconfig */ = {isa = PBXFileReference; includeInIndex = 1; lastKnownFileType = text.xcconfig; path = IFTTTConnectSDK.xcconfig; sourceTree = "<group>"; };
		2E329FF75C833FAF6031F243E9EFB06C /* Pods-Grocery Express-resources.sh */ = {isa = PBXFileReference; includeInIndex = 1; lastKnownFileType = text.script.sh; path = "Pods-Grocery Express-resources.sh"; sourceTree = "<group>"; };
		2F469C06D0BA70A8CA2E2D40D0FD5263 /* VisitsMonitor.swift */ = {isa = PBXFileReference; includeInIndex = 1; lastKnownFileType = sourcecode.swift; name = VisitsMonitor.swift; path = "IFTTT SDK/VisitsMonitor.swift"; sourceTree = "<group>"; };
		2F4A2311AB5758423965472157CFCF36 /* Assets.swift */ = {isa = PBXFileReference; includeInIndex = 1; lastKnownFileType = sourcecode.swift; name = Assets.swift; path = "IFTTT SDK/Assets.swift"; sourceTree = "<group>"; };
		32074DC7F7449932B0DA4B3514393F4E /* Pods-Grocery Express-dummy.m */ = {isa = PBXFileReference; includeInIndex = 1; lastKnownFileType = sourcecode.c.objc; path = "Pods-Grocery Express-dummy.m"; sourceTree = "<group>"; };
		33B8F2B7360DDEA15F5CD48BC92D77C7 /* Connection+Parsing.swift */ = {isa = PBXFileReference; includeInIndex = 1; lastKnownFileType = sourcecode.swift; name = "Connection+Parsing.swift"; path = "IFTTT SDK/Connection+Parsing.swift"; sourceTree = "<group>"; };
		35C516334E120330A15A1C290C3110F1 /* Color.swift */ = {isa = PBXFileReference; includeInIndex = 1; lastKnownFileType = sourcecode.swift; name = Color.swift; path = "IFTTT SDK/Color.swift"; sourceTree = "<group>"; };
		36456F9D604F7BD2513477E99E8AB5A8 /* Pods-Grocery Express.release.xcconfig */ = {isa = PBXFileReference; includeInIndex = 1; lastKnownFileType = text.xcconfig; path = "Pods-Grocery Express.release.xcconfig"; sourceTree = "<group>"; };
		367BFBFE22916945FFD2D1DC6C343182 /* Connection.swift */ = {isa = PBXFileReference; includeInIndex = 1; lastKnownFileType = sourcecode.swift; name = Connection.swift; path = "IFTTT SDK/Connection.swift"; sourceTree = "<group>"; };
		3A51B60B12CBBD35465BB274BE177D71 /* ResourceBundle-IFTTTConnectSDK-IFTTTConnectSDK-Info.plist */ = {isa = PBXFileReference; includeInIndex = 1; lastKnownFileType = text.plist.xml; path = "ResourceBundle-IFTTTConnectSDK-IFTTTConnectSDK-Info.plist"; sourceTree = "<group>"; };
		42A320F05D161A7CE98C0F29A243B6B8 /* SynchronizationTriggerEvent.swift */ = {isa = PBXFileReference; includeInIndex = 1; lastKnownFileType = sourcecode.swift; name = SynchronizationTriggerEvent.swift; path = "IFTTT SDK/SynchronizationTriggerEvent.swift"; sourceTree = "<group>"; };
		4A8F10007BE95255FF564AA32CAED89E /* Connection+Request.swift */ = {isa = PBXFileReference; includeInIndex = 1; lastKnownFileType = sourcecode.swift; name = "Connection+Request.swift"; path = "IFTTT SDK/Connection+Request.swift"; sourceTree = "<group>"; };
		53F9DBB8C8240A1C4969A13CC905ED65 /* ConnectionNetworkError.swift */ = {isa = PBXFileReference; includeInIndex = 1; lastKnownFileType = sourcecode.swift; name = ConnectionNetworkError.swift; path = "IFTTT SDK/ConnectionNetworkError.swift"; sourceTree = "<group>"; };
		5511A898F1948D0DB38479C5850D8857 /* libPods-Grocery Express.a */ = {isa = PBXFileReference; explicitFileType = archive.ar; includeInIndex = 0; path = "libPods-Grocery Express.a"; sourceTree = BUILT_PRODUCTS_DIR; };
		56244E4460011DCA909741D6F613496D /* IFTTTConnectSDK.podspec */ = {isa = PBXFileReference; explicitFileType = text.script.ruby; includeInIndex = 1; indentWidth = 2; path = IFTTTConnectSDK.podspec; sourceTree = "<group>"; tabWidth = 2; xcLanguageSpecificationIdentifier = xcode.lang.ruby; };
		57F935335D2E3321D53F2DB845E20D71 /* ImageDownloader.swift */ = {isa = PBXFileReference; includeInIndex = 1; lastKnownFileType = sourcecode.swift; name = ImageDownloader.swift; path = "IFTTT SDK/ImageDownloader.swift"; sourceTree = "<group>"; };
		59A1FE17E86F0C0D49CC20F9BE6E990F /* ImageCache.swift */ = {isa = PBXFileReference; includeInIndex = 1; lastKnownFileType = sourcecode.swift; name = ImageCache.swift; path = "IFTTT SDK/ImageCache.swift"; sourceTree = "<group>"; };
		5AD7F47AEA43768AFFD28AA1ED421EBB /* IFTTTConnectSDK.bundle */ = {isa = PBXFileReference; explicitFileType = wrapper.cfbundle; includeInIndex = 0; path = IFTTTConnectSDK.bundle; sourceTree = BUILT_PRODUCTS_DIR; };
		5BDF9ED9EE2515C3C5D3DF5D491DEC00 /* Pods-Grocery Express-acknowledgements.markdown */ = {isa = PBXFileReference; includeInIndex = 1; lastKnownFileType = text; path = "Pods-Grocery Express-acknowledgements.markdown"; sourceTree = "<group>"; };
		6CEE4EA70DCBF40F2845F96998F9E2D7 /* Result<ValueType,ErrorType>.swift */ = {isa = PBXFileReference; includeInIndex = 1; lastKnownFileType = sourcecode.swift; name = "Result<ValueType,ErrorType>.swift"; path = "IFTTT SDK/Result<ValueType,ErrorType>.swift"; sourceTree = "<group>"; };
		6D70BB614CF9C6B267A2F42D60AA4B1D /* ConnectButton+LabelValue.swift */ = {isa = PBXFileReference; includeInIndex = 1; lastKnownFileType = sourcecode.swift; name = "ConnectButton+LabelValue.swift"; path = "IFTTT SDK/ConnectButton+LabelValue.swift"; sourceTree = "<group>"; };
		6EB98C04B0D5134F43D1FA5FB2E86440 /* AboutViewController.swift */ = {isa = PBXFileReference; includeInIndex = 1; lastKnownFileType = sourcecode.swift; name = AboutViewController.swift; path = "IFTTT SDK/AboutViewController.swift"; sourceTree = "<group>"; };
		6F6F4FE7DA415ED62714C2E641B14D6A /* Pods-Grocery Express.modulemap */ = {isa = PBXFileReference; includeInIndex = 1; lastKnownFileType = sourcecode.module; path = "Pods-Grocery Express.modulemap"; sourceTree = "<group>"; };
		729FF0AD7F937A6776ECC2870A4E2BE8 /* ConnectionActivationFlow.swift */ = {isa = PBXFileReference; includeInIndex = 1; lastKnownFileType = sourcecode.swift; name = ConnectionActivationFlow.swift; path = "IFTTT SDK/ConnectionActivationFlow.swift"; sourceTree = "<group>"; };
		733D2EBA8C117763735604E5DC849AAE /* RegionsMonitor.swift */ = {isa = PBXFileReference; includeInIndex = 1; lastKnownFileType = sourcecode.swift; name = RegionsMonitor.swift; path = "IFTTT SDK/RegionsMonitor.swift"; sourceTree = "<group>"; };
		79CAC25E3D44C29D3585F5F444281BB5 /* ConnectionDeeplinkAction.swift */ = {isa = PBXFileReference; includeInIndex = 1; lastKnownFileType = sourcecode.swift; name = ConnectionDeeplinkAction.swift; path = "IFTTT SDK/ConnectionDeeplinkAction.swift"; sourceTree = "<group>"; };
		7CE791CB2F1B322DD7A0DD9F2049F53C /* ConnectionVerificationSession.swift */ = {isa = PBXFileReference; includeInIndex = 1; lastKnownFileType = sourcecode.swift; name = ConnectionVerificationSession.swift; path = "IFTTT SDK/ConnectionVerificationSession.swift"; sourceTree = "<group>"; };
		7FC7F6B3ADD10F9ED7EAC06BA2C687A9 /* ConnectButton+CheckmarkView.swift */ = {isa = PBXFileReference; includeInIndex = 1; lastKnownFileType = sourcecode.swift; name = "ConnectButton+CheckmarkView.swift"; path = "IFTTT SDK/ConnectButton+CheckmarkView.swift"; sourceTree = "<group>"; };
		81405F6DC0314BBF0683E3AC62F18401 /* SynchronizationManager.swift */ = {isa = PBXFileReference; includeInIndex = 1; lastKnownFileType = sourcecode.swift; name = SynchronizationManager.swift; path = "IFTTT SDK/SynchronizationManager.swift"; sourceTree = "<group>"; };
		88677B45F2249E1BEC584A1819031F91 /* IFTTTConnectSDK-dummy.m */ = {isa = PBXFileReference; includeInIndex = 1; lastKnownFileType = sourcecode.c.objc; path = "IFTTTConnectSDK-dummy.m"; sourceTree = "<group>"; };
		89CA1D777A106C06E26CFAD3461265D2 /* ConnectButton+LabelAnimator.swift */ = {isa = PBXFileReference; includeInIndex = 1; lastKnownFileType = sourcecode.swift; name = "ConnectButton+LabelAnimator.swift"; path = "IFTTT SDK/ConnectButton+LabelAnimator.swift"; sourceTree = "<group>"; };
		8D59E5649D314E64EF91ECFB219ABAE7 /* README.md */ = {isa = PBXFileReference; includeInIndex = 1; lastKnownFileType = net.daringfireball.markdown; path = README.md; sourceTree = "<group>"; };
		91CF1891EC140785129D2BF3F889E6BB /* JSON.swift */ = {isa = PBXFileReference; includeInIndex = 1; lastKnownFileType = sourcecode.swift; name = JSON.swift; path = "IFTTT SDK/JSON.swift"; sourceTree = "<group>"; };
		921695751F511313B476C5E54B1F9D00 /* LocalizedStrings.swift */ = {isa = PBXFileReference; includeInIndex = 1; lastKnownFileType = sourcecode.swift; name = LocalizedStrings.swift; path = "IFTTT SDK/LocalizedStrings.swift"; sourceTree = "<group>"; };
		9338FC194D19B02042B93470A0AEC006 /* ConnectButton+Style.swift */ = {isa = PBXFileReference; includeInIndex = 1; lastKnownFileType = sourcecode.swift; name = "ConnectButton+Style.swift"; path = "IFTTT SDK/ConnectButton+Style.swift"; sourceTree = "<group>"; };
		9678969D79526239B5B8A01923FCD152 /* SynchronizationScheduler.swift */ = {isa = PBXFileReference; includeInIndex = 1; lastKnownFileType = sourcecode.swift; name = SynchronizationScheduler.swift; path = "IFTTT SDK/SynchronizationScheduler.swift"; sourceTree = "<group>"; };
		985CD8B20645B129B4CFE83279141365 /* ConnectionRedirectHandler.swift */ = {isa = PBXFileReference; includeInIndex = 1; lastKnownFileType = sourcecode.swift; name = ConnectionRedirectHandler.swift; path = "IFTTT SDK/ConnectionRedirectHandler.swift"; sourceTree = "<group>"; };
		9B2DB7FCC585A4427E8D0F3428EA5C87 /* LocationService.swift */ = {isa = PBXFileReference; includeInIndex = 1; lastKnownFileType = sourcecode.swift; name = LocationService.swift; path = "IFTTT SDK/LocationService.swift"; sourceTree = "<group>"; };
		9D940727FF8FB9C785EB98E56350EF41 /* Podfile */ = {isa = PBXFileReference; explicitFileType = text.script.ruby; includeInIndex = 1; indentWidth = 2; name = Podfile; path = ../Podfile; sourceTree = SOURCE_ROOT; tabWidth = 2; xcLanguageSpecificationIdentifier = xcode.lang.ruby; };
		9E3DAC7AE16FCEC50B4A74C8BF200D83 /* ConnectButton+Constants.swift */ = {isa = PBXFileReference; includeInIndex = 1; lastKnownFileType = sourcecode.swift; name = "ConnectButton+Constants.swift"; path = "IFTTT SDK/ConnectButton+Constants.swift"; sourceTree = "<group>"; };
		A0B0C36F79E97A4219390F8544E7E24C /* ConnectionsMonitor.swift */ = {isa = PBXFileReference; includeInIndex = 1; lastKnownFileType = sourcecode.swift; name = ConnectionsMonitor.swift; path = "IFTTT SDK/ConnectionsMonitor.swift"; sourceTree = "<group>"; };
		A456A4E9EE81BDA10DB672A01702AEF7 /* API.swift */ = {isa = PBXFileReference; includeInIndex = 1; lastKnownFileType = sourcecode.swift; name = API.swift; path = "IFTTT SDK/API.swift"; sourceTree = "<group>"; };
		A4E86A13706CB32CD76C4DD07BB9DE94 /* Pods-Grocery Express.debug.xcconfig */ = {isa = PBXFileReference; includeInIndex = 1; lastKnownFileType = text.xcconfig; path = "Pods-Grocery Express.debug.xcconfig"; sourceTree = "<group>"; };
		ABB916D13E602FF4FF4BF37D29ADFA62 /* ConnectButton+ProgressBar.swift */ = {isa = PBXFileReference; includeInIndex = 1; lastKnownFileType = sourcecode.swift; name = "ConnectButton+ProgressBar.swift"; path = "IFTTT SDK/ConnectButton+ProgressBar.swift"; sourceTree = "<group>"; };
		AC62A3AD39374F3747838EC76F205FA8 /* NativeServices.swift */ = {isa = PBXFileReference; includeInIndex = 1; lastKnownFileType = sourcecode.swift; name = NativeServices.swift; path = "IFTTT SDK/NativeServices.swift"; sourceTree = "<group>"; };
		AE32BD30898FE5545E9FE0E90EC1979F /* UIFont+CommonValues.swift */ = {isa = PBXFileReference; includeInIndex = 1; lastKnownFileType = sourcecode.swift; name = "UIFont+CommonValues.swift"; path = "IFTTT SDK/UIFont+CommonValues.swift"; sourceTree = "<group>"; };
		B118B59EDCBFA105BF94553560CE74FD /* Notification+Redirect.swift */ = {isa = PBXFileReference; includeInIndex = 1; lastKnownFileType = sourcecode.swift; name = "Notification+Redirect.swift"; path = "IFTTT SDK/Notification+Redirect.swift"; sourceTree = "<group>"; };
		B22BEAA70BE58F1B4393670D9F1C2322 /* ProgressBarController.swift */ = {isa = PBXFileReference; includeInIndex = 1; lastKnownFileType = sourcecode.swift; name = ProgressBarController.swift; path = "IFTTT SDK/ProgressBarController.swift"; sourceTree = "<group>"; };
		B44068DACE202BD061AE7286AB70065F /* ConnectionCredentialProvider.swift */ = {isa = PBXFileReference; includeInIndex = 1; lastKnownFileType = sourcecode.swift; name = ConnectionCredentialProvider.swift; path = "IFTTT SDK/ConnectionCredentialProvider.swift"; sourceTree = "<group>"; };
		B88422F5A05878F6D560AD5289D6CF5D /* ConnectionConfiguration.swift */ = {isa = PBXFileReference; includeInIndex = 1; lastKnownFileType = sourcecode.swift; name = ConnectionConfiguration.swift; path = "IFTTT SDK/ConnectionConfiguration.swift"; sourceTree = "<group>"; };
		BB2C58E6E8D78117F15D76AE9FFBDA81 /* SelectGestureRecognizer.swift */ = {isa = PBXFileReference; includeInIndex = 1; lastKnownFileType = sourcecode.swift; name = SelectGestureRecognizer.swift; path = "IFTTT SDK/SelectGestureRecognizer.swift"; sourceTree = "<group>"; };
		C0EF61D3D0E1423000EE8FC63826CAAB /* ConnectButton+Service.swift */ = {isa = PBXFileReference; includeInIndex = 1; lastKnownFileType = sourcecode.swift; name = "ConnectButton+Service.swift"; path = "IFTTT SDK/ConnectButton+Service.swift"; sourceTree = "<group>"; };
		C0FD1FD0632052BEE5C02D4098F820BD /* ServiceIconsNetworkController.swift */ = {isa = PBXFileReference; includeInIndex = 1; lastKnownFileType = sourcecode.swift; name = ServiceIconsNetworkController.swift; path = "IFTTT SDK/ServiceIconsNetworkController.swift"; sourceTree = "<group>"; };
		C21509A7837087AE87F336D07D6D2020 /* ImageViewNetworkController.swift */ = {isa = PBXFileReference; includeInIndex = 1; lastKnownFileType = sourcecode.swift; name = ImageViewNetworkController.swift; path = "IFTTT SDK/ImageViewNetworkController.swift"; sourceTree = "<group>"; };
		C7FA619B9B93A8B7C93A97CBF8B24EC1 /* SynchronizationSubscriber.swift */ = {isa = PBXFileReference; includeInIndex = 1; lastKnownFileType = sourcecode.swift; name = SynchronizationSubscriber.swift; path = "IFTTT SDK/SynchronizationSubscriber.swift"; sourceTree = "<group>"; };
		CA169EB3F672FDAD95BA0FE04A6C24DB /* ConnectButton.swift */ = {isa = PBXFileReference; includeInIndex = 1; lastKnownFileType = sourcecode.swift; name = ConnectButton.swift; path = "IFTTT SDK/ConnectButton.swift"; sourceTree = "<group>"; };
		CC1D674355B4A6C499524EB95394C9BB /* URLComponents+email.swift */ = {isa = PBXFileReference; includeInIndex = 1; lastKnownFileType = sourcecode.swift; name = "URLComponents+email.swift"; path = "IFTTT SDK/URLComponents+email.swift"; sourceTree = "<group>"; };
		CCA1A6A11F900506B37C8010EA2C9D22 /* Set+Helpers.swift */ = {isa = PBXFileReference; includeInIndex = 1; lastKnownFileType = sourcecode.swift; name = "Set+Helpers.swift"; path = "IFTTT SDK/Set+Helpers.swift"; sourceTree = "<group>"; };
		CD4C81E2711A208D15B8D7860A2953C9 /* ConnectionsRegistry.swift */ = {isa = PBXFileReference; includeInIndex = 1; lastKnownFileType = sourcecode.swift; name = ConnectionsRegistry.swift; path = "IFTTT SDK/ConnectionsRegistry.swift"; sourceTree = "<group>"; };
		D37F1217FEE991B5A138C648EBC2BCEB /* URLSession+JSONTask.swift */ = {isa = PBXFileReference; includeInIndex = 1; lastKnownFileType = sourcecode.swift; name = "URLSession+JSONTask.swift"; path = "IFTTT SDK/URLSession+JSONTask.swift"; sourceTree = "<group>"; };
		D65688B6E317AA800EE1FADEE3C86414 /* EmailValidator.swift */ = {isa = PBXFileReference; includeInIndex = 1; lastKnownFileType = sourcecode.swift; name = EmailValidator.swift; path = "IFTTT SDK/EmailValidator.swift"; sourceTree = "<group>"; };
		D695B05FDB15605FF26298C8C8B23CEB /* UIKit+ConvenienceInit.swift */ = {isa = PBXFileReference; includeInIndex = 1; lastKnownFileType = sourcecode.swift; name = "UIKit+ConvenienceInit.swift"; path = "IFTTT SDK/UIKit+ConvenienceInit.swift"; sourceTree = "<group>"; };
		D7824BC96A9F9728B0CB40AFA8D6CC1C /* Localizable.strings */ = {isa = PBXFileReference; includeInIndex = 1; lastKnownFileType = text.plist.strings; name = Localizable.strings; path = "IFTTT SDK/Localizable.strings"; sourceTree = "<group>"; };
		DA42C0899125F705A7247317FC891817 /* ConnectButton+AnimationState.swift */ = {isa = PBXFileReference; includeInIndex = 1; lastKnownFileType = sourcecode.swift; name = "ConnectButton+AnimationState.swift"; path = "IFTTT SDK/ConnectButton+AnimationState.swift"; sourceTree = "<group>"; };
		DD0C55359739EE817D376252BF809A0A /* ConnectButton+Interaction.swift */ = {isa = PBXFileReference; includeInIndex = 1; lastKnownFileType = sourcecode.swift; name = "ConnectButton+Interaction.swift"; path = "IFTTT SDK/ConnectButton+Interaction.swift"; sourceTree = "<group>"; };
		DE5A301647E8EAA1B66C8E110E1F8A86 /* IFTTTConnectSDK-umbrella.h */ = {isa = PBXFileReference; includeInIndex = 1; lastKnownFileType = sourcecode.c.h; path = "IFTTTConnectSDK-umbrella.h"; sourceTree = "<group>"; };
		E2B4ECAC86AEF7CFF6450A3A26E02878 /* Bundle+Helpers.swift */ = {isa = PBXFileReference; includeInIndex = 1; lastKnownFileType = sourcecode.swift; name = "Bundle+Helpers.swift"; path = "IFTTT SDK/Bundle+Helpers.swift"; sourceTree = "<group>"; };
		E41C0537F4BB3CB4994FE64DDB137C90 /* Links.swift */ = {isa = PBXFileReference; includeInIndex = 1; lastKnownFileType = sourcecode.swift; name = Links.swift; path = "IFTTT SDK/Links.swift"; sourceTree = "<group>"; };
		E6ECE6D00474B9EB7C12A5645A896CB1 /* ConstraintsMaker.swift */ = {isa = PBXFileReference; includeInIndex = 1; lastKnownFileType = sourcecode.swift; name = ConstraintsMaker.swift; path = "IFTTT SDK/ConstraintsMaker.swift"; sourceTree = "<group>"; };
		E99B24E7BA68BF938A429885A5EE20D5 /* URLRequest+CommonValues.swift */ = {isa = PBXFileReference; includeInIndex = 1; lastKnownFileType = sourcecode.swift; name = "URLRequest+CommonValues.swift"; path = "IFTTT SDK/URLRequest+CommonValues.swift"; sourceTree = "<group>"; };
		E9D122B44E90F5B8488EE56FEA165B5D /* ConnectionsSynchronizer.swift */ = {isa = PBXFileReference; includeInIndex = 1; lastKnownFileType = sourcecode.swift; name = ConnectionsSynchronizer.swift; path = "IFTTT SDK/ConnectionsSynchronizer.swift"; sourceTree = "<group>"; };
		EE468321EB75E79C4326016181DC09AB /* Keychain.swift */ = {isa = PBXFileReference; includeInIndex = 1; lastKnownFileType = sourcecode.swift; name = Keychain.swift; path = "IFTTT SDK/Keychain.swift"; sourceTree = "<group>"; };
		F3328D31951D867E3232F1496A6F4310 /* AuthenticationSession.swift */ = {isa = PBXFileReference; includeInIndex = 1; lastKnownFileType = sourcecode.swift; name = AuthenticationSession.swift; path = "IFTTT SDK/AuthenticationSession.swift"; sourceTree = "<group>"; };
		F35BEC97B680143D73EC58258B651F47 /* LICENSE */ = {isa = PBXFileReference; includeInIndex = 1; lastKnownFileType = text; path = LICENSE; sourceTree = "<group>"; };
		F3D89B87CAA72D1978BEE28C16DAB7E4 /* LegalTermsText.swift */ = {isa = PBXFileReference; includeInIndex = 1; lastKnownFileType = sourcecode.swift; name = LegalTermsText.swift; path = "IFTTT SDK/LegalTermsText.swift"; sourceTree = "<group>"; };
		F5760F42BC07BB9452D72680C4067088 /* Pods-Grocery Express-umbrella.h */ = {isa = PBXFileReference; includeInIndex = 1; lastKnownFileType = sourcecode.c.h; path = "Pods-Grocery Express-umbrella.h"; sourceTree = "<group>"; };
		F9765006655E9A7585E0BC8A03D0E9E0 /* Reachability.swift */ = {isa = PBXFileReference; includeInIndex = 1; lastKnownFileType = sourcecode.swift; name = Reachability.swift; path = "IFTTT SDK/Reachability.swift"; sourceTree = "<group>"; };
		FC71C952263A7941897415AC90859274 /* CLCircularRegion+Parsing.swift */ = {isa = PBXFileReference; includeInIndex = 1; lastKnownFileType = sourcecode.swift; name = "CLCircularRegion+Parsing.swift"; path = "IFTTT SDK/CLCircularRegion+Parsing.swift"; sourceTree = "<group>"; };
		FD1C1D47C49CA9A2ABF5D1979FB13B99 /* Selectable.swift */ = {isa = PBXFileReference; includeInIndex = 1; lastKnownFileType = sourcecode.swift; name = Selectable.swift; path = "IFTTT SDK/Selectable.swift"; sourceTree = "<group>"; };
		FEF7F114CB2FD5A5BDF8D2A39C67E8D8 /* ConnectionNetworkController.swift */ = {isa = PBXFileReference; includeInIndex = 1; lastKnownFileType = sourcecode.swift; name = ConnectionNetworkController.swift; path = "IFTTT SDK/ConnectionNetworkController.swift"; sourceTree = "<group>"; };
		FF3D68A4E872FF1B102DC6A073DBD758 /* Analytics.swift */ = {isa = PBXFileReference; includeInIndex = 1; lastKnownFileType = sourcecode.swift; name = Analytics.swift; path = "IFTTT SDK/Analytics.swift"; sourceTree = "<group>"; };
/* End PBXFileReference section */

/* Begin PBXFrameworksBuildPhase section */
		1105C31F39B921D3CD3246DAB79D209C /* Frameworks */ = {
=======
		002C77126E2B9CFC473215C3F2F14F37 /* Connection+Parsing.swift */ = {isa = PBXFileReference; includeInIndex = 1; lastKnownFileType = sourcecode.swift; name = "Connection+Parsing.swift"; path = "IFTTT SDK/Connection+Parsing.swift"; sourceTree = "<group>"; };
		007E40367F4CDA378600408252DED6B2 /* libIFTTTConnectSDK.a */ = {isa = PBXFileReference; explicitFileType = archive.ar; includeInIndex = 0; name = libIFTTTConnectSDK.a; path = libIFTTTConnectSDK.a; sourceTree = BUILT_PRODUCTS_DIR; };
		026B0B1531570E425DB62926A5439C90 /* ConnectionsMonitor.swift */ = {isa = PBXFileReference; includeInIndex = 1; lastKnownFileType = sourcecode.swift; name = ConnectionsMonitor.swift; path = "IFTTT SDK/ConnectionsMonitor.swift"; sourceTree = "<group>"; };
		029F185E56A1D06608AF6F6FD0F11C87 /* Analytics+DataStructures.swift */ = {isa = PBXFileReference; includeInIndex = 1; lastKnownFileType = sourcecode.swift; name = "Analytics+DataStructures.swift"; path = "IFTTT SDK/Analytics+DataStructures.swift"; sourceTree = "<group>"; };
		02B54B686EF8C4802A650FEDD790DD2F /* Set+Helpers.swift */ = {isa = PBXFileReference; includeInIndex = 1; lastKnownFileType = sourcecode.swift; name = "Set+Helpers.swift"; path = "IFTTT SDK/Set+Helpers.swift"; sourceTree = "<group>"; };
		02F8C55A5CEF3DA61FE63F717F028C31 /* Pods-Grocery Express-acknowledgements.plist */ = {isa = PBXFileReference; includeInIndex = 1; lastKnownFileType = text.plist.xml; path = "Pods-Grocery Express-acknowledgements.plist"; sourceTree = "<group>"; };
		032305FB39787CF22F4BB6434040C34F /* AuthenticationSession.swift */ = {isa = PBXFileReference; includeInIndex = 1; lastKnownFileType = sourcecode.swift; name = AuthenticationSession.swift; path = "IFTTT SDK/AuthenticationSession.swift"; sourceTree = "<group>"; };
		04D8CDA0BC91CD6F54C7B47F8C3F3E88 /* Localizable.strings */ = {isa = PBXFileReference; includeInIndex = 1; lastKnownFileType = text.plist.strings; name = Localizable.strings; path = "IFTTT SDK/Localizable.strings"; sourceTree = "<group>"; };
		04F3F2B8B259C502B77377F34B34C333 /* ConnectionCredentialProvider.swift */ = {isa = PBXFileReference; includeInIndex = 1; lastKnownFileType = sourcecode.swift; name = ConnectionCredentialProvider.swift; path = "IFTTT SDK/ConnectionCredentialProvider.swift"; sourceTree = "<group>"; };
		068B20D0B079EA30DFE79265E5CD77BC /* ConnectionDeeplinkAction.swift */ = {isa = PBXFileReference; includeInIndex = 1; lastKnownFileType = sourcecode.swift; name = ConnectionDeeplinkAction.swift; path = "IFTTT SDK/ConnectionDeeplinkAction.swift"; sourceTree = "<group>"; };
		0AEB5825B408549EF3F13AA6B78051AC /* ImageCache.swift */ = {isa = PBXFileReference; includeInIndex = 1; lastKnownFileType = sourcecode.swift; name = ImageCache.swift; path = "IFTTT SDK/ImageCache.swift"; sourceTree = "<group>"; };
		11A45808111F4962BBA37AA8C70F339E /* Localizable_fr.strings */ = {isa = PBXFileReference; includeInIndex = 1; lastKnownFileType = text.plist.strings; name = Localizable_fr.strings; path = "IFTTT SDK/Localizable_fr.strings"; sourceTree = "<group>"; };
		16957601ACA7404B6BE383DF9007E506 /* EmailValidator.swift */ = {isa = PBXFileReference; includeInIndex = 1; lastKnownFileType = sourcecode.swift; name = EmailValidator.swift; path = "IFTTT SDK/EmailValidator.swift"; sourceTree = "<group>"; };
		24FCFBB47CD84D500246EE490BAAE82A /* ConnectButton+Transition.swift */ = {isa = PBXFileReference; includeInIndex = 1; lastKnownFileType = sourcecode.swift; name = "ConnectButton+Transition.swift"; path = "IFTTT SDK/ConnectButton+Transition.swift"; sourceTree = "<group>"; };
		2AF56FFE37B0955BEE5B7453734868A9 /* Notification+Redirect.swift */ = {isa = PBXFileReference; includeInIndex = 1; lastKnownFileType = sourcecode.swift; name = "Notification+Redirect.swift"; path = "IFTTT SDK/Notification+Redirect.swift"; sourceTree = "<group>"; };
		2E329FF75C833FAF6031F243E9EFB06C /* Pods-Grocery Express-resources.sh */ = {isa = PBXFileReference; includeInIndex = 1; lastKnownFileType = text.script.sh; path = "Pods-Grocery Express-resources.sh"; sourceTree = "<group>"; };
		2F24A349DBFCB15F594C30BC4A6B5959 /* PillView.swift */ = {isa = PBXFileReference; includeInIndex = 1; lastKnownFileType = sourcecode.swift; name = PillView.swift; path = "IFTTT SDK/PillView.swift"; sourceTree = "<group>"; };
		2F4F91A008DAEDF15F41979E8ABE0562 /* Connection.swift */ = {isa = PBXFileReference; includeInIndex = 1; lastKnownFileType = sourcecode.swift; name = Connection.swift; path = "IFTTT SDK/Connection.swift"; sourceTree = "<group>"; };
		309B5F4B55EF85C693C9CB66DD2C2890 /* ServiceIconsNetworkController.swift */ = {isa = PBXFileReference; includeInIndex = 1; lastKnownFileType = sourcecode.swift; name = ServiceIconsNetworkController.swift; path = "IFTTT SDK/ServiceIconsNetworkController.swift"; sourceTree = "<group>"; };
		32074DC7F7449932B0DA4B3514393F4E /* Pods-Grocery Express-dummy.m */ = {isa = PBXFileReference; includeInIndex = 1; lastKnownFileType = sourcecode.c.objc; path = "Pods-Grocery Express-dummy.m"; sourceTree = "<group>"; };
		33B417C607475CF85412341559066BEA /* ConnectButton+LabelValue.swift */ = {isa = PBXFileReference; includeInIndex = 1; lastKnownFileType = sourcecode.swift; name = "ConnectButton+LabelValue.swift"; path = "IFTTT SDK/ConnectButton+LabelValue.swift"; sourceTree = "<group>"; };
		3465F46C3C7821B97D3997A4ECBBCE90 /* User.swift */ = {isa = PBXFileReference; includeInIndex = 1; lastKnownFileType = sourcecode.swift; name = User.swift; path = "IFTTT SDK/User.swift"; sourceTree = "<group>"; };
		346C135DB105777D851338368EC63472 /* Bundle+Helpers.swift */ = {isa = PBXFileReference; includeInIndex = 1; lastKnownFileType = sourcecode.swift; name = "Bundle+Helpers.swift"; path = "IFTTT SDK/Bundle+Helpers.swift"; sourceTree = "<group>"; };
		3539C92C67A04E7AEB10B609C78AB2A0 /* Localizable_pl.strings */ = {isa = PBXFileReference; includeInIndex = 1; lastKnownFileType = text.plist.strings; name = Localizable_pl.strings; path = "IFTTT SDK/Localizable_pl.strings"; sourceTree = "<group>"; };
		36456F9D604F7BD2513477E99E8AB5A8 /* Pods-Grocery Express.release.xcconfig */ = {isa = PBXFileReference; includeInIndex = 1; lastKnownFileType = text.xcconfig; path = "Pods-Grocery Express.release.xcconfig"; sourceTree = "<group>"; };
		401DF93F65B55FF6EEE3104D6D4C9515 /* AnalyticsNetworkController.swift */ = {isa = PBXFileReference; includeInIndex = 1; lastKnownFileType = sourcecode.swift; name = AnalyticsNetworkController.swift; path = "IFTTT SDK/AnalyticsNetworkController.swift"; sourceTree = "<group>"; };
		41A5632C8FEEFD176B67669D8FC883DA /* Result<ValueType,ErrorType>.swift */ = {isa = PBXFileReference; includeInIndex = 1; lastKnownFileType = sourcecode.swift; name = "Result<ValueType,ErrorType>.swift"; path = "IFTTT SDK/Result<ValueType,ErrorType>.swift"; sourceTree = "<group>"; };
		46EBC40A88FD8FD07840F32C70D4A6D8 /* ConnectionRedirectHandler.swift */ = {isa = PBXFileReference; includeInIndex = 1; lastKnownFileType = sourcecode.swift; name = ConnectionRedirectHandler.swift; path = "IFTTT SDK/ConnectionRedirectHandler.swift"; sourceTree = "<group>"; };
		47E4DE8B9041C5B7EF3693E5461E9741 /* ConnectButton+Interaction.swift */ = {isa = PBXFileReference; includeInIndex = 1; lastKnownFileType = sourcecode.swift; name = "ConnectButton+Interaction.swift"; path = "IFTTT SDK/ConnectButton+Interaction.swift"; sourceTree = "<group>"; };
		484BA35D7EFA7D2BB8E11B0DFD4F1507 /* URLRequest+CommonValues.swift */ = {isa = PBXFileReference; includeInIndex = 1; lastKnownFileType = sourcecode.swift; name = "URLRequest+CommonValues.swift"; path = "IFTTT SDK/URLRequest+CommonValues.swift"; sourceTree = "<group>"; };
		4934BC551C8C07699127BAD235409885 /* ConnectButton+ProgressBar.swift */ = {isa = PBXFileReference; includeInIndex = 1; lastKnownFileType = sourcecode.swift; name = "ConnectButton+ProgressBar.swift"; path = "IFTTT SDK/ConnectButton+ProgressBar.swift"; sourceTree = "<group>"; };
		4AE1F9C71231D1267E37DCF6ABEFB165 /* ConnectButton+AnimationState.swift */ = {isa = PBXFileReference; includeInIndex = 1; lastKnownFileType = sourcecode.swift; name = "ConnectButton+AnimationState.swift"; path = "IFTTT SDK/ConnectButton+AnimationState.swift"; sourceTree = "<group>"; };
		4C5BA38AE1891977097DA71B8E283DF1 /* ConnectButton+Service.swift */ = {isa = PBXFileReference; includeInIndex = 1; lastKnownFileType = sourcecode.swift; name = "ConnectButton+Service.swift"; path = "IFTTT SDK/ConnectButton+Service.swift"; sourceTree = "<group>"; };
		50434022AFE869728B2764265F89CCD7 /* Localizable_de.strings */ = {isa = PBXFileReference; includeInIndex = 1; lastKnownFileType = text.plist.strings; name = Localizable_de.strings; path = "IFTTT SDK/Localizable_de.strings"; sourceTree = "<group>"; };
		5511A898F1948D0DB38479C5850D8857 /* libPods-Grocery Express.a */ = {isa = PBXFileReference; explicitFileType = archive.ar; includeInIndex = 0; name = "libPods-Grocery Express.a"; path = "libPods-Grocery Express.a"; sourceTree = BUILT_PRODUCTS_DIR; };
		5839347E68F02AB7A605F2C31EC9350B /* Localizable_es-419.strings */ = {isa = PBXFileReference; includeInIndex = 1; lastKnownFileType = text.plist.strings; name = "Localizable_es-419.strings"; path = "IFTTT SDK/Localizable_es-419.strings"; sourceTree = "<group>"; };
		583CAD38A5BE98104C38BBF2AA12A843 /* ConnectionActivationFlow.swift */ = {isa = PBXFileReference; includeInIndex = 1; lastKnownFileType = sourcecode.swift; name = ConnectionActivationFlow.swift; path = "IFTTT SDK/ConnectionActivationFlow.swift"; sourceTree = "<group>"; };
		58E0A9EC902FEE78F1D1E905E54CB8D3 /* UIKit+ConvenienceInit.swift */ = {isa = PBXFileReference; includeInIndex = 1; lastKnownFileType = sourcecode.swift; name = "UIKit+ConvenienceInit.swift"; path = "IFTTT SDK/UIKit+ConvenienceInit.swift"; sourceTree = "<group>"; };
		5AD7F47AEA43768AFFD28AA1ED421EBB /* IFTTTConnectSDK.bundle */ = {isa = PBXFileReference; explicitFileType = wrapper.cfbundle; includeInIndex = 0; name = IFTTTConnectSDK.bundle; path = "IFTTTConnectSDK-IFTTTConnectSDK.bundle"; sourceTree = BUILT_PRODUCTS_DIR; };
		5BDF9ED9EE2515C3C5D3DF5D491DEC00 /* Pods-Grocery Express-acknowledgements.markdown */ = {isa = PBXFileReference; includeInIndex = 1; lastKnownFileType = text; path = "Pods-Grocery Express-acknowledgements.markdown"; sourceTree = "<group>"; };
		5D58EF2D8FF7BA605EEC87A64BEA3EBB /* Localizable_en-GB.strings */ = {isa = PBXFileReference; includeInIndex = 1; lastKnownFileType = text.plist.strings; name = "Localizable_en-GB.strings"; path = "IFTTT SDK/Localizable_en-GB.strings"; sourceTree = "<group>"; };
		5EA73D28A9FFFF12462CF8E705CE2866 /* Localizable_it.strings */ = {isa = PBXFileReference; includeInIndex = 1; lastKnownFileType = text.plist.strings; name = Localizable_it.strings; path = "IFTTT SDK/Localizable_it.strings"; sourceTree = "<group>"; };
		5F8468758914B218FE9BF89FEB79E69C /* LocationService.swift */ = {isa = PBXFileReference; includeInIndex = 1; lastKnownFileType = sourcecode.swift; name = LocationService.swift; path = "IFTTT SDK/LocationService.swift"; sourceTree = "<group>"; };
		60F716CC446B291969543AEB3354D798 /* LICENSE */ = {isa = PBXFileReference; includeInIndex = 1; path = LICENSE; sourceTree = "<group>"; };
		61C860B4DF2F3D22F5973819B489F6E6 /* Localizable_ko.strings */ = {isa = PBXFileReference; includeInIndex = 1; lastKnownFileType = text.plist.strings; name = Localizable_ko.strings; path = "IFTTT SDK/Localizable_ko.strings"; sourceTree = "<group>"; };
		62A9F7AB5A906B75B60B0D12687CD5A2 /* PillButton.swift */ = {isa = PBXFileReference; includeInIndex = 1; lastKnownFileType = sourcecode.swift; name = PillButton.swift; path = "IFTTT SDK/PillButton.swift"; sourceTree = "<group>"; };
		62AF7454D210538D89B539819A532503 /* ResourceBundle-IFTTTConnectSDK-Localizations-IFTTTConnectSDK-Info.plist */ = {isa = PBXFileReference; includeInIndex = 1; lastKnownFileType = text.plist.xml; path = "ResourceBundle-IFTTTConnectSDK-Localizations-IFTTTConnectSDK-Info.plist"; sourceTree = "<group>"; };
		63AC9051BC41446395F587336B4D8208 /* ConnectionVerificationSession.swift */ = {isa = PBXFileReference; includeInIndex = 1; lastKnownFileType = sourcecode.swift; name = ConnectionVerificationSession.swift; path = "IFTTT SDK/ConnectionVerificationSession.swift"; sourceTree = "<group>"; };
		673D947201B8FFE05D388791EE3BC1A6 /* ConnectionNetworkController.swift */ = {isa = PBXFileReference; includeInIndex = 1; lastKnownFileType = sourcecode.swift; name = ConnectionNetworkController.swift; path = "IFTTT SDK/ConnectionNetworkController.swift"; sourceTree = "<group>"; };
		6BE60B97CE8CAB910E5224C01F5F988F /* IFTTTConnectSDK-umbrella.h */ = {isa = PBXFileReference; includeInIndex = 1; lastKnownFileType = sourcecode.c.h; path = "IFTTTConnectSDK-umbrella.h"; sourceTree = "<group>"; };
		6D4991A45E8FA1BEC06009318A4627BF /* UIFont+CommonValues.swift */ = {isa = PBXFileReference; includeInIndex = 1; lastKnownFileType = sourcecode.swift; name = "UIFont+CommonValues.swift"; path = "IFTTT SDK/UIFont+CommonValues.swift"; sourceTree = "<group>"; };
		6F6F4FE7DA415ED62714C2E641B14D6A /* Pods-Grocery Express.modulemap */ = {isa = PBXFileReference; includeInIndex = 1; lastKnownFileType = sourcecode.module; path = "Pods-Grocery Express.modulemap"; sourceTree = "<group>"; };
		7925789854439ED58483E8F92D87DEB5 /* CLCircularRegion+Parsing.swift */ = {isa = PBXFileReference; includeInIndex = 1; lastKnownFileType = sourcecode.swift; name = "CLCircularRegion+Parsing.swift"; path = "IFTTT SDK/CLCircularRegion+Parsing.swift"; sourceTree = "<group>"; };
		7CC4427C68FB6EB254DB4B322F276B66 /* IFTTTConnectSDK-Localizations.bundle */ = {isa = PBXFileReference; explicitFileType = wrapper.cfbundle; includeInIndex = 0; name = "IFTTTConnectSDK-Localizations.bundle"; path = "IFTTTConnectSDK-IFTTTConnectSDK-Localizations.bundle"; sourceTree = BUILT_PRODUCTS_DIR; };
		7D241ED3E6F58D3EDB8DD702FD441C17 /* Localizable_fi.strings */ = {isa = PBXFileReference; includeInIndex = 1; lastKnownFileType = text.plist.strings; name = Localizable_fi.strings; path = "IFTTT SDK/Localizable_fi.strings"; sourceTree = "<group>"; };
		7E7CE193A8B3992214196F986C5E908A /* Localizable_sv.strings */ = {isa = PBXFileReference; includeInIndex = 1; lastKnownFileType = text.plist.strings; name = Localizable_sv.strings; path = "IFTTT SDK/Localizable_sv.strings"; sourceTree = "<group>"; };
		8254BC7C3F0785A8F7D9899D770602D6 /* PassthroughView.swift */ = {isa = PBXFileReference; includeInIndex = 1; lastKnownFileType = sourcecode.swift; name = PassthroughView.swift; path = "IFTTT SDK/PassthroughView.swift"; sourceTree = "<group>"; };
		828E264E22A0416A63CF808FBBE78C82 /* ConnectButton+SwitchControl.swift */ = {isa = PBXFileReference; includeInIndex = 1; lastKnownFileType = sourcecode.swift; name = "ConnectButton+SwitchControl.swift"; path = "IFTTT SDK/ConnectButton+SwitchControl.swift"; sourceTree = "<group>"; };
		83210D25F587723018ECA3A5089C2BAD /* Reachability.swift */ = {isa = PBXFileReference; includeInIndex = 1; lastKnownFileType = sourcecode.swift; name = Reachability.swift; path = "IFTTT SDK/Reachability.swift"; sourceTree = "<group>"; };
		832228E3E0C15D62428AF60DACC05037 /* Localizable_ru.strings */ = {isa = PBXFileReference; includeInIndex = 1; lastKnownFileType = text.plist.strings; name = Localizable_ru.strings; path = "IFTTT SDK/Localizable_ru.strings"; sourceTree = "<group>"; };
		8503C24112ED772E9B81D9114E11693C /* IFTTTConnectSDK.modulemap */ = {isa = PBXFileReference; includeInIndex = 1; lastKnownFileType = sourcecode.module; path = IFTTTConnectSDK.modulemap; sourceTree = "<group>"; };
		867943444A2572856ED2E8A111A0EC26 /* ConnectButton+Style.swift */ = {isa = PBXFileReference; includeInIndex = 1; lastKnownFileType = sourcecode.swift; name = "ConnectButton+Style.swift"; path = "IFTTT SDK/ConnectButton+Style.swift"; sourceTree = "<group>"; };
		88A83DB9DEFA327C88C434CC026A56FF /* IFTTTConnectSDK-prefix.pch */ = {isa = PBXFileReference; includeInIndex = 1; lastKnownFileType = sourcecode.c.h; path = "IFTTTConnectSDK-prefix.pch"; sourceTree = "<group>"; };
		8D12CD58E9E1B2FDD19C7D6C94AF615C /* Localizable_en-US.strings */ = {isa = PBXFileReference; includeInIndex = 1; lastKnownFileType = text.plist.strings; name = "Localizable_en-US.strings"; path = "IFTTT SDK/Localizable_en-US.strings"; sourceTree = "<group>"; };
		8EECB88645A3E761CE6F068B3ED25DFA /* Localizable_zh-Hans.strings */ = {isa = PBXFileReference; includeInIndex = 1; lastKnownFileType = text.plist.strings; name = "Localizable_zh-Hans.strings"; path = "IFTTT SDK/Localizable_zh-Hans.strings"; sourceTree = "<group>"; };
		9000E0C3E981054D4F3DDAD77A8DC759 /* SelectGestureRecognizer.swift */ = {isa = PBXFileReference; includeInIndex = 1; lastKnownFileType = sourcecode.swift; name = SelectGestureRecognizer.swift; path = "IFTTT SDK/SelectGestureRecognizer.swift"; sourceTree = "<group>"; };
		9463775996B79917958A9CC1F8A7658B /* Localizable_cs.strings */ = {isa = PBXFileReference; includeInIndex = 1; lastKnownFileType = text.plist.strings; name = Localizable_cs.strings; path = "IFTTT SDK/Localizable_cs.strings"; sourceTree = "<group>"; };
		94A1B6368102CC131D8907ABDB00CA91 /* IFTTTConnectSDK.podspec */ = {isa = PBXFileReference; explicitFileType = text.script.ruby; includeInIndex = 1; indentWidth = 2; lastKnownFileType = text; path = IFTTTConnectSDK.podspec; sourceTree = "<group>"; tabWidth = 2; xcLanguageSpecificationIdentifier = xcode.lang.ruby; };
		94E5FBB255B86D1A4660D06AAEA721C1 /* ImageDownloader.swift */ = {isa = PBXFileReference; includeInIndex = 1; lastKnownFileType = sourcecode.swift; name = ImageDownloader.swift; path = "IFTTT SDK/ImageDownloader.swift"; sourceTree = "<group>"; };
		98F78C31C9AF62E370C6373BC3978901 /* API.swift */ = {isa = PBXFileReference; includeInIndex = 1; lastKnownFileType = sourcecode.swift; name = API.swift; path = "IFTTT SDK/API.swift"; sourceTree = "<group>"; };
		9A6231884B84601F22C88BAB0C001EB5 /* Links.swift */ = {isa = PBXFileReference; includeInIndex = 1; lastKnownFileType = sourcecode.swift; name = Links.swift; path = "IFTTT SDK/Links.swift"; sourceTree = "<group>"; };
		9D71444D558B3F5BA2049A251FCC196F /* Localizable_pt-BR.strings */ = {isa = PBXFileReference; includeInIndex = 1; lastKnownFileType = text.plist.strings; name = "Localizable_pt-BR.strings"; path = "IFTTT SDK/Localizable_pt-BR.strings"; sourceTree = "<group>"; };
		9D940727FF8FB9C785EB98E56350EF41 /* Podfile */ = {isa = PBXFileReference; explicitFileType = text.script.ruby; includeInIndex = 1; indentWidth = 2; lastKnownFileType = text; name = Podfile; path = ../Podfile; sourceTree = SOURCE_ROOT; tabWidth = 2; xcLanguageSpecificationIdentifier = xcode.lang.ruby; };
		A1E1D7C0BA0A68462F2E18905A74618F /* Selectable.swift */ = {isa = PBXFileReference; includeInIndex = 1; lastKnownFileType = sourcecode.swift; name = Selectable.swift; path = "IFTTT SDK/Selectable.swift"; sourceTree = "<group>"; };
		A4E86A13706CB32CD76C4DD07BB9DE94 /* Pods-Grocery Express.debug.xcconfig */ = {isa = PBXFileReference; includeInIndex = 1; lastKnownFileType = text.xcconfig; path = "Pods-Grocery Express.debug.xcconfig"; sourceTree = "<group>"; };
		A9396E407CBCD1DCF8133861BCA766D9 /* IFTTTConnectSDK.xcconfig */ = {isa = PBXFileReference; includeInIndex = 1; lastKnownFileType = text.xcconfig; path = IFTTTConnectSDK.xcconfig; sourceTree = "<group>"; };
		AAE430EADD035F4B715E5C50900F8AA9 /* ConnectButton.swift */ = {isa = PBXFileReference; includeInIndex = 1; lastKnownFileType = sourcecode.swift; name = ConnectButton.swift; path = "IFTTT SDK/ConnectButton.swift"; sourceTree = "<group>"; };
		B4F95ED4F1CBBFE8711AF533DCDD6FEE /* ConnectButton+CheckmarkView.swift */ = {isa = PBXFileReference; includeInIndex = 1; lastKnownFileType = sourcecode.swift; name = "ConnectButton+CheckmarkView.swift"; path = "IFTTT SDK/ConnectButton+CheckmarkView.swift"; sourceTree = "<group>"; };
		B5CDF739E123B7D485FD31368229FF16 /* Localizable_ja.strings */ = {isa = PBXFileReference; includeInIndex = 1; lastKnownFileType = text.plist.strings; name = Localizable_ja.strings; path = "IFTTT SDK/Localizable_ja.strings"; sourceTree = "<group>"; };
		B7DFD12CA7FE84B6BA9393B9D37EA08B /* ConnectButton+LabelAnimator.swift */ = {isa = PBXFileReference; includeInIndex = 1; lastKnownFileType = sourcecode.swift; name = "ConnectButton+LabelAnimator.swift"; path = "IFTTT SDK/ConnectButton+LabelAnimator.swift"; sourceTree = "<group>"; };
		B8CD472203377F40EF19032B6EF17B70 /* Assets.swift */ = {isa = PBXFileReference; includeInIndex = 1; lastKnownFileType = sourcecode.swift; name = Assets.swift; path = "IFTTT SDK/Assets.swift"; sourceTree = "<group>"; };
		BB0AD59DB3942D9C924A6C3334286D9B /* Localizable_nb.strings */ = {isa = PBXFileReference; includeInIndex = 1; lastKnownFileType = text.plist.strings; name = Localizable_nb.strings; path = "IFTTT SDK/Localizable_nb.strings"; sourceTree = "<group>"; };
		BCC3BB42311E14AC3DEA539FD9715CC1 /* Analytics.swift */ = {isa = PBXFileReference; includeInIndex = 1; lastKnownFileType = sourcecode.swift; name = Analytics.swift; path = "IFTTT SDK/Analytics.swift"; sourceTree = "<group>"; };
		C2F2ABC86F8BB21900F9C37D240F5A03 /* JSON.swift */ = {isa = PBXFileReference; includeInIndex = 1; lastKnownFileType = sourcecode.swift; name = JSON.swift; path = "IFTTT SDK/JSON.swift"; sourceTree = "<group>"; };
		C558F6590DB6F27D31E2B201E24C2F99 /* ImageViewNetworkController.swift */ = {isa = PBXFileReference; includeInIndex = 1; lastKnownFileType = sourcecode.swift; name = ImageViewNetworkController.swift; path = "IFTTT SDK/ImageViewNetworkController.swift"; sourceTree = "<group>"; };
		CB51B0E4CD37F2AA3203744E5CFBB296 /* AboutViewController.swift */ = {isa = PBXFileReference; includeInIndex = 1; lastKnownFileType = sourcecode.swift; name = AboutViewController.swift; path = "IFTTT SDK/AboutViewController.swift"; sourceTree = "<group>"; };
		CB911EE0757759F228B5DE1C541C9C71 /* ConnectButtonController.swift */ = {isa = PBXFileReference; includeInIndex = 1; lastKnownFileType = sourcecode.swift; name = ConnectButtonController.swift; path = "IFTTT SDK/ConnectButtonController.swift"; sourceTree = "<group>"; };
		CC19151E015FD694CCF05D405122F252 /* Localizable_nl.strings */ = {isa = PBXFileReference; includeInIndex = 1; lastKnownFileType = text.plist.strings; name = Localizable_nl.strings; path = "IFTTT SDK/Localizable_nl.strings"; sourceTree = "<group>"; };
		CDA3250396B0594091C08C1D43948F31 /* URLSession+JSONTask.swift */ = {isa = PBXFileReference; includeInIndex = 1; lastKnownFileType = sourcecode.swift; name = "URLSession+JSONTask.swift"; path = "IFTTT SDK/URLSession+JSONTask.swift"; sourceTree = "<group>"; };
		CDC2CB0347D49A77982545CD2D310795 /* Color.swift */ = {isa = PBXFileReference; includeInIndex = 1; lastKnownFileType = sourcecode.swift; name = Color.swift; path = "IFTTT SDK/Color.swift"; sourceTree = "<group>"; };
		CE5C4645D33F41E94B49CAE2402C93C6 /* Assets.xcassets */ = {isa = PBXFileReference; includeInIndex = 1; lastKnownFileType = folder.assetcatalog; name = Assets.xcassets; path = "IFTTT SDK/Assets.xcassets"; sourceTree = "<group>"; };
		D13B9C3F1078B1F68A97730763433524 /* Localizable_fr-CA.strings */ = {isa = PBXFileReference; includeInIndex = 1; lastKnownFileType = text.plist.strings; name = "Localizable_fr-CA.strings"; path = "IFTTT SDK/Localizable_fr-CA.strings"; sourceTree = "<group>"; };
		D35F269474EC609869AAD4958AA1D859 /* NativeServices.swift */ = {isa = PBXFileReference; includeInIndex = 1; lastKnownFileType = sourcecode.swift; name = NativeServices.swift; path = "IFTTT SDK/NativeServices.swift"; sourceTree = "<group>"; };
		D4935D39028E8A27001E46EED95249C5 /* Connection+Request.swift */ = {isa = PBXFileReference; includeInIndex = 1; lastKnownFileType = sourcecode.swift; name = "Connection+Request.swift"; path = "IFTTT SDK/Connection+Request.swift"; sourceTree = "<group>"; };
		D7504F1546CB31588F7FF852EA0F505A /* ProgressBarController.swift */ = {isa = PBXFileReference; includeInIndex = 1; lastKnownFileType = sourcecode.swift; name = ProgressBarController.swift; path = "IFTTT SDK/ProgressBarController.swift"; sourceTree = "<group>"; };
		DB5C12FBD720B0F46549C7407C088BD2 /* ConstraintsMaker.swift */ = {isa = PBXFileReference; includeInIndex = 1; lastKnownFileType = sourcecode.swift; name = ConstraintsMaker.swift; path = "IFTTT SDK/ConstraintsMaker.swift"; sourceTree = "<group>"; };
		DF359C8E968C35C86B99C88779E7CB05 /* Localizable_zh-Hant.strings */ = {isa = PBXFileReference; includeInIndex = 1; lastKnownFileType = text.plist.strings; name = "Localizable_zh-Hant.strings"; path = "IFTTT SDK/Localizable_zh-Hant.strings"; sourceTree = "<group>"; };
		E12A1A0E5999BA0AAE0A1EF889713FC6 /* Localizable_da.strings */ = {isa = PBXFileReference; includeInIndex = 1; lastKnownFileType = text.plist.strings; name = Localizable_da.strings; path = "IFTTT SDK/Localizable_da.strings"; sourceTree = "<group>"; };
		E2725A64DC87A75055EE51E3243CEFD3 /* LegalTermsText.swift */ = {isa = PBXFileReference; includeInIndex = 1; lastKnownFileType = sourcecode.swift; name = LegalTermsText.swift; path = "IFTTT SDK/LegalTermsText.swift"; sourceTree = "<group>"; };
		E55567C7B2FFB2F48C1C1BFAAD0E4222 /* Connection+Location.swift */ = {isa = PBXFileReference; includeInIndex = 1; lastKnownFileType = sourcecode.swift; name = "Connection+Location.swift"; path = "IFTTT SDK/Connection+Location.swift"; sourceTree = "<group>"; };
		EA4C984CD4FBAD7F5F55A3D152ED7A83 /* Localizable_pt-PT.strings */ = {isa = PBXFileReference; includeInIndex = 1; lastKnownFileType = text.plist.strings; name = "Localizable_pt-PT.strings"; path = "IFTTT SDK/Localizable_pt-PT.strings"; sourceTree = "<group>"; };
		ED8E0DEA83570031FA66E55D846C05A5 /* README.md */ = {isa = PBXFileReference; includeInIndex = 1; path = README.md; sourceTree = "<group>"; };
		F000A95D869870C1E48EDAE29CAAE770 /* ConnectionConfiguration.swift */ = {isa = PBXFileReference; includeInIndex = 1; lastKnownFileType = sourcecode.swift; name = ConnectionConfiguration.swift; path = "IFTTT SDK/ConnectionConfiguration.swift"; sourceTree = "<group>"; };
		F0D7DFC4A6EB5765A1D2B17A782EFF8F /* Localizable_es.strings */ = {isa = PBXFileReference; includeInIndex = 1; lastKnownFileType = text.plist.strings; name = Localizable_es.strings; path = "IFTTT SDK/Localizable_es.strings"; sourceTree = "<group>"; };
		F0D9A8BF86B7EA04BA66ECD540BF61BB /* ConnectionNetworkError.swift */ = {isa = PBXFileReference; includeInIndex = 1; lastKnownFileType = sourcecode.swift; name = ConnectionNetworkError.swift; path = "IFTTT SDK/ConnectionNetworkError.swift"; sourceTree = "<group>"; };
		F2979831FA8072F28B7868FC8F17D01A /* URLComponents+email.swift */ = {isa = PBXFileReference; includeInIndex = 1; lastKnownFileType = sourcecode.swift; name = "URLComponents+email.swift"; path = "IFTTT SDK/URLComponents+email.swift"; sourceTree = "<group>"; };
		F42AB01F5555ED130F0CB5764DDDFBA8 /* ResourceBundle-IFTTTConnectSDK-IFTTTConnectSDK-Info.plist */ = {isa = PBXFileReference; includeInIndex = 1; lastKnownFileType = text.plist.xml; path = "ResourceBundle-IFTTTConnectSDK-IFTTTConnectSDK-Info.plist"; sourceTree = "<group>"; };
		F5760F42BC07BB9452D72680C4067088 /* Pods-Grocery Express-umbrella.h */ = {isa = PBXFileReference; includeInIndex = 1; lastKnownFileType = sourcecode.c.h; path = "Pods-Grocery Express-umbrella.h"; sourceTree = "<group>"; };
		FA4A519908E96FB944EE827BBFCA750C /* IFTTTConnectSDK-dummy.m */ = {isa = PBXFileReference; includeInIndex = 1; lastKnownFileType = sourcecode.c.objc; path = "IFTTTConnectSDK-dummy.m"; sourceTree = "<group>"; };
		FBDC6FC2DBAD01AF3385E5B29796879B /* ConnectButton+Constants.swift */ = {isa = PBXFileReference; includeInIndex = 1; lastKnownFileType = sourcecode.swift; name = "ConnectButton+Constants.swift"; path = "IFTTT SDK/ConnectButton+Constants.swift"; sourceTree = "<group>"; };
		FF39C86CE815104001478721ED29F9D8 /* LocalizedStrings.swift */ = {isa = PBXFileReference; includeInIndex = 1; lastKnownFileType = sourcecode.swift; name = LocalizedStrings.swift; path = "IFTTT SDK/LocalizedStrings.swift"; sourceTree = "<group>"; };
/* End PBXFileReference section */

/* Begin PBXFrameworksBuildPhase section */
		2621DE960989C1BBB24006534D8A1F90 /* Frameworks */ = {
			isa = PBXFrameworksBuildPhase;
			buildActionMask = 2147483647;
			files = (
			);
			runOnlyForDeploymentPostprocessing = 0;
		};
		4DA26BDFE396E2EC9838424DBC5F53A1 /* Frameworks */ = {
>>>>>>> c12ab73e
			isa = PBXFrameworksBuildPhase;
			buildActionMask = 2147483647;
			files = (
			);
			runOnlyForDeploymentPostprocessing = 0;
		};
<<<<<<< HEAD
		4DA26BDFE396E2EC9838424DBC5F53A1 /* Frameworks */ = {
=======
		67A91F58AC13B9328CB7E6987DD01CC4 /* Frameworks */ = {
>>>>>>> c12ab73e
			isa = PBXFrameworksBuildPhase;
			buildActionMask = 2147483647;
			files = (
			);
			runOnlyForDeploymentPostprocessing = 0;
		};
<<<<<<< HEAD
		E338E2F8F45155F9C280FBA68DBABB53 /* Frameworks */ = {
=======
		A14C5872885DE345AC38D89C8824E2E3 /* Frameworks */ = {
>>>>>>> c12ab73e
			isa = PBXFrameworksBuildPhase;
			buildActionMask = 2147483647;
			files = (
			);
			runOnlyForDeploymentPostprocessing = 0;
		};
/* End PBXFrameworksBuildPhase section */

/* Begin PBXGroup section */
		031822B30EF7E8C524D9AFE0BA3A3321 /* Products */ = {
			isa = PBXGroup;
			children = (
				5AD7F47AEA43768AFFD28AA1ED421EBB /* IFTTTConnectSDK.bundle */,
				7CC4427C68FB6EB254DB4B322F276B66 /* IFTTTConnectSDK-Localizations.bundle */,
				007E40367F4CDA378600408252DED6B2 /* libIFTTTConnectSDK.a */,
				5511A898F1948D0DB38479C5850D8857 /* libPods-Grocery Express.a */,
			);
			name = Products;
			sourceTree = "<group>";
		};
		03F0455DC51B50460D7335AE10C9AB0B /* Pod */ = {
			isa = PBXGroup;
			children = (
				94A1B6368102CC131D8907ABDB00CA91 /* IFTTTConnectSDK.podspec */,
				60F716CC446B291969543AEB3354D798 /* LICENSE */,
				ED8E0DEA83570031FA66E55D846C05A5 /* README.md */,
			);
			name = Pod;
			sourceTree = "<group>";
		};
		3DF6BBB94D0ACD3F5CEC51A4CBB35416 /* Pods-Grocery Express */ = {
			isa = PBXGroup;
			children = (
				6F6F4FE7DA415ED62714C2E641B14D6A /* Pods-Grocery Express.modulemap */,
				5BDF9ED9EE2515C3C5D3DF5D491DEC00 /* Pods-Grocery Express-acknowledgements.markdown */,
				02F8C55A5CEF3DA61FE63F717F028C31 /* Pods-Grocery Express-acknowledgements.plist */,
				32074DC7F7449932B0DA4B3514393F4E /* Pods-Grocery Express-dummy.m */,
				2E329FF75C833FAF6031F243E9EFB06C /* Pods-Grocery Express-resources.sh */,
				F5760F42BC07BB9452D72680C4067088 /* Pods-Grocery Express-umbrella.h */,
				A4E86A13706CB32CD76C4DD07BB9DE94 /* Pods-Grocery Express.debug.xcconfig */,
				36456F9D604F7BD2513477E99E8AB5A8 /* Pods-Grocery Express.release.xcconfig */,
			);
			name = "Pods-Grocery Express";
			path = "Target Support Files/Pods-Grocery Express";
			sourceTree = "<group>";
		};
		5184F22F0D482E4D794BF61D00A2A406 /* Support Files */ = {
			isa = PBXGroup;
			children = (
				8503C24112ED772E9B81D9114E11693C /* IFTTTConnectSDK.modulemap */,
				A9396E407CBCD1DCF8133861BCA766D9 /* IFTTTConnectSDK.xcconfig */,
				FA4A519908E96FB944EE827BBFCA750C /* IFTTTConnectSDK-dummy.m */,
				88A83DB9DEFA327C88C434CC026A56FF /* IFTTTConnectSDK-prefix.pch */,
				6BE60B97CE8CAB910E5224C01F5F988F /* IFTTTConnectSDK-umbrella.h */,
				F42AB01F5555ED130F0CB5764DDDFBA8 /* ResourceBundle-IFTTTConnectSDK-IFTTTConnectSDK-Info.plist */,
				62AF7454D210538D89B539819A532503 /* ResourceBundle-IFTTTConnectSDK-Localizations-IFTTTConnectSDK-Info.plist */,
			);
			name = "Support Files";
			path = "Examples/Pods/Target Support Files/IFTTTConnectSDK";
			sourceTree = "<group>";
		};
		4EAD2CA39F28BDB1BD56451E8FEFF72B /* Pod */ = {
			isa = PBXGroup;
			children = (
<<<<<<< HEAD
				56244E4460011DCA909741D6F613496D /* IFTTTConnectSDK.podspec */,
				F35BEC97B680143D73EC58258B651F47 /* LICENSE */,
				8D59E5649D314E64EF91ECFB219ABAE7 /* README.md */,
=======
				C37DAC2E6775B7913C0229CACB4CBA9B /* IFTTTConnectSDK */,
>>>>>>> c12ab73e
			);
			name = Pod;
			sourceTree = "<group>";
		};
<<<<<<< HEAD
		7B4F0B75839FF107212B78BE3107D680 /* Support Files */ = {
			isa = PBXGroup;
			children = (
				0AF54ACEAEE0B650C2EC3DE37F0B7CB2 /* IFTTTConnectSDK.modulemap */,
				284B813E7221231FAE248262D448D2D4 /* IFTTTConnectSDK.xcconfig */,
				88677B45F2249E1BEC584A1819031F91 /* IFTTTConnectSDK-dummy.m */,
				130FAFF132F871CAF377E3502E9B881B /* IFTTTConnectSDK-prefix.pch */,
				DE5A301647E8EAA1B66C8E110E1F8A86 /* IFTTTConnectSDK-umbrella.h */,
				3A51B60B12CBBD35465BB274BE177D71 /* ResourceBundle-IFTTTConnectSDK-IFTTTConnectSDK-Info.plist */,
			);
			name = "Support Files";
			path = "Examples/Pods/Target Support Files/IFTTTConnectSDK";
			sourceTree = "<group>";
		};
		87EB2F697ACE6C97CEAE5105EDB62392 /* Development Pods */ = {
			isa = PBXGroup;
			children = (
				D1EB68297828A6922B3A403260251217 /* IFTTTConnectSDK */,
			);
			name = "Development Pods";
			sourceTree = "<group>";
		};
		8EB4F30C56EE91FB74CCBB6C0C191645 /* Resources */ = {
			isa = PBXGroup;
			children = (
				211E3ABD8FC977A0FF34FEF9D506BFCE /* Assets.xcassets */,
				D7824BC96A9F9728B0CB40AFA8D6CC1C /* Localizable.strings */,
			);
			name = Resources;
=======
		8756C1A60A09A0D34DCDF52AE250CB48 /* Resources */ = {
			isa = PBXGroup;
			children = (
				CE5C4645D33F41E94B49CAE2402C93C6 /* Assets.xcassets */,
				04D8CDA0BC91CD6F54C7B47F8C3F3E88 /* Localizable.strings */,
				9463775996B79917958A9CC1F8A7658B /* Localizable_cs.strings */,
				E12A1A0E5999BA0AAE0A1EF889713FC6 /* Localizable_da.strings */,
				50434022AFE869728B2764265F89CCD7 /* Localizable_de.strings */,
				5D58EF2D8FF7BA605EEC87A64BEA3EBB /* Localizable_en-GB.strings */,
				8D12CD58E9E1B2FDD19C7D6C94AF615C /* Localizable_en-US.strings */,
				F0D7DFC4A6EB5765A1D2B17A782EFF8F /* Localizable_es.strings */,
				5839347E68F02AB7A605F2C31EC9350B /* Localizable_es-419.strings */,
				7D241ED3E6F58D3EDB8DD702FD441C17 /* Localizable_fi.strings */,
				11A45808111F4962BBA37AA8C70F339E /* Localizable_fr.strings */,
				D13B9C3F1078B1F68A97730763433524 /* Localizable_fr-CA.strings */,
				5EA73D28A9FFFF12462CF8E705CE2866 /* Localizable_it.strings */,
				B5CDF739E123B7D485FD31368229FF16 /* Localizable_ja.strings */,
				61C860B4DF2F3D22F5973819B489F6E6 /* Localizable_ko.strings */,
				BB0AD59DB3942D9C924A6C3334286D9B /* Localizable_nb.strings */,
				CC19151E015FD694CCF05D405122F252 /* Localizable_nl.strings */,
				3539C92C67A04E7AEB10B609C78AB2A0 /* Localizable_pl.strings */,
				9D71444D558B3F5BA2049A251FCC196F /* Localizable_pt-BR.strings */,
				EA4C984CD4FBAD7F5F55A3D152ED7A83 /* Localizable_pt-PT.strings */,
				832228E3E0C15D62428AF60DACC05037 /* Localizable_ru.strings */,
				7E7CE193A8B3992214196F986C5E908A /* Localizable_sv.strings */,
				8EECB88645A3E761CE6F068B3ED25DFA /* Localizable_zh-Hans.strings */,
				DF359C8E968C35C86B99C88779E7CB05 /* Localizable_zh-Hant.strings */,
			);
			name = Resources;
			sourceTree = "<group>";
		};
		C37DAC2E6775B7913C0229CACB4CBA9B /* IFTTTConnectSDK */ = {
			isa = PBXGroup;
			children = (
				CB51B0E4CD37F2AA3203744E5CFBB296 /* AboutViewController.swift */,
				BCC3BB42311E14AC3DEA539FD9715CC1 /* Analytics.swift */,
				029F185E56A1D06608AF6F6FD0F11C87 /* Analytics+DataStructures.swift */,
				401DF93F65B55FF6EEE3104D6D4C9515 /* AnalyticsNetworkController.swift */,
				98F78C31C9AF62E370C6373BC3978901 /* API.swift */,
				B8CD472203377F40EF19032B6EF17B70 /* Assets.swift */,
				032305FB39787CF22F4BB6434040C34F /* AuthenticationSession.swift */,
				346C135DB105777D851338368EC63472 /* Bundle+Helpers.swift */,
				7925789854439ED58483E8F92D87DEB5 /* CLCircularRegion+Parsing.swift */,
				CDC2CB0347D49A77982545CD2D310795 /* Color.swift */,
				AAE430EADD035F4B715E5C50900F8AA9 /* ConnectButton.swift */,
				4AE1F9C71231D1267E37DCF6ABEFB165 /* ConnectButton+AnimationState.swift */,
				B4F95ED4F1CBBFE8711AF533DCDD6FEE /* ConnectButton+CheckmarkView.swift */,
				FBDC6FC2DBAD01AF3385E5B29796879B /* ConnectButton+Constants.swift */,
				47E4DE8B9041C5B7EF3693E5461E9741 /* ConnectButton+Interaction.swift */,
				B7DFD12CA7FE84B6BA9393B9D37EA08B /* ConnectButton+LabelAnimator.swift */,
				33B417C607475CF85412341559066BEA /* ConnectButton+LabelValue.swift */,
				4934BC551C8C07699127BAD235409885 /* ConnectButton+ProgressBar.swift */,
				4C5BA38AE1891977097DA71B8E283DF1 /* ConnectButton+Service.swift */,
				867943444A2572856ED2E8A111A0EC26 /* ConnectButton+Style.swift */,
				828E264E22A0416A63CF808FBBE78C82 /* ConnectButton+SwitchControl.swift */,
				24FCFBB47CD84D500246EE490BAAE82A /* ConnectButton+Transition.swift */,
				CB911EE0757759F228B5DE1C541C9C71 /* ConnectButtonController.swift */,
				2F4F91A008DAEDF15F41979E8ABE0562 /* Connection.swift */,
				E55567C7B2FFB2F48C1C1BFAAD0E4222 /* Connection+Location.swift */,
				002C77126E2B9CFC473215C3F2F14F37 /* Connection+Parsing.swift */,
				D4935D39028E8A27001E46EED95249C5 /* Connection+Request.swift */,
				583CAD38A5BE98104C38BBF2AA12A843 /* ConnectionActivationFlow.swift */,
				F000A95D869870C1E48EDAE29CAAE770 /* ConnectionConfiguration.swift */,
				04F3F2B8B259C502B77377F34B34C333 /* ConnectionCredentialProvider.swift */,
				068B20D0B079EA30DFE79265E5CD77BC /* ConnectionDeeplinkAction.swift */,
				673D947201B8FFE05D388791EE3BC1A6 /* ConnectionNetworkController.swift */,
				F0D9A8BF86B7EA04BA66ECD540BF61BB /* ConnectionNetworkError.swift */,
				46EBC40A88FD8FD07840F32C70D4A6D8 /* ConnectionRedirectHandler.swift */,
				026B0B1531570E425DB62926A5439C90 /* ConnectionsMonitor.swift */,
				63AC9051BC41446395F587336B4D8208 /* ConnectionVerificationSession.swift */,
				DB5C12FBD720B0F46549C7407C088BD2 /* ConstraintsMaker.swift */,
				16957601ACA7404B6BE383DF9007E506 /* EmailValidator.swift */,
				0AEB5825B408549EF3F13AA6B78051AC /* ImageCache.swift */,
				94E5FBB255B86D1A4660D06AAEA721C1 /* ImageDownloader.swift */,
				C558F6590DB6F27D31E2B201E24C2F99 /* ImageViewNetworkController.swift */,
				C2F2ABC86F8BB21900F9C37D240F5A03 /* JSON.swift */,
				E2725A64DC87A75055EE51E3243CEFD3 /* LegalTermsText.swift */,
				9A6231884B84601F22C88BAB0C001EB5 /* Links.swift */,
				FF39C86CE815104001478721ED29F9D8 /* LocalizedStrings.swift */,
				5F8468758914B218FE9BF89FEB79E69C /* LocationService.swift */,
				D35F269474EC609869AAD4958AA1D859 /* NativeServices.swift */,
				2AF56FFE37B0955BEE5B7453734868A9 /* Notification+Redirect.swift */,
				8254BC7C3F0785A8F7D9899D770602D6 /* PassthroughView.swift */,
				62A9F7AB5A906B75B60B0D12687CD5A2 /* PillButton.swift */,
				2F24A349DBFCB15F594C30BC4A6B5959 /* PillView.swift */,
				D7504F1546CB31588F7FF852EA0F505A /* ProgressBarController.swift */,
				83210D25F587723018ECA3A5089C2BAD /* Reachability.swift */,
				41A5632C8FEEFD176B67669D8FC883DA /* Result<ValueType,ErrorType>.swift */,
				A1E1D7C0BA0A68462F2E18905A74618F /* Selectable.swift */,
				9000E0C3E981054D4F3DDAD77A8DC759 /* SelectGestureRecognizer.swift */,
				309B5F4B55EF85C693C9CB66DD2C2890 /* ServiceIconsNetworkController.swift */,
				02B54B686EF8C4802A650FEDD790DD2F /* Set+Helpers.swift */,
				6D4991A45E8FA1BEC06009318A4627BF /* UIFont+CommonValues.swift */,
				58E0A9EC902FEE78F1D1E905E54CB8D3 /* UIKit+ConvenienceInit.swift */,
				F2979831FA8072F28B7868FC8F17D01A /* URLComponents+email.swift */,
				484BA35D7EFA7D2BB8E11B0DFD4F1507 /* URLRequest+CommonValues.swift */,
				CDA3250396B0594091C08C1D43948F31 /* URLSession+JSONTask.swift */,
				3465F46C3C7821B97D3997A4ECBBCE90 /* User.swift */,
				03F0455DC51B50460D7335AE10C9AB0B /* Pod */,
				8756C1A60A09A0D34DCDF52AE250CB48 /* Resources */,
				5184F22F0D482E4D794BF61D00A2A406 /* Support Files */,
			);
			name = IFTTTConnectSDK;
			path = ../..;
>>>>>>> c12ab73e
			sourceTree = "<group>";
		};
		CE0AE8C21331049977A05C79BA56C57B /* Targets Support Files */ = {
			isa = PBXGroup;
			children = (
				3DF6BBB94D0ACD3F5CEC51A4CBB35416 /* Pods-Grocery Express */,
			);
			name = "Targets Support Files";
			sourceTree = "<group>";
		};
		CF1408CF629C7361332E53B88F7BD30C = {
			isa = PBXGroup;
			children = (
				9D940727FF8FB9C785EB98E56350EF41 /* Podfile */,
				87EB2F697ACE6C97CEAE5105EDB62392 /* Development Pods */,
				D89477F20FB1DE18A04690586D7808C4 /* Frameworks */,
				031822B30EF7E8C524D9AFE0BA3A3321 /* Products */,
				CE0AE8C21331049977A05C79BA56C57B /* Targets Support Files */,
			);
			sourceTree = "<group>";
		};
<<<<<<< HEAD
		D1EB68297828A6922B3A403260251217 /* IFTTTConnectSDK */ = {
			isa = PBXGroup;
			children = (
				6EB98C04B0D5134F43D1FA5FB2E86440 /* AboutViewController.swift */,
				FF3D68A4E872FF1B102DC6A073DBD758 /* Analytics.swift */,
				03C5A57BE6322C59C3107897E827341A /* Analytics+DataStructures.swift */,
				066A618FF65D5630CC9F880178FE8795 /* AnalyticsNetworkController.swift */,
				A456A4E9EE81BDA10DB672A01702AEF7 /* API.swift */,
				2F4A2311AB5758423965472157CFCF36 /* Assets.swift */,
				F3328D31951D867E3232F1496A6F4310 /* AuthenticationSession.swift */,
				E2B4ECAC86AEF7CFF6450A3A26E02878 /* Bundle+Helpers.swift */,
				FC71C952263A7941897415AC90859274 /* CLCircularRegion+Parsing.swift */,
				35C516334E120330A15A1C290C3110F1 /* Color.swift */,
				CA169EB3F672FDAD95BA0FE04A6C24DB /* ConnectButton.swift */,
				DA42C0899125F705A7247317FC891817 /* ConnectButton+AnimationState.swift */,
				7FC7F6B3ADD10F9ED7EAC06BA2C687A9 /* ConnectButton+CheckmarkView.swift */,
				9E3DAC7AE16FCEC50B4A74C8BF200D83 /* ConnectButton+Constants.swift */,
				DD0C55359739EE817D376252BF809A0A /* ConnectButton+Interaction.swift */,
				89CA1D777A106C06E26CFAD3461265D2 /* ConnectButton+LabelAnimator.swift */,
				6D70BB614CF9C6B267A2F42D60AA4B1D /* ConnectButton+LabelValue.swift */,
				ABB916D13E602FF4FF4BF37D29ADFA62 /* ConnectButton+ProgressBar.swift */,
				C0EF61D3D0E1423000EE8FC63826CAAB /* ConnectButton+Service.swift */,
				9338FC194D19B02042B93470A0AEC006 /* ConnectButton+Style.swift */,
				26DC1C7399E43B99BACF320B010E59C4 /* ConnectButton+SwitchControl.swift */,
				0FFABCA8A69AADEDEA5B20A38215A3D6 /* ConnectButton+Transition.swift */,
				1FEB6B6353CD597B761372AD2D504FAD /* ConnectButtonController.swift */,
				367BFBFE22916945FFD2D1DC6C343182 /* Connection.swift */,
				1E06C2ECE23288ACA57A9DF11B1C6ED2 /* Connection+Location.swift */,
				33B8F2B7360DDEA15F5CD48BC92D77C7 /* Connection+Parsing.swift */,
				4A8F10007BE95255FF564AA32CAED89E /* Connection+Request.swift */,
				729FF0AD7F937A6776ECC2870A4E2BE8 /* ConnectionActivationFlow.swift */,
				B88422F5A05878F6D560AD5289D6CF5D /* ConnectionConfiguration.swift */,
				B44068DACE202BD061AE7286AB70065F /* ConnectionCredentialProvider.swift */,
				79CAC25E3D44C29D3585F5F444281BB5 /* ConnectionDeeplinkAction.swift */,
				FEF7F114CB2FD5A5BDF8D2A39C67E8D8 /* ConnectionNetworkController.swift */,
				53F9DBB8C8240A1C4969A13CC905ED65 /* ConnectionNetworkError.swift */,
				985CD8B20645B129B4CFE83279141365 /* ConnectionRedirectHandler.swift */,
				A0B0C36F79E97A4219390F8544E7E24C /* ConnectionsMonitor.swift */,
				CD4C81E2711A208D15B8D7860A2953C9 /* ConnectionsRegistry.swift */,
				E9D122B44E90F5B8488EE56FEA165B5D /* ConnectionsSynchronizer.swift */,
				7CE791CB2F1B322DD7A0DD9F2049F53C /* ConnectionVerificationSession.swift */,
				E6ECE6D00474B9EB7C12A5645A896CB1 /* ConstraintsMaker.swift */,
				D65688B6E317AA800EE1FADEE3C86414 /* EmailValidator.swift */,
				094441C24BBA5A1756EC1FF198775818 /* EventPublisher.swift */,
				59A1FE17E86F0C0D49CC20F9BE6E990F /* ImageCache.swift */,
				57F935335D2E3321D53F2DB845E20D71 /* ImageDownloader.swift */,
				C21509A7837087AE87F336D07D6D2020 /* ImageViewNetworkController.swift */,
				91CF1891EC140785129D2BF3F889E6BB /* JSON.swift */,
				EE468321EB75E79C4326016181DC09AB /* Keychain.swift */,
				F3D89B87CAA72D1978BEE28C16DAB7E4 /* LegalTermsText.swift */,
				E41C0537F4BB3CB4994FE64DDB137C90 /* Links.swift */,
				921695751F511313B476C5E54B1F9D00 /* LocalizedStrings.swift */,
				0B3BE5113FE353DFE7EBCF770E749DF2 /* LocationMonitor.swift */,
				9B2DB7FCC585A4427E8D0F3428EA5C87 /* LocationService.swift */,
				AC62A3AD39374F3747838EC76F205FA8 /* NativeServices.swift */,
				B118B59EDCBFA105BF94553560CE74FD /* Notification+Redirect.swift */,
				212A44704163D04178E176BA38CE513B /* PassthroughView.swift */,
				18E03A86D0CBC972FADEE086F184F91D /* PillButton.swift */,
				05C7C80ACB9F88936823859161FE8C15 /* PillView.swift */,
				B22BEAA70BE58F1B4393670D9F1C2322 /* ProgressBarController.swift */,
				F9765006655E9A7585E0BC8A03D0E9E0 /* Reachability.swift */,
				733D2EBA8C117763735604E5DC849AAE /* RegionsMonitor.swift */,
				6CEE4EA70DCBF40F2845F96998F9E2D7 /* Result<ValueType,ErrorType>.swift */,
				FD1C1D47C49CA9A2ABF5D1979FB13B99 /* Selectable.swift */,
				BB2C58E6E8D78117F15D76AE9FFBDA81 /* SelectGestureRecognizer.swift */,
				C0FD1FD0632052BEE5C02D4098F820BD /* ServiceIconsNetworkController.swift */,
				CCA1A6A11F900506B37C8010EA2C9D22 /* Set+Helpers.swift */,
				81405F6DC0314BBF0683E3AC62F18401 /* SynchronizationManager.swift */,
				9678969D79526239B5B8A01923FCD152 /* SynchronizationScheduler.swift */,
				C7FA619B9B93A8B7C93A97CBF8B24EC1 /* SynchronizationSubscriber.swift */,
				42A320F05D161A7CE98C0F29A243B6B8 /* SynchronizationTriggerEvent.swift */,
				AE32BD30898FE5545E9FE0E90EC1979F /* UIFont+CommonValues.swift */,
				D695B05FDB15605FF26298C8C8B23CEB /* UIKit+ConvenienceInit.swift */,
				CC1D674355B4A6C499524EB95394C9BB /* URLComponents+email.swift */,
				E99B24E7BA68BF938A429885A5EE20D5 /* URLRequest+CommonValues.swift */,
				D37F1217FEE991B5A138C648EBC2BCEB /* URLSession+JSONTask.swift */,
				1B935057C95D4FFB52AB3EB64D1F3A53 /* User.swift */,
				2F469C06D0BA70A8CA2E2D40D0FD5263 /* VisitsMonitor.swift */,
				4EAD2CA39F28BDB1BD56451E8FEFF72B /* Pod */,
				8EB4F30C56EE91FB74CCBB6C0C191645 /* Resources */,
				7B4F0B75839FF107212B78BE3107D680 /* Support Files */,
			);
			name = IFTTTConnectSDK;
			path = ../..;
			sourceTree = "<group>";
		};
=======
>>>>>>> c12ab73e
		D89477F20FB1DE18A04690586D7808C4 /* Frameworks */ = {
			isa = PBXGroup;
			children = (
			);
			name = Frameworks;
			sourceTree = "<group>";
		};
/* End PBXGroup section */

/* Begin PBXHeadersBuildPhase section */
		24ADDD73F632FC69DF9EAD7FE3706263 /* Headers */ = {
			isa = PBXHeadersBuildPhase;
			buildActionMask = 2147483647;
			files = (
				1A2D411DD7AE13D855BC538B637E5EF3 /* IFTTTConnectSDK-umbrella.h in Headers */,
			);
			runOnlyForDeploymentPostprocessing = 0;
		};
<<<<<<< HEAD
		41530E6AC3237A72D291C35EFF208746 /* Headers */ = {
			isa = PBXHeadersBuildPhase;
			buildActionMask = 2147483647;
			files = (
				038275CDB982C8D0E225D759426C940D /* Pods-Grocery Express-umbrella.h in Headers */,
=======
		891540F99F2A614692DB9730F9A6D3C5 /* Headers */ = {
			isa = PBXHeadersBuildPhase;
			buildActionMask = 2147483647;
			files = (
				DD2922A0F1D86CA1597BF2B86EF76142 /* IFTTTConnectSDK-umbrella.h in Headers */,
>>>>>>> c12ab73e
			);
			runOnlyForDeploymentPostprocessing = 0;
		};
/* End PBXHeadersBuildPhase section */

/* Begin PBXNativeTarget section */
		3153C6389CAD121323A8445244994B12 /* Pods-Grocery Express */ = {
			isa = PBXNativeTarget;
			buildConfigurationList = A70B9EB37F5FC7EF0F7DB68FD023C825 /* Build configuration list for PBXNativeTarget "Pods-Grocery Express" */;
			buildPhases = (
				41530E6AC3237A72D291C35EFF208746 /* Headers */,
				BAE66643DEB7E5FD46734E1DA56A8D47 /* Sources */,
				4DA26BDFE396E2EC9838424DBC5F53A1 /* Frameworks */,
			);
			buildRules = (
			);
			dependencies = (
				2935A60C90501830213883A2A41277E8 /* PBXTargetDependency */,
			);
			name = "Pods-Grocery Express";
			productName = "Pods-Grocery Express";
			productReference = 5511A898F1948D0DB38479C5850D8857 /* libPods-Grocery Express.a */;
			productType = "com.apple.product-type.library.static";
		};
		7C0C0802E972DF00A1A90727B4887492 /* IFTTTConnectSDK-IFTTTConnectSDK-Localizations */ = {
			isa = PBXNativeTarget;
			buildConfigurationList = 378A57066D86E3F195B9F6436E9E5F5F /* Build configuration list for PBXNativeTarget "IFTTTConnectSDK-IFTTTConnectSDK-Localizations" */;
			buildPhases = (
				C677A886FC1B7507D19DF319A7DB4AFA /* Sources */,
				A14C5872885DE345AC38D89C8824E2E3 /* Frameworks */,
				0C8E1696FA3E4BBDC4661FEE5DF029CA /* Resources */,
			);
			buildRules = (
			);
			dependencies = (
			);
			name = "IFTTTConnectSDK-IFTTTConnectSDK-Localizations";
			productName = "IFTTTConnectSDK-IFTTTConnectSDK-Localizations";
			productReference = 7CC4427C68FB6EB254DB4B322F276B66 /* IFTTTConnectSDK-Localizations.bundle */;
			productType = "com.apple.product-type.bundle";
		};
		B5959D1178163890A9C5A480671F6C4C /* IFTTTConnectSDK */ = {
			isa = PBXNativeTarget;
<<<<<<< HEAD
			buildConfigurationList = D35360B231A3E9C241E2385AAFB8B2D4 /* Build configuration list for PBXNativeTarget "IFTTTConnectSDK" */;
			buildPhases = (
				24ADDD73F632FC69DF9EAD7FE3706263 /* Headers */,
				F219A10F747A33E6D5804A6968E9B3CE /* Sources */,
				E338E2F8F45155F9C280FBA68DBABB53 /* Frameworks */,
				3EBF3A730279811EB4227EBF550DE4DF /* Copy generated compatibility header */,
=======
			buildConfigurationList = 8ABF99634A4675AD57D19F7C1209683D /* Build configuration list for PBXNativeTarget "IFTTTConnectSDK" */;
			buildPhases = (
				891540F99F2A614692DB9730F9A6D3C5 /* Headers */,
				BC4D95FE93CB67C5EF3833D252B0289E /* Sources */,
				2621DE960989C1BBB24006534D8A1F90 /* Frameworks */,
				54B46042682B7401CDFCDB62AB672034 /* Copy generated compatibility header */,
>>>>>>> c12ab73e
			);
			buildRules = (
			);
			dependencies = (
<<<<<<< HEAD
				49016E48E93E2BCA86E8DF26ABA32981 /* PBXTargetDependency */,
=======
				CC50154D97C7F038C27768307DEBE710 /* PBXTargetDependency */,
				1AAD98A3B8E58A2C4F630B68B72FAD76 /* PBXTargetDependency */,
>>>>>>> c12ab73e
			);
			name = IFTTTConnectSDK;
			productName = IFTTTConnectSDK;
			productReference = 007E40367F4CDA378600408252DED6B2 /* libIFTTTConnectSDK.a */;
			productType = "com.apple.product-type.library.static";
		};
		E613B5330DAE11B16489CCE5E17990B3 /* IFTTTConnectSDK-IFTTTConnectSDK */ = {
			isa = PBXNativeTarget;
<<<<<<< HEAD
			buildConfigurationList = 36F397F91E649A1BF29F5CD19F4758F1 /* Build configuration list for PBXNativeTarget "IFTTTConnectSDK-IFTTTConnectSDK" */;
			buildPhases = (
				F240451818F87CC1D9E5CF2EBD8FED27 /* Sources */,
				1105C31F39B921D3CD3246DAB79D209C /* Frameworks */,
				3B9C4CE1B73F9B93FB88113EE8327888 /* Resources */,
=======
			buildConfigurationList = 3060B5D8535A9E192C35477FE840D6FF /* Build configuration list for PBXNativeTarget "IFTTTConnectSDK-IFTTTConnectSDK" */;
			buildPhases = (
				C93A27864ADF7DEA029F92B0A334346D /* Sources */,
				67A91F58AC13B9328CB7E6987DD01CC4 /* Frameworks */,
				7349EB651C6DAB8434A4C7309593A22B /* Resources */,
>>>>>>> c12ab73e
			);
			buildRules = (
			);
			dependencies = (
			);
			name = "IFTTTConnectSDK-IFTTTConnectSDK";
			productName = "IFTTTConnectSDK-IFTTTConnectSDK";
			productReference = 5AD7F47AEA43768AFFD28AA1ED421EBB /* IFTTTConnectSDK.bundle */;
			productType = "com.apple.product-type.bundle";
		};
/* End PBXNativeTarget section */

/* Begin PBXProject section */
		BFDFE7DC352907FC980B868725387E98 /* Project object */ = {
			isa = PBXProject;
			attributes = {
				LastSwiftUpdateCheck = 1100;
				LastUpgradeCheck = 1100;
			};
			buildConfigurationList = 4821239608C13582E20E6DA73FD5F1F9 /* Build configuration list for PBXProject "Pods" */;
			compatibilityVersion = "Xcode 10.0";
			developmentRegion = en;
			hasScannedForEncodings = 0;
			knownRegions = (
				en,
				Base,
			);
			mainGroup = CF1408CF629C7361332E53B88F7BD30C;
			productRefGroup = 031822B30EF7E8C524D9AFE0BA3A3321 /* Products */;
			projectDirPath = "";
			projectRoot = "";
			targets = (
				B5959D1178163890A9C5A480671F6C4C /* IFTTTConnectSDK */,
				E613B5330DAE11B16489CCE5E17990B3 /* IFTTTConnectSDK-IFTTTConnectSDK */,
				7C0C0802E972DF00A1A90727B4887492 /* IFTTTConnectSDK-IFTTTConnectSDK-Localizations */,
				3153C6389CAD121323A8445244994B12 /* Pods-Grocery Express */,
			);
		};
/* End PBXProject section */

/* Begin PBXResourcesBuildPhase section */
<<<<<<< HEAD
		3B9C4CE1B73F9B93FB88113EE8327888 /* Resources */ = {
			isa = PBXResourcesBuildPhase;
			buildActionMask = 2147483647;
			files = (
				7E9AD920170631E52F0FEFC265E3454A /* Assets.xcassets in Resources */,
				16B138F79AC21F310A79871B4666D89E /* Localizable.strings in Resources */,
=======
		0C8E1696FA3E4BBDC4661FEE5DF029CA /* Resources */ = {
			isa = PBXResourcesBuildPhase;
			buildActionMask = 2147483647;
			files = (
				8F0A88D35BBE1B7CA9041E68E538532E /* Localizable.strings in Resources */,
				49838A228A350849E6A6C8445AA0EC86 /* Localizable_cs.strings in Resources */,
				09416697E838854FD409B001788FEB10 /* Localizable_da.strings in Resources */,
				22FE25F6EAE9E0A61E2E2FBC9845BD0B /* Localizable_de.strings in Resources */,
				290DBDBB57BC4CC605BAB56E15F57410 /* Localizable_en-GB.strings in Resources */,
				D788238915CB6C137C44926ECD51A28B /* Localizable_en-US.strings in Resources */,
				1862AF4AF7CB51C0CEA90B3035BAA768 /* Localizable_es-419.strings in Resources */,
				9F70E4E305CC4E7EE0ED7AF69A29FF61 /* Localizable_es.strings in Resources */,
				7FE0D8D4CF7CE3981AFB5F1939B26DFB /* Localizable_fi.strings in Resources */,
				BB861F9E76C3BE77D57299B6A8086236 /* Localizable_fr-CA.strings in Resources */,
				6F76D5BAE7B4AE131B1FBBE667DD8256 /* Localizable_fr.strings in Resources */,
				820488DA6244F3F9C26C723F1AFAB044 /* Localizable_it.strings in Resources */,
				EFDC35276B5DAFE4C2E7FD9938D765DE /* Localizable_ja.strings in Resources */,
				755F4187FAF79E055815B498DCB678B9 /* Localizable_ko.strings in Resources */,
				D677696F2E71458EA75C4306AD91832D /* Localizable_nb.strings in Resources */,
				885B91B94BA4FE825332F68756E15703 /* Localizable_nl.strings in Resources */,
				92A660892BB4E54DEDD4F4DEE15693EE /* Localizable_pl.strings in Resources */,
				DD2B08E30F7FE3FCA2470511B0CA8B01 /* Localizable_pt-BR.strings in Resources */,
				66E515F15E1EAD670EFAD9D41C94A291 /* Localizable_pt-PT.strings in Resources */,
				8DB911A92CE7CD45B7EF1CB26E49125F /* Localizable_ru.strings in Resources */,
				E73CF224B625A6DE2ADE6E992E6B7E74 /* Localizable_sv.strings in Resources */,
				A3AE9E386369058B73A88C871CC8BDE6 /* Localizable_zh-Hans.strings in Resources */,
				EAC43E934B34DD72298338966B45F9BF /* Localizable_zh-Hant.strings in Resources */,
			);
			runOnlyForDeploymentPostprocessing = 0;
		};
		7349EB651C6DAB8434A4C7309593A22B /* Resources */ = {
			isa = PBXResourcesBuildPhase;
			buildActionMask = 2147483647;
			files = (
				F01CF811215537B657D9CB3B16CB1810 /* Assets.xcassets in Resources */,
>>>>>>> c12ab73e
			);
			runOnlyForDeploymentPostprocessing = 0;
		};
/* End PBXResourcesBuildPhase section */

/* Begin PBXShellScriptBuildPhase section */
<<<<<<< HEAD
		3EBF3A730279811EB4227EBF550DE4DF /* Copy generated compatibility header */ = {
=======
		54B46042682B7401CDFCDB62AB672034 /* Copy generated compatibility header */ = {
>>>>>>> c12ab73e
			isa = PBXShellScriptBuildPhase;
			buildActionMask = 2147483647;
			files = (
			);
			inputFileListPaths = (
			);
			inputPaths = (
				"${DERIVED_SOURCES_DIR}/${PRODUCT_MODULE_NAME}-Swift.h",
				"${PODS_ROOT}/Headers/Public/IFTTTConnectSDK/IFTTTConnectSDK.modulemap",
				"${PODS_ROOT}/Headers/Public/IFTTTConnectSDK/IFTTTConnectSDK-umbrella.h",
			);
			name = "Copy generated compatibility header";
			outputFileListPaths = (
			);
			outputPaths = (
				"${BUILT_PRODUCTS_DIR}/${PRODUCT_MODULE_NAME}.modulemap",
				"${BUILT_PRODUCTS_DIR}/IFTTTConnectSDK-umbrella.h",
				"${BUILT_PRODUCTS_DIR}/Swift Compatibility Header/${PRODUCT_MODULE_NAME}-Swift.h",
			);
			runOnlyForDeploymentPostprocessing = 0;
			shellPath = /bin/sh;
			shellScript = "COMPATIBILITY_HEADER_PATH=\"${BUILT_PRODUCTS_DIR}/Swift Compatibility Header/${PRODUCT_MODULE_NAME}-Swift.h\"\nMODULE_MAP_PATH=\"${BUILT_PRODUCTS_DIR}/${PRODUCT_MODULE_NAME}.modulemap\"\n\nditto \"${DERIVED_SOURCES_DIR}/${PRODUCT_MODULE_NAME}-Swift.h\" \"${COMPATIBILITY_HEADER_PATH}\"\nditto \"${PODS_ROOT}/Headers/Public/IFTTTConnectSDK/IFTTTConnectSDK.modulemap\" \"${MODULE_MAP_PATH}\"\nditto \"${PODS_ROOT}/Headers/Public/IFTTTConnectSDK/IFTTTConnectSDK-umbrella.h\" \"${BUILT_PRODUCTS_DIR}\"\nprintf \"\\n\\nmodule ${PRODUCT_MODULE_NAME}.Swift {\\n  header \\\"${COMPATIBILITY_HEADER_PATH}\\\"\\n  requires objc\\n}\\n\" >> \"${MODULE_MAP_PATH}\"\n";
		};
/* End PBXShellScriptBuildPhase section */

/* Begin PBXSourcesBuildPhase section */
		BAE66643DEB7E5FD46734E1DA56A8D47 /* Sources */ = {
			isa = PBXSourcesBuildPhase;
			buildActionMask = 2147483647;
			files = (
				A59498AD323D61F8FE58239CD3B7FEA7 /* Pods-Grocery Express-dummy.m in Sources */,
			);
			runOnlyForDeploymentPostprocessing = 0;
		};
<<<<<<< HEAD
		F219A10F747A33E6D5804A6968E9B3CE /* Sources */ = {
			isa = PBXSourcesBuildPhase;
			buildActionMask = 2147483647;
			files = (
				3BF6F85D2670D48CCA3A560D8A3C4F28 /* AboutViewController.swift in Sources */,
				DBAF87BC970DCF3E653DFCE7AB0FFB18 /* Analytics+DataStructures.swift in Sources */,
				8BB91CAC98DA7F870CFDD70826329CF8 /* Analytics.swift in Sources */,
				91535B25324588AB3B908AB16BF95F30 /* AnalyticsNetworkController.swift in Sources */,
				ADA987613BD6360459950CAF0066DE31 /* API.swift in Sources */,
				ABA59783810D42FF8A420B6DBC3FB17D /* Assets.swift in Sources */,
				5E81C934139FD2DC092958C984DFB50C /* AuthenticationSession.swift in Sources */,
				7FAD72C8C3477F8F66A35728A8119698 /* Bundle+Helpers.swift in Sources */,
				5361ECCFF2BB973E1B114499916A5E99 /* CLCircularRegion+Parsing.swift in Sources */,
				371E478A8011EB796B419048B5BCEE3C /* Color.swift in Sources */,
				A11232F848A942BC1FD7D2591BDD5827 /* ConnectButton+AnimationState.swift in Sources */,
				8464769651DD22092708754D06B1AD88 /* ConnectButton+CheckmarkView.swift in Sources */,
				6E2F27A9E0E48729E5BD05E5142626C9 /* ConnectButton+Constants.swift in Sources */,
				04F32D6B5F5C55EDC5585190DEEB8C9A /* ConnectButton+Interaction.swift in Sources */,
				85DAA28C31663A3570017B85D548C1B3 /* ConnectButton+LabelAnimator.swift in Sources */,
				D0FC479217AB39105916EF175BDD3B62 /* ConnectButton+LabelValue.swift in Sources */,
				ED4F5B2A15F37CEC716461A112C352F4 /* ConnectButton+ProgressBar.swift in Sources */,
				5E1553425D814227F1F4E6D0A203344D /* ConnectButton+Service.swift in Sources */,
				DFDE33F2FA692824361BA3BA1F20DF7F /* ConnectButton+Style.swift in Sources */,
				6BAAA93E5AF47006B26FB0EBDB89E743 /* ConnectButton+SwitchControl.swift in Sources */,
				74ED39D6DB5AFA4A953F284F3A032198 /* ConnectButton+Transition.swift in Sources */,
				7548E704FB7D6211D3E254D34CA47E23 /* ConnectButton.swift in Sources */,
				CE2C03451DE545234EACC09899F14519 /* ConnectButtonController.swift in Sources */,
				90F6712AC2C247215FF0427F58CBE79F /* Connection+Location.swift in Sources */,
				89831D890F860066BF65E3436AD2E9DF /* Connection+Parsing.swift in Sources */,
				FE125532ACBA532B2DB1010A4BE3FD37 /* Connection+Request.swift in Sources */,
				9D428483413489560F2C50C0419848C4 /* Connection.swift in Sources */,
				1AED988D34604F40D1F534B93744837F /* ConnectionActivationFlow.swift in Sources */,
				B26732F2D169E556A09556898D9FF886 /* ConnectionConfiguration.swift in Sources */,
				1693BFEFF343C2EDBACC69446D35C352 /* ConnectionCredentialProvider.swift in Sources */,
				4A8DFCD5DE5382E8EA02EA387122325B /* ConnectionDeeplinkAction.swift in Sources */,
				31D41EE1BE6490A4717D41C28C6F03FA /* ConnectionNetworkController.swift in Sources */,
				3E69E59144D78CB7079017F0DCC3C48D /* ConnectionNetworkError.swift in Sources */,
				54670FE372E0BB72F71E8EEA81D03A17 /* ConnectionRedirectHandler.swift in Sources */,
				17021936925E7F0DEB528AF5184BE43E /* ConnectionsMonitor.swift in Sources */,
				05785A1526F29BC3A0CF5336806C3F2B /* ConnectionsRegistry.swift in Sources */,
				7CB5AE033A5EE087032041A5B003A01E /* ConnectionsSynchronizer.swift in Sources */,
				7D38106C70E6820D0653053497FF6265 /* ConnectionVerificationSession.swift in Sources */,
				8072DFC37F1876F5848B01CF2B5F2941 /* ConstraintsMaker.swift in Sources */,
				51CD47C99E8299DE0BC3CC34FF98828F /* EmailValidator.swift in Sources */,
				C81E9C0382313A2FF3D29D2AD604E976 /* EventPublisher.swift in Sources */,
				3C3DD4D6472EFFF7F85AE6ECB67B0F93 /* IFTTTConnectSDK-dummy.m in Sources */,
				0D7B1E94651DA936E95CECA10E6ECD43 /* ImageCache.swift in Sources */,
				B9FCE5EDD9C8AD1C9B242A05210003FB /* ImageDownloader.swift in Sources */,
				C7C13159D3E013CF0755B225675BA6DE /* ImageViewNetworkController.swift in Sources */,
				46E5919FBB15AB0EC04A9F20AB32912C /* JSON.swift in Sources */,
				B96A5A6275F8CB60619646EE5E18CB50 /* Keychain.swift in Sources */,
				9AA126E2535DE4B0AD82E14BD229F409 /* LegalTermsText.swift in Sources */,
				F0C70FD0EC2430BFE67945CE047B96EC /* Links.swift in Sources */,
				E3D274917046829ED592BF27662FC7CF /* LocalizedStrings.swift in Sources */,
				9D8A491849EF61C230C18917A7AD2D96 /* LocationMonitor.swift in Sources */,
				CD1140864F9FACA027677F58A5DFD499 /* LocationService.swift in Sources */,
				9766C7F8C03BED1C336134AAD4DCB0B5 /* NativeServices.swift in Sources */,
				6DD9DD7321281562EF18205535BAC221 /* Notification+Redirect.swift in Sources */,
				BC0A0956825F29D42FFD761973A282FC /* PassthroughView.swift in Sources */,
				9F163FBEA2ACC9D0FA7DBF876C13A8ED /* PillButton.swift in Sources */,
				C263364C1D7DA82166DF18FAF1693845 /* PillView.swift in Sources */,
				01F31CBC033B8025E808832E9A6AEE50 /* ProgressBarController.swift in Sources */,
				A485E5470D37A7949EC3686CF4253274 /* Reachability.swift in Sources */,
				AAC92AE96F250B0442EBB3C08740B662 /* RegionsMonitor.swift in Sources */,
				E35AC4EA0D77D5C65956163B2B77906E /* Result<ValueType,ErrorType>.swift in Sources */,
				244FE5AC16A77E822799649B1B42DBBC /* Selectable.swift in Sources */,
				D3326A9992F5802C747B9C335E96C2AB /* SelectGestureRecognizer.swift in Sources */,
				CBA21D2E272C725D77E7FADD5050E622 /* ServiceIconsNetworkController.swift in Sources */,
				E0B26E08DFADB875563B40332F6548AA /* Set+Helpers.swift in Sources */,
				F98B48F9349E5D17EF588A3397112ED5 /* SynchronizationManager.swift in Sources */,
				3F69B046249568E32E5DA1A24227E9F7 /* SynchronizationScheduler.swift in Sources */,
				80AE2BFDA3817F853E2A297E5E3EFEC0 /* SynchronizationSubscriber.swift in Sources */,
				5B6C9E6FFC693B8909F87C0DA51D5D56 /* SynchronizationTriggerEvent.swift in Sources */,
				A104E4EE008FEF04C351FF904233F99E /* UIFont+CommonValues.swift in Sources */,
				A7589BF5C7A3EC4E9FA4731D446BD66E /* UIKit+ConvenienceInit.swift in Sources */,
				981101449DB08454AA3775F843E8989C /* URLComponents+email.swift in Sources */,
				2C41092A6B91867C5C1D48C6AFF12141 /* URLRequest+CommonValues.swift in Sources */,
				A53F9A07D822CF00B50C505360BDA9C9 /* URLSession+JSONTask.swift in Sources */,
				F8DDC90B71FC32432877757BAC7471A7 /* User.swift in Sources */,
				FE6AAA40D090BA75547408A23B07384C /* VisitsMonitor.swift in Sources */,
			);
			runOnlyForDeploymentPostprocessing = 0;
		};
		F240451818F87CC1D9E5CF2EBD8FED27 /* Sources */ = {
=======
		BC4D95FE93CB67C5EF3833D252B0289E /* Sources */ = {
			isa = PBXSourcesBuildPhase;
			buildActionMask = 2147483647;
			files = (
				B50265C434AA39CD6465585EC162FD2A /* AboutViewController.swift in Sources */,
				BA9E8D2DEC4FC27E9BB2139ACF1AFC5E /* Analytics+DataStructures.swift in Sources */,
				A56016723854A5462151EFACD686F669 /* Analytics.swift in Sources */,
				458376AD8CAD55A4B3937C1CD0F4D91C /* AnalyticsNetworkController.swift in Sources */,
				C2FC64271C408A6D6E0B40D3710EFDE7 /* API.swift in Sources */,
				AEE4D69A2AE8AFF62CD2544811EB5E5A /* Assets.swift in Sources */,
				F8B8C940306B98C47422340629F31853 /* AuthenticationSession.swift in Sources */,
				064741AB32AEC81069483B63DD634C37 /* Bundle+Helpers.swift in Sources */,
				4EDE841082BA15631BA00F19DF154508 /* CLCircularRegion+Parsing.swift in Sources */,
				46499C3532C5C4B38F0173111127A57C /* Color.swift in Sources */,
				49D45531DE71E616CFCC18B1ED13E4E5 /* ConnectButton+AnimationState.swift in Sources */,
				AB624D429E435238D7E55F583A79D9E6 /* ConnectButton+CheckmarkView.swift in Sources */,
				9E78A55923EAE8B5688588EA088587C1 /* ConnectButton+Constants.swift in Sources */,
				7A1AA03D04E90F64CE24DC3907FA0326 /* ConnectButton+Interaction.swift in Sources */,
				18CDFDB3689ACEF6D730457481731B71 /* ConnectButton+LabelAnimator.swift in Sources */,
				6BE3586A43DCE396458A769489896478 /* ConnectButton+LabelValue.swift in Sources */,
				9222CEB9EC524648D3EFAF435302EA69 /* ConnectButton+ProgressBar.swift in Sources */,
				79896B3EF49F3794C664BD9651227AF6 /* ConnectButton+Service.swift in Sources */,
				B650DB5FF1B222DB391E95DFA1C4671A /* ConnectButton+Style.swift in Sources */,
				C63266D23C001CD7652478DDFBBE9BA6 /* ConnectButton+SwitchControl.swift in Sources */,
				20BDB723D07872A5DBF72A5FB934B9A6 /* ConnectButton+Transition.swift in Sources */,
				C6DAAF1B42D09D26B632F1484D423F9E /* ConnectButton.swift in Sources */,
				D484327A8264D089E89DF0D7761DCEE5 /* ConnectButtonController.swift in Sources */,
				8496D95D321C0975DC9CE96932F04F00 /* Connection+Location.swift in Sources */,
				D3D116C36B524DE430DE83A7193E7235 /* Connection+Parsing.swift in Sources */,
				0BECA371F2E0BC78C97F32A9EDB5FD02 /* Connection+Request.swift in Sources */,
				E3C2B26BDB212EB5FC88F9298EF850AE /* Connection.swift in Sources */,
				1959903A77B57A1A6B799599D0B990A7 /* ConnectionActivationFlow.swift in Sources */,
				3FCD6FA11111D8B6DB03A404B1DA4B3B /* ConnectionConfiguration.swift in Sources */,
				10502741C0E4C626F4377E073776F250 /* ConnectionCredentialProvider.swift in Sources */,
				C3F85931BD0383AA2366C7987A89B670 /* ConnectionDeeplinkAction.swift in Sources */,
				243931B54D3B7E6338BEC5594BF70CF6 /* ConnectionNetworkController.swift in Sources */,
				5AD2D75F2C290804E271F63C2EF73F3E /* ConnectionNetworkError.swift in Sources */,
				80CD3AAAF1516A9E462289E105075A2F /* ConnectionRedirectHandler.swift in Sources */,
				9AA7CF159436A4534B9A3C9F7297F6DE /* ConnectionsMonitor.swift in Sources */,
				85F3F5EE871D1ABFF5EB37EEC41108F0 /* ConnectionVerificationSession.swift in Sources */,
				34032ADE7FE45F99B4E534D4D35200BC /* ConstraintsMaker.swift in Sources */,
				47DC872E90E065417C7597792F6B1466 /* EmailValidator.swift in Sources */,
				D1F299F7BAD825ADB21C443E8DD29690 /* IFTTTConnectSDK-dummy.m in Sources */,
				93E895D474C95C11E2CC0DD8953125AF /* ImageCache.swift in Sources */,
				A33015B15A6756B7C202A6A19B444BE0 /* ImageDownloader.swift in Sources */,
				6B46093DFD81FD23A3F63CE095BF0FF5 /* ImageViewNetworkController.swift in Sources */,
				0EF9A8B2CCB8467E2BF71F761A5615FE /* JSON.swift in Sources */,
				E6470EFB16F8C776021644B8CE3B4DB1 /* LegalTermsText.swift in Sources */,
				C405894C6D8F00C43F19AB202FB80911 /* Links.swift in Sources */,
				53C5296D3DED93DB2A4C308AADFF1499 /* LocalizedStrings.swift in Sources */,
				6E2BDF11537E3D11D46C1ED20729A5B2 /* LocationService.swift in Sources */,
				2C3DE68C47B093006423387140D00311 /* NativeServices.swift in Sources */,
				AFCE67399783C609CA020C18112802C3 /* Notification+Redirect.swift in Sources */,
				D841C80F84123BCA1D66DD46301F1AD8 /* PassthroughView.swift in Sources */,
				32BA2C6582E78EA22F24A91D5DBC1712 /* PillButton.swift in Sources */,
				AFE7E8F26E5C9F888E122AEDE8130090 /* PillView.swift in Sources */,
				002CA0ED1A142F3AF6A91ACBD4ABB5D8 /* ProgressBarController.swift in Sources */,
				4263659CE89824D5AF8D3FA6E600F65D /* Reachability.swift in Sources */,
				CA0FE6B165E764ACFF4191AD5BB04AAA /* Result<ValueType,ErrorType>.swift in Sources */,
				F2D93EAAF8A71395FE28E4122FB7F575 /* Selectable.swift in Sources */,
				32785F460F86B4BC5F5A9FB65C6F4694 /* SelectGestureRecognizer.swift in Sources */,
				5F63C8DF214390157D75AB0ACE8B9BD8 /* ServiceIconsNetworkController.swift in Sources */,
				AB4C57D8F6521C7BEC8BB26F79C07C4A /* Set+Helpers.swift in Sources */,
				8C4BCCAC005998EC892356D9E5322118 /* UIFont+CommonValues.swift in Sources */,
				F4DCB8C7FD7FCA91EC09B1E28300F5F6 /* UIKit+ConvenienceInit.swift in Sources */,
				075E9B279DFBC8DF3E9227F258F74198 /* URLComponents+email.swift in Sources */,
				36A15965A72D33F9CCF39CD948656964 /* URLRequest+CommonValues.swift in Sources */,
				A766B166C7616AA290F45E584FD2ADFB /* URLSession+JSONTask.swift in Sources */,
				51EAF598ACB96746001BC04F6EA825D6 /* User.swift in Sources */,
			);
			runOnlyForDeploymentPostprocessing = 0;
		};
		C677A886FC1B7507D19DF319A7DB4AFA /* Sources */ = {
			isa = PBXSourcesBuildPhase;
			buildActionMask = 2147483647;
			files = (
			);
			runOnlyForDeploymentPostprocessing = 0;
		};
		C93A27864ADF7DEA029F92B0A334346D /* Sources */ = {
>>>>>>> c12ab73e
			isa = PBXSourcesBuildPhase;
			buildActionMask = 2147483647;
			files = (
			);
			runOnlyForDeploymentPostprocessing = 0;
		};
/* End PBXSourcesBuildPhase section */

/* Begin PBXTargetDependency section */
		1AAD98A3B8E58A2C4F630B68B72FAD76 /* PBXTargetDependency */ = {
			isa = PBXTargetDependency;
			name = "IFTTTConnectSDK-IFTTTConnectSDK-Localizations";
			target = 7C0C0802E972DF00A1A90727B4887492 /* IFTTTConnectSDK-IFTTTConnectSDK-Localizations */;
			targetProxy = 4AEA3CC96B3CD3073F5135590BD4DA51 /* PBXContainerItemProxy */;
		};
		2935A60C90501830213883A2A41277E8 /* PBXTargetDependency */ = {
			isa = PBXTargetDependency;
			name = IFTTTConnectSDK;
			target = B5959D1178163890A9C5A480671F6C4C /* IFTTTConnectSDK */;
			targetProxy = 3726C1683B54D07E97102477D42F7344 /* PBXContainerItemProxy */;
		};
<<<<<<< HEAD
		49016E48E93E2BCA86E8DF26ABA32981 /* PBXTargetDependency */ = {
			isa = PBXTargetDependency;
			name = "IFTTTConnectSDK-IFTTTConnectSDK";
			target = E613B5330DAE11B16489CCE5E17990B3 /* IFTTTConnectSDK-IFTTTConnectSDK */;
			targetProxy = 3E50903003EEEACB60A305D46E64C89E /* PBXContainerItemProxy */;
=======
		CC50154D97C7F038C27768307DEBE710 /* PBXTargetDependency */ = {
			isa = PBXTargetDependency;
			name = "IFTTTConnectSDK-IFTTTConnectSDK";
			target = E613B5330DAE11B16489CCE5E17990B3 /* IFTTTConnectSDK-IFTTTConnectSDK */;
			targetProxy = 06EA46F6449C21B236563D73B4D57B04 /* PBXContainerItemProxy */;
>>>>>>> c12ab73e
		};
/* End PBXTargetDependency section */

/* Begin XCBuildConfiguration section */
<<<<<<< HEAD
		0A7A262E036B1420CF7CA13A34173B45 /* Debug */ = {
			isa = XCBuildConfiguration;
			baseConfigurationReference = 284B813E7221231FAE248262D448D2D4 /* IFTTTConnectSDK.xcconfig */;
=======
		14C15AB68513E647DDFBC5314B1E1685 /* Release */ = {
			isa = XCBuildConfiguration;
			baseConfigurationReference = A9396E407CBCD1DCF8133861BCA766D9 /* IFTTTConnectSDK.xcconfig */;
>>>>>>> c12ab73e
			buildSettings = {
				CODE_SIGN_IDENTITY = "iPhone Developer";
				CONFIGURATION_BUILD_DIR = "$(BUILD_DIR)/$(CONFIGURATION)$(EFFECTIVE_PLATFORM_NAME)/IFTTTConnectSDK";
				IBSC_MODULE = IFTTTConnectSDK;
				INFOPLIST_FILE = "Target Support Files/IFTTTConnectSDK/ResourceBundle-IFTTTConnectSDK-IFTTTConnectSDK-Info.plist";
				IPHONEOS_DEPLOYMENT_TARGET = 10.0;
				PRODUCT_NAME = IFTTTConnectSDK;
				SDKROOT = iphoneos;
				SKIP_INSTALL = YES;
				TARGETED_DEVICE_FAMILY = "1,2";
				WRAPPER_EXTENSION = bundle;
			};
			name = Debug;
		};
		196DFA3E4A09A28224918543529A1885 /* Debug */ = {
			isa = XCBuildConfiguration;
			buildSettings = {
				ALWAYS_SEARCH_USER_PATHS = NO;
				CLANG_ANALYZER_NONNULL = YES;
				CLANG_ANALYZER_NUMBER_OBJECT_CONVERSION = YES_AGGRESSIVE;
				CLANG_CXX_LANGUAGE_STANDARD = "gnu++14";
				CLANG_CXX_LIBRARY = "libc++";
				CLANG_ENABLE_MODULES = YES;
				CLANG_ENABLE_OBJC_ARC = YES;
				CLANG_ENABLE_OBJC_WEAK = YES;
				CLANG_WARN_BLOCK_CAPTURE_AUTORELEASING = YES;
				CLANG_WARN_BOOL_CONVERSION = YES;
				CLANG_WARN_COMMA = YES;
				CLANG_WARN_CONSTANT_CONVERSION = YES;
				CLANG_WARN_DEPRECATED_OBJC_IMPLEMENTATIONS = YES;
				CLANG_WARN_DIRECT_OBJC_ISA_USAGE = YES_ERROR;
				CLANG_WARN_DOCUMENTATION_COMMENTS = YES;
				CLANG_WARN_EMPTY_BODY = YES;
				CLANG_WARN_ENUM_CONVERSION = YES;
				CLANG_WARN_INFINITE_RECURSION = YES;
				CLANG_WARN_INT_CONVERSION = YES;
				CLANG_WARN_NON_LITERAL_NULL_CONVERSION = YES;
				CLANG_WARN_OBJC_IMPLICIT_RETAIN_SELF = YES;
				CLANG_WARN_OBJC_LITERAL_CONVERSION = YES;
				CLANG_WARN_OBJC_ROOT_CLASS = YES_ERROR;
				CLANG_WARN_RANGE_LOOP_ANALYSIS = YES;
				CLANG_WARN_STRICT_PROTOTYPES = YES;
				CLANG_WARN_SUSPICIOUS_MOVE = YES;
				CLANG_WARN_UNGUARDED_AVAILABILITY = YES_AGGRESSIVE;
				CLANG_WARN_UNREACHABLE_CODE = YES;
				CLANG_WARN__DUPLICATE_METHOD_MATCH = YES;
				COPY_PHASE_STRIP = NO;
				DEBUG_INFORMATION_FORMAT = dwarf;
				ENABLE_STRICT_OBJC_MSGSEND = YES;
				ENABLE_TESTABILITY = YES;
				GCC_C_LANGUAGE_STANDARD = gnu11;
				GCC_DYNAMIC_NO_PIC = NO;
				GCC_NO_COMMON_BLOCKS = YES;
				GCC_OPTIMIZATION_LEVEL = 0;
				GCC_PREPROCESSOR_DEFINITIONS = (
					"POD_CONFIGURATION_DEBUG=1",
					"DEBUG=1",
					"$(inherited)",
				);
				GCC_WARN_64_TO_32_BIT_CONVERSION = YES;
				GCC_WARN_ABOUT_RETURN_TYPE = YES_ERROR;
				GCC_WARN_UNDECLARED_SELECTOR = YES;
				GCC_WARN_UNINITIALIZED_AUTOS = YES_AGGRESSIVE;
				GCC_WARN_UNUSED_FUNCTION = YES;
				GCC_WARN_UNUSED_VARIABLE = YES;
				IPHONEOS_DEPLOYMENT_TARGET = 10.0;
				MTL_ENABLE_DEBUG_INFO = INCLUDE_SOURCE;
				MTL_FAST_MATH = YES;
				ONLY_ACTIVE_ARCH = YES;
				PRODUCT_NAME = "$(TARGET_NAME)";
				STRIP_INSTALLED_PRODUCT = NO;
				SWIFT_ACTIVE_COMPILATION_CONDITIONS = DEBUG;
				SWIFT_OPTIMIZATION_LEVEL = "-Onone";
				SWIFT_VERSION = 5.0;
				SYMROOT = "${SRCROOT}/../build";
			};
			name = Debug;
		};
<<<<<<< HEAD
		1B19A980983724797F888D88D45D0265 /* Release */ = {
			isa = XCBuildConfiguration;
			baseConfigurationReference = 284B813E7221231FAE248262D448D2D4 /* IFTTTConnectSDK.xcconfig */;
			buildSettings = {
				CODE_SIGN_IDENTITY = "iPhone Developer";
				CONFIGURATION_BUILD_DIR = "$(BUILD_DIR)/$(CONFIGURATION)$(EFFECTIVE_PLATFORM_NAME)/IFTTTConnectSDK";
				IBSC_MODULE = IFTTTConnectSDK;
				INFOPLIST_FILE = "Target Support Files/IFTTTConnectSDK/ResourceBundle-IFTTTConnectSDK-IFTTTConnectSDK-Info.plist";
				IPHONEOS_DEPLOYMENT_TARGET = 10.0;
				PRODUCT_NAME = IFTTTConnectSDK;
				SDKROOT = iphoneos;
				SKIP_INSTALL = YES;
				TARGETED_DEVICE_FAMILY = "1,2";
				WRAPPER_EXTENSION = bundle;
			};
			name = Release;
		};
		A615D43BAA5ECAC25CD883EE96FB6506 /* Release */ = {
			isa = XCBuildConfiguration;
			baseConfigurationReference = 284B813E7221231FAE248262D448D2D4 /* IFTTTConnectSDK.xcconfig */;
=======
		2F729B23AFFC363CF1B0BBF102F8D760 /* Release */ = {
			isa = XCBuildConfiguration;
			baseConfigurationReference = A9396E407CBCD1DCF8133861BCA766D9 /* IFTTTConnectSDK.xcconfig */;
>>>>>>> c12ab73e
			buildSettings = {
				CODE_SIGN_IDENTITY = "iPhone Developer";
				CONFIGURATION_BUILD_DIR = "$(BUILD_DIR)/$(CONFIGURATION)$(EFFECTIVE_PLATFORM_NAME)/IFTTTConnectSDK";
				IBSC_MODULE = IFTTTConnectSDK;
				INFOPLIST_FILE = "Target Support Files/IFTTTConnectSDK/ResourceBundle-IFTTTConnectSDK-Localizations-IFTTTConnectSDK-Info.plist";
				IPHONEOS_DEPLOYMENT_TARGET = 10.0;
				PRODUCT_NAME = "IFTTTConnectSDK-Localizations";
				SDKROOT = iphoneos;
				SKIP_INSTALL = YES;
				TARGETED_DEVICE_FAMILY = "1,2";
				WRAPPER_EXTENSION = bundle;
			};
			name = Release;
		};
		351C6392D13D0B976145C860468EACC5 /* Debug */ = {
			isa = XCBuildConfiguration;
			baseConfigurationReference = A9396E407CBCD1DCF8133861BCA766D9 /* IFTTTConnectSDK.xcconfig */;
			buildSettings = {
				CODE_SIGN_IDENTITY = "iPhone Developer";
				CONFIGURATION_BUILD_DIR = "$(BUILD_DIR)/$(CONFIGURATION)$(EFFECTIVE_PLATFORM_NAME)/IFTTTConnectSDK";
				IBSC_MODULE = IFTTTConnectSDK;
				INFOPLIST_FILE = "Target Support Files/IFTTTConnectSDK/ResourceBundle-IFTTTConnectSDK-IFTTTConnectSDK-Info.plist";
				IPHONEOS_DEPLOYMENT_TARGET = 10.0;
				PRODUCT_NAME = IFTTTConnectSDK;
				SDKROOT = iphoneos;
				SKIP_INSTALL = YES;
				TARGETED_DEVICE_FAMILY = "1,2";
<<<<<<< HEAD
				VALIDATE_PRODUCT = YES;
=======
				WRAPPER_EXTENSION = bundle;
>>>>>>> c12ab73e
			};
			name = Release;
		};
		9EF9A4E4A63F03002F1876E7B065F0D1 /* Release */ = {
			isa = XCBuildConfiguration;
			baseConfigurationReference = A9396E407CBCD1DCF8133861BCA766D9 /* IFTTTConnectSDK.xcconfig */;
			buildSettings = {
				CODE_SIGN_IDENTITY = "iPhone Developer";
				CONFIGURATION_BUILD_DIR = "$(BUILD_DIR)/$(CONFIGURATION)$(EFFECTIVE_PLATFORM_NAME)/IFTTTConnectSDK";
				IBSC_MODULE = IFTTTConnectSDK;
				INFOPLIST_FILE = "Target Support Files/IFTTTConnectSDK/ResourceBundle-IFTTTConnectSDK-IFTTTConnectSDK-Info.plist";
				IPHONEOS_DEPLOYMENT_TARGET = 10.0;
				PRODUCT_NAME = IFTTTConnectSDK;
				SDKROOT = iphoneos;
				SKIP_INSTALL = YES;
				TARGETED_DEVICE_FAMILY = "1,2";
				WRAPPER_EXTENSION = bundle;
			};
			name = Release;
		};
		B01D14FDC83DCF9D4BE53066BEA96D05 /* Release */ = {
			isa = XCBuildConfiguration;
			buildSettings = {
				ALWAYS_SEARCH_USER_PATHS = NO;
				CLANG_ANALYZER_NONNULL = YES;
				CLANG_ANALYZER_NUMBER_OBJECT_CONVERSION = YES_AGGRESSIVE;
				CLANG_CXX_LANGUAGE_STANDARD = "gnu++14";
				CLANG_CXX_LIBRARY = "libc++";
				CLANG_ENABLE_MODULES = YES;
				CLANG_ENABLE_OBJC_ARC = YES;
				CLANG_ENABLE_OBJC_WEAK = YES;
				CLANG_WARN_BLOCK_CAPTURE_AUTORELEASING = YES;
				CLANG_WARN_BOOL_CONVERSION = YES;
				CLANG_WARN_COMMA = YES;
				CLANG_WARN_CONSTANT_CONVERSION = YES;
				CLANG_WARN_DEPRECATED_OBJC_IMPLEMENTATIONS = YES;
				CLANG_WARN_DIRECT_OBJC_ISA_USAGE = YES_ERROR;
				CLANG_WARN_DOCUMENTATION_COMMENTS = YES;
				CLANG_WARN_EMPTY_BODY = YES;
				CLANG_WARN_ENUM_CONVERSION = YES;
				CLANG_WARN_INFINITE_RECURSION = YES;
				CLANG_WARN_INT_CONVERSION = YES;
				CLANG_WARN_NON_LITERAL_NULL_CONVERSION = YES;
				CLANG_WARN_OBJC_IMPLICIT_RETAIN_SELF = YES;
				CLANG_WARN_OBJC_LITERAL_CONVERSION = YES;
				CLANG_WARN_OBJC_ROOT_CLASS = YES_ERROR;
				CLANG_WARN_RANGE_LOOP_ANALYSIS = YES;
				CLANG_WARN_STRICT_PROTOTYPES = YES;
				CLANG_WARN_SUSPICIOUS_MOVE = YES;
				CLANG_WARN_UNGUARDED_AVAILABILITY = YES_AGGRESSIVE;
				CLANG_WARN_UNREACHABLE_CODE = YES;
				CLANG_WARN__DUPLICATE_METHOD_MATCH = YES;
				COPY_PHASE_STRIP = NO;
				DEBUG_INFORMATION_FORMAT = "dwarf-with-dsym";
				ENABLE_NS_ASSERTIONS = NO;
				ENABLE_STRICT_OBJC_MSGSEND = YES;
				GCC_C_LANGUAGE_STANDARD = gnu11;
				GCC_NO_COMMON_BLOCKS = YES;
				GCC_PREPROCESSOR_DEFINITIONS = (
					"POD_CONFIGURATION_RELEASE=1",
					"$(inherited)",
				);
				GCC_WARN_64_TO_32_BIT_CONVERSION = YES;
				GCC_WARN_ABOUT_RETURN_TYPE = YES_ERROR;
				GCC_WARN_UNDECLARED_SELECTOR = YES;
				GCC_WARN_UNINITIALIZED_AUTOS = YES_AGGRESSIVE;
				GCC_WARN_UNUSED_FUNCTION = YES;
				GCC_WARN_UNUSED_VARIABLE = YES;
				IPHONEOS_DEPLOYMENT_TARGET = 10.0;
				MTL_ENABLE_DEBUG_INFO = NO;
				MTL_FAST_MATH = YES;
				PRODUCT_NAME = "$(TARGET_NAME)";
				STRIP_INSTALLED_PRODUCT = NO;
				SWIFT_COMPILATION_MODE = wholemodule;
				SWIFT_OPTIMIZATION_LEVEL = "-O";
				SWIFT_VERSION = 5.0;
				SYMROOT = "${SRCROOT}/../build";
			};
			name = Release;
		};
		B57775B62AB47D3FCB62AAEAFEEAEDF3 /* Debug */ = {
			isa = XCBuildConfiguration;
			baseConfigurationReference = A9396E407CBCD1DCF8133861BCA766D9 /* IFTTTConnectSDK.xcconfig */;
			buildSettings = {
				CLANG_ENABLE_OBJC_WEAK = NO;
				CODE_SIGN_IDENTITY = "iPhone Developer";
				"CODE_SIGN_IDENTITY[sdk=appletvos*]" = "";
				"CODE_SIGN_IDENTITY[sdk=iphoneos*]" = "";
				"CODE_SIGN_IDENTITY[sdk=watchos*]" = "";
				GCC_PREFIX_HEADER = "Target Support Files/IFTTTConnectSDK/IFTTTConnectSDK-prefix.pch";
				IPHONEOS_DEPLOYMENT_TARGET = 10.0;
				MODULEMAP_FILE = Headers/Public/IFTTTConnectSDK/IFTTTConnectSDK.modulemap;
				OTHER_LDFLAGS = "";
				OTHER_LIBTOOLFLAGS = "";
				PRIVATE_HEADERS_FOLDER_PATH = "";
				PRODUCT_MODULE_NAME = IFTTTConnectSDK;
				PRODUCT_NAME = IFTTTConnectSDK;
				PUBLIC_HEADERS_FOLDER_PATH = "";
				SDKROOT = iphoneos;
				SKIP_INSTALL = YES;
				SWIFT_ACTIVE_COMPILATION_CONDITIONS = "$(inherited) ";
				SWIFT_VERSION = 5.0;
				TARGETED_DEVICE_FAMILY = "1,2";
			};
			name = Debug;
		};
		BC9944040BE6FA0C52F70752132B0895 /* Release */ = {
			isa = XCBuildConfiguration;
			baseConfigurationReference = 36456F9D604F7BD2513477E99E8AB5A8 /* Pods-Grocery Express.release.xcconfig */;
			buildSettings = {
				ALWAYS_EMBED_SWIFT_STANDARD_LIBRARIES = NO;
				CLANG_ENABLE_OBJC_WEAK = NO;
				CODE_SIGN_IDENTITY = "iPhone Developer";
				"CODE_SIGN_IDENTITY[sdk=appletvos*]" = "";
				"CODE_SIGN_IDENTITY[sdk=iphoneos*]" = "";
				"CODE_SIGN_IDENTITY[sdk=watchos*]" = "";
				IPHONEOS_DEPLOYMENT_TARGET = 10.0;
				MACH_O_TYPE = staticlib;
				MODULEMAP_FILE = "Target Support Files/Pods-Grocery Express/Pods-Grocery Express.modulemap";
				OTHER_LDFLAGS = "";
				OTHER_LIBTOOLFLAGS = "";
				PODS_ROOT = "$(SRCROOT)";
				PRODUCT_BUNDLE_IDENTIFIER = "org.cocoapods.${PRODUCT_NAME:rfc1034identifier}";
				SDKROOT = iphoneos;
				SKIP_INSTALL = YES;
				TARGETED_DEVICE_FAMILY = "1,2";
				VALIDATE_PRODUCT = YES;
			};
			name = Release;
		};
<<<<<<< HEAD
		F7475A402CBB80BF85A32D615743E23F /* Debug */ = {
			isa = XCBuildConfiguration;
			baseConfigurationReference = A4E86A13706CB32CD76C4DD07BB9DE94 /* Pods-Grocery Express.debug.xcconfig */;
=======
		DCC8BDA67E02926E8C4CCC652B58D35F /* Debug */ = {
			isa = XCBuildConfiguration;
			baseConfigurationReference = A9396E407CBCD1DCF8133861BCA766D9 /* IFTTTConnectSDK.xcconfig */;
>>>>>>> c12ab73e
			buildSettings = {
				ALWAYS_EMBED_SWIFT_STANDARD_LIBRARIES = NO;
				CLANG_ENABLE_OBJC_WEAK = NO;
				CODE_SIGN_IDENTITY = "iPhone Developer";
<<<<<<< HEAD
				"CODE_SIGN_IDENTITY[sdk=appletvos*]" = "";
				"CODE_SIGN_IDENTITY[sdk=iphoneos*]" = "";
				"CODE_SIGN_IDENTITY[sdk=watchos*]" = "";
				IPHONEOS_DEPLOYMENT_TARGET = 10.0;
				MACH_O_TYPE = staticlib;
				MODULEMAP_FILE = "Target Support Files/Pods-Grocery Express/Pods-Grocery Express.modulemap";
				OTHER_LDFLAGS = "";
				OTHER_LIBTOOLFLAGS = "";
				PODS_ROOT = "$(SRCROOT)";
				PRODUCT_BUNDLE_IDENTIFIER = "org.cocoapods.${PRODUCT_NAME:rfc1034identifier}";
=======
				CONFIGURATION_BUILD_DIR = "$(BUILD_DIR)/$(CONFIGURATION)$(EFFECTIVE_PLATFORM_NAME)/IFTTTConnectSDK";
				IBSC_MODULE = IFTTTConnectSDK;
				INFOPLIST_FILE = "Target Support Files/IFTTTConnectSDK/ResourceBundle-IFTTTConnectSDK-Localizations-IFTTTConnectSDK-Info.plist";
				IPHONEOS_DEPLOYMENT_TARGET = 10.0;
				PRODUCT_NAME = "IFTTTConnectSDK-Localizations";
>>>>>>> c12ab73e
				SDKROOT = iphoneos;
				SKIP_INSTALL = YES;
				TARGETED_DEVICE_FAMILY = "1,2";
			};
			name = Debug;
		};
<<<<<<< HEAD
		F794822101D5A3CB882D8FE933876035 /* Debug */ = {
=======
		F7475A402CBB80BF85A32D615743E23F /* Debug */ = {
>>>>>>> c12ab73e
			isa = XCBuildConfiguration;
			baseConfigurationReference = 284B813E7221231FAE248262D448D2D4 /* IFTTTConnectSDK.xcconfig */;
			buildSettings = {
				CLANG_ENABLE_OBJC_WEAK = NO;
				CODE_SIGN_IDENTITY = "iPhone Developer";
				"CODE_SIGN_IDENTITY[sdk=appletvos*]" = "";
				"CODE_SIGN_IDENTITY[sdk=iphoneos*]" = "";
				"CODE_SIGN_IDENTITY[sdk=watchos*]" = "";
				GCC_PREFIX_HEADER = "Target Support Files/IFTTTConnectSDK/IFTTTConnectSDK-prefix.pch";
				IPHONEOS_DEPLOYMENT_TARGET = 10.0;
				MODULEMAP_FILE = Headers/Public/IFTTTConnectSDK/IFTTTConnectSDK.modulemap;
				OTHER_LDFLAGS = "";
				OTHER_LIBTOOLFLAGS = "";
				PRIVATE_HEADERS_FOLDER_PATH = "";
				PRODUCT_MODULE_NAME = IFTTTConnectSDK;
				PRODUCT_NAME = IFTTTConnectSDK;
				PUBLIC_HEADERS_FOLDER_PATH = "";
				SDKROOT = iphoneos;
				SKIP_INSTALL = YES;
				SWIFT_ACTIVE_COMPILATION_CONDITIONS = "$(inherited) ";
				SWIFT_VERSION = 5.0;
				TARGETED_DEVICE_FAMILY = "1,2";
			};
			name = Debug;
		};
/* End XCBuildConfiguration section */

/* Begin XCConfigurationList section */
<<<<<<< HEAD
		36F397F91E649A1BF29F5CD19F4758F1 /* Build configuration list for PBXNativeTarget "IFTTTConnectSDK-IFTTTConnectSDK" */ = {
			isa = XCConfigurationList;
			buildConfigurations = (
				0A7A262E036B1420CF7CA13A34173B45 /* Debug */,
				1B19A980983724797F888D88D45D0265 /* Release */,
=======
		3060B5D8535A9E192C35477FE840D6FF /* Build configuration list for PBXNativeTarget "IFTTTConnectSDK-IFTTTConnectSDK" */ = {
			isa = XCConfigurationList;
			buildConfigurations = (
				351C6392D13D0B976145C860468EACC5 /* Debug */,
				9EF9A4E4A63F03002F1876E7B065F0D1 /* Release */,
>>>>>>> c12ab73e
			);
			defaultConfigurationIsVisible = 0;
			defaultConfigurationName = Release;
		};
<<<<<<< HEAD
		4821239608C13582E20E6DA73FD5F1F9 /* Build configuration list for PBXProject "Pods" */ = {
			isa = XCConfigurationList;
			buildConfigurations = (
				196DFA3E4A09A28224918543529A1885 /* Debug */,
				B01D14FDC83DCF9D4BE53066BEA96D05 /* Release */,
=======
		378A57066D86E3F195B9F6436E9E5F5F /* Build configuration list for PBXNativeTarget "IFTTTConnectSDK-IFTTTConnectSDK-Localizations" */ = {
			isa = XCConfigurationList;
			buildConfigurations = (
				DCC8BDA67E02926E8C4CCC652B58D35F /* Debug */,
				2F729B23AFFC363CF1B0BBF102F8D760 /* Release */,
>>>>>>> c12ab73e
			);
			defaultConfigurationIsVisible = 0;
			defaultConfigurationName = Release;
		};
		4821239608C13582E20E6DA73FD5F1F9 /* Build configuration list for PBXProject "Pods" */ = {
			isa = XCConfigurationList;
			buildConfigurations = (
				196DFA3E4A09A28224918543529A1885 /* Debug */,
				B01D14FDC83DCF9D4BE53066BEA96D05 /* Release */,
			);
			defaultConfigurationIsVisible = 0;
			defaultConfigurationName = Release;
		};
<<<<<<< HEAD
		D35360B231A3E9C241E2385AAFB8B2D4 /* Build configuration list for PBXNativeTarget "IFTTTConnectSDK" */ = {
			isa = XCConfigurationList;
			buildConfigurations = (
				F794822101D5A3CB882D8FE933876035 /* Debug */,
				A615D43BAA5ECAC25CD883EE96FB6506 /* Release */,
=======
		8ABF99634A4675AD57D19F7C1209683D /* Build configuration list for PBXNativeTarget "IFTTTConnectSDK" */ = {
			isa = XCConfigurationList;
			buildConfigurations = (
				B57775B62AB47D3FCB62AAEAFEEAEDF3 /* Debug */,
				14C15AB68513E647DDFBC5314B1E1685 /* Release */,
			);
			defaultConfigurationIsVisible = 0;
			defaultConfigurationName = Release;
		};
		A70B9EB37F5FC7EF0F7DB68FD023C825 /* Build configuration list for PBXNativeTarget "Pods-Grocery Express" */ = {
			isa = XCConfigurationList;
			buildConfigurations = (
				F7475A402CBB80BF85A32D615743E23F /* Debug */,
				BC9944040BE6FA0C52F70752132B0895 /* Release */,
>>>>>>> c12ab73e
			);
			defaultConfigurationIsVisible = 0;
			defaultConfigurationName = Release;
		};
/* End XCConfigurationList section */
	};
	rootObject = BFDFE7DC352907FC980B868725387E98 /* Project object */;
}<|MERGE_RESOLUTION|>--- conflicted
+++ resolved
@@ -7,204 +7,127 @@
 	objects = {
 
 /* Begin PBXBuildFile section */
-<<<<<<< HEAD
-		01F31CBC033B8025E808832E9A6AEE50 /* ProgressBarController.swift in Sources */ = {isa = PBXBuildFile; fileRef = B22BEAA70BE58F1B4393670D9F1C2322 /* ProgressBarController.swift */; };
-		038275CDB982C8D0E225D759426C940D /* Pods-Grocery Express-umbrella.h in Headers */ = {isa = PBXBuildFile; fileRef = F5760F42BC07BB9452D72680C4067088 /* Pods-Grocery Express-umbrella.h */; settings = {ATTRIBUTES = (Project, ); }; };
-		04F32D6B5F5C55EDC5585190DEEB8C9A /* ConnectButton+Interaction.swift in Sources */ = {isa = PBXBuildFile; fileRef = DD0C55359739EE817D376252BF809A0A /* ConnectButton+Interaction.swift */; };
-		05785A1526F29BC3A0CF5336806C3F2B /* ConnectionsRegistry.swift in Sources */ = {isa = PBXBuildFile; fileRef = CD4C81E2711A208D15B8D7860A2953C9 /* ConnectionsRegistry.swift */; };
-		0D7B1E94651DA936E95CECA10E6ECD43 /* ImageCache.swift in Sources */ = {isa = PBXBuildFile; fileRef = 59A1FE17E86F0C0D49CC20F9BE6E990F /* ImageCache.swift */; };
-		1693BFEFF343C2EDBACC69446D35C352 /* ConnectionCredentialProvider.swift in Sources */ = {isa = PBXBuildFile; fileRef = B44068DACE202BD061AE7286AB70065F /* ConnectionCredentialProvider.swift */; };
-		16B138F79AC21F310A79871B4666D89E /* Localizable.strings in Resources */ = {isa = PBXBuildFile; fileRef = D7824BC96A9F9728B0CB40AFA8D6CC1C /* Localizable.strings */; };
-		17021936925E7F0DEB528AF5184BE43E /* ConnectionsMonitor.swift in Sources */ = {isa = PBXBuildFile; fileRef = A0B0C36F79E97A4219390F8544E7E24C /* ConnectionsMonitor.swift */; };
-		1A2D411DD7AE13D855BC538B637E5EF3 /* IFTTTConnectSDK-umbrella.h in Headers */ = {isa = PBXBuildFile; fileRef = DE5A301647E8EAA1B66C8E110E1F8A86 /* IFTTTConnectSDK-umbrella.h */; settings = {ATTRIBUTES = (Project, ); }; };
-		1AED988D34604F40D1F534B93744837F /* ConnectionActivationFlow.swift in Sources */ = {isa = PBXBuildFile; fileRef = 729FF0AD7F937A6776ECC2870A4E2BE8 /* ConnectionActivationFlow.swift */; };
-		244FE5AC16A77E822799649B1B42DBBC /* Selectable.swift in Sources */ = {isa = PBXBuildFile; fileRef = FD1C1D47C49CA9A2ABF5D1979FB13B99 /* Selectable.swift */; };
-		2C41092A6B91867C5C1D48C6AFF12141 /* URLRequest+CommonValues.swift in Sources */ = {isa = PBXBuildFile; fileRef = E99B24E7BA68BF938A429885A5EE20D5 /* URLRequest+CommonValues.swift */; };
-		31D41EE1BE6490A4717D41C28C6F03FA /* ConnectionNetworkController.swift in Sources */ = {isa = PBXBuildFile; fileRef = FEF7F114CB2FD5A5BDF8D2A39C67E8D8 /* ConnectionNetworkController.swift */; };
-		371E478A8011EB796B419048B5BCEE3C /* Color.swift in Sources */ = {isa = PBXBuildFile; fileRef = 35C516334E120330A15A1C290C3110F1 /* Color.swift */; };
-		3BF6F85D2670D48CCA3A560D8A3C4F28 /* AboutViewController.swift in Sources */ = {isa = PBXBuildFile; fileRef = 6EB98C04B0D5134F43D1FA5FB2E86440 /* AboutViewController.swift */; };
-		3C3DD4D6472EFFF7F85AE6ECB67B0F93 /* IFTTTConnectSDK-dummy.m in Sources */ = {isa = PBXBuildFile; fileRef = 88677B45F2249E1BEC584A1819031F91 /* IFTTTConnectSDK-dummy.m */; };
-		3E69E59144D78CB7079017F0DCC3C48D /* ConnectionNetworkError.swift in Sources */ = {isa = PBXBuildFile; fileRef = 53F9DBB8C8240A1C4969A13CC905ED65 /* ConnectionNetworkError.swift */; };
-		3F69B046249568E32E5DA1A24227E9F7 /* SynchronizationScheduler.swift in Sources */ = {isa = PBXBuildFile; fileRef = 9678969D79526239B5B8A01923FCD152 /* SynchronizationScheduler.swift */; };
-		46E5919FBB15AB0EC04A9F20AB32912C /* JSON.swift in Sources */ = {isa = PBXBuildFile; fileRef = 91CF1891EC140785129D2BF3F889E6BB /* JSON.swift */; };
-		4A8DFCD5DE5382E8EA02EA387122325B /* ConnectionDeeplinkAction.swift in Sources */ = {isa = PBXBuildFile; fileRef = 79CAC25E3D44C29D3585F5F444281BB5 /* ConnectionDeeplinkAction.swift */; };
-		51CD47C99E8299DE0BC3CC34FF98828F /* EmailValidator.swift in Sources */ = {isa = PBXBuildFile; fileRef = D65688B6E317AA800EE1FADEE3C86414 /* EmailValidator.swift */; };
-		5361ECCFF2BB973E1B114499916A5E99 /* CLCircularRegion+Parsing.swift in Sources */ = {isa = PBXBuildFile; fileRef = FC71C952263A7941897415AC90859274 /* CLCircularRegion+Parsing.swift */; };
-		54670FE372E0BB72F71E8EEA81D03A17 /* ConnectionRedirectHandler.swift in Sources */ = {isa = PBXBuildFile; fileRef = 985CD8B20645B129B4CFE83279141365 /* ConnectionRedirectHandler.swift */; };
-		5B6C9E6FFC693B8909F87C0DA51D5D56 /* SynchronizationTriggerEvent.swift in Sources */ = {isa = PBXBuildFile; fileRef = 42A320F05D161A7CE98C0F29A243B6B8 /* SynchronizationTriggerEvent.swift */; };
-		5E1553425D814227F1F4E6D0A203344D /* ConnectButton+Service.swift in Sources */ = {isa = PBXBuildFile; fileRef = C0EF61D3D0E1423000EE8FC63826CAAB /* ConnectButton+Service.swift */; };
-		5E81C934139FD2DC092958C984DFB50C /* AuthenticationSession.swift in Sources */ = {isa = PBXBuildFile; fileRef = F3328D31951D867E3232F1496A6F4310 /* AuthenticationSession.swift */; };
-		6BAAA93E5AF47006B26FB0EBDB89E743 /* ConnectButton+SwitchControl.swift in Sources */ = {isa = PBXBuildFile; fileRef = 26DC1C7399E43B99BACF320B010E59C4 /* ConnectButton+SwitchControl.swift */; };
-		6DD9DD7321281562EF18205535BAC221 /* Notification+Redirect.swift in Sources */ = {isa = PBXBuildFile; fileRef = B118B59EDCBFA105BF94553560CE74FD /* Notification+Redirect.swift */; };
-		6E2F27A9E0E48729E5BD05E5142626C9 /* ConnectButton+Constants.swift in Sources */ = {isa = PBXBuildFile; fileRef = 9E3DAC7AE16FCEC50B4A74C8BF200D83 /* ConnectButton+Constants.swift */; };
-		74ED39D6DB5AFA4A953F284F3A032198 /* ConnectButton+Transition.swift in Sources */ = {isa = PBXBuildFile; fileRef = 0FFABCA8A69AADEDEA5B20A38215A3D6 /* ConnectButton+Transition.swift */; };
-		7548E704FB7D6211D3E254D34CA47E23 /* ConnectButton.swift in Sources */ = {isa = PBXBuildFile; fileRef = CA169EB3F672FDAD95BA0FE04A6C24DB /* ConnectButton.swift */; };
-		7CB5AE033A5EE087032041A5B003A01E /* ConnectionsSynchronizer.swift in Sources */ = {isa = PBXBuildFile; fileRef = E9D122B44E90F5B8488EE56FEA165B5D /* ConnectionsSynchronizer.swift */; };
-		7D38106C70E6820D0653053497FF6265 /* ConnectionVerificationSession.swift in Sources */ = {isa = PBXBuildFile; fileRef = 7CE791CB2F1B322DD7A0DD9F2049F53C /* ConnectionVerificationSession.swift */; };
-		7E9AD920170631E52F0FEFC265E3454A /* Assets.xcassets in Resources */ = {isa = PBXBuildFile; fileRef = 211E3ABD8FC977A0FF34FEF9D506BFCE /* Assets.xcassets */; };
-		7FAD72C8C3477F8F66A35728A8119698 /* Bundle+Helpers.swift in Sources */ = {isa = PBXBuildFile; fileRef = E2B4ECAC86AEF7CFF6450A3A26E02878 /* Bundle+Helpers.swift */; };
-		8072DFC37F1876F5848B01CF2B5F2941 /* ConstraintsMaker.swift in Sources */ = {isa = PBXBuildFile; fileRef = E6ECE6D00474B9EB7C12A5645A896CB1 /* ConstraintsMaker.swift */; };
-		80AE2BFDA3817F853E2A297E5E3EFEC0 /* SynchronizationSubscriber.swift in Sources */ = {isa = PBXBuildFile; fileRef = C7FA619B9B93A8B7C93A97CBF8B24EC1 /* SynchronizationSubscriber.swift */; };
-		8464769651DD22092708754D06B1AD88 /* ConnectButton+CheckmarkView.swift in Sources */ = {isa = PBXBuildFile; fileRef = 7FC7F6B3ADD10F9ED7EAC06BA2C687A9 /* ConnectButton+CheckmarkView.swift */; };
-		85DAA28C31663A3570017B85D548C1B3 /* ConnectButton+LabelAnimator.swift in Sources */ = {isa = PBXBuildFile; fileRef = 89CA1D777A106C06E26CFAD3461265D2 /* ConnectButton+LabelAnimator.swift */; };
-		89831D890F860066BF65E3436AD2E9DF /* Connection+Parsing.swift in Sources */ = {isa = PBXBuildFile; fileRef = 33B8F2B7360DDEA15F5CD48BC92D77C7 /* Connection+Parsing.swift */; };
-		8BB91CAC98DA7F870CFDD70826329CF8 /* Analytics.swift in Sources */ = {isa = PBXBuildFile; fileRef = FF3D68A4E872FF1B102DC6A073DBD758 /* Analytics.swift */; };
-		90F6712AC2C247215FF0427F58CBE79F /* Connection+Location.swift in Sources */ = {isa = PBXBuildFile; fileRef = 1E06C2ECE23288ACA57A9DF11B1C6ED2 /* Connection+Location.swift */; };
-		91535B25324588AB3B908AB16BF95F30 /* AnalyticsNetworkController.swift in Sources */ = {isa = PBXBuildFile; fileRef = 066A618FF65D5630CC9F880178FE8795 /* AnalyticsNetworkController.swift */; };
-		9766C7F8C03BED1C336134AAD4DCB0B5 /* NativeServices.swift in Sources */ = {isa = PBXBuildFile; fileRef = AC62A3AD39374F3747838EC76F205FA8 /* NativeServices.swift */; };
-		981101449DB08454AA3775F843E8989C /* URLComponents+email.swift in Sources */ = {isa = PBXBuildFile; fileRef = CC1D674355B4A6C499524EB95394C9BB /* URLComponents+email.swift */; };
-		9AA126E2535DE4B0AD82E14BD229F409 /* LegalTermsText.swift in Sources */ = {isa = PBXBuildFile; fileRef = F3D89B87CAA72D1978BEE28C16DAB7E4 /* LegalTermsText.swift */; };
-		9D428483413489560F2C50C0419848C4 /* Connection.swift in Sources */ = {isa = PBXBuildFile; fileRef = 367BFBFE22916945FFD2D1DC6C343182 /* Connection.swift */; };
-		9D8A491849EF61C230C18917A7AD2D96 /* LocationMonitor.swift in Sources */ = {isa = PBXBuildFile; fileRef = 0B3BE5113FE353DFE7EBCF770E749DF2 /* LocationMonitor.swift */; };
-		9F163FBEA2ACC9D0FA7DBF876C13A8ED /* PillButton.swift in Sources */ = {isa = PBXBuildFile; fileRef = 18E03A86D0CBC972FADEE086F184F91D /* PillButton.swift */; };
-		A104E4EE008FEF04C351FF904233F99E /* UIFont+CommonValues.swift in Sources */ = {isa = PBXBuildFile; fileRef = AE32BD30898FE5545E9FE0E90EC1979F /* UIFont+CommonValues.swift */; };
-		A11232F848A942BC1FD7D2591BDD5827 /* ConnectButton+AnimationState.swift in Sources */ = {isa = PBXBuildFile; fileRef = DA42C0899125F705A7247317FC891817 /* ConnectButton+AnimationState.swift */; };
-		A485E5470D37A7949EC3686CF4253274 /* Reachability.swift in Sources */ = {isa = PBXBuildFile; fileRef = F9765006655E9A7585E0BC8A03D0E9E0 /* Reachability.swift */; };
-		A53F9A07D822CF00B50C505360BDA9C9 /* URLSession+JSONTask.swift in Sources */ = {isa = PBXBuildFile; fileRef = D37F1217FEE991B5A138C648EBC2BCEB /* URLSession+JSONTask.swift */; };
-		A59498AD323D61F8FE58239CD3B7FEA7 /* Pods-Grocery Express-dummy.m in Sources */ = {isa = PBXBuildFile; fileRef = 32074DC7F7449932B0DA4B3514393F4E /* Pods-Grocery Express-dummy.m */; };
-		A7589BF5C7A3EC4E9FA4731D446BD66E /* UIKit+ConvenienceInit.swift in Sources */ = {isa = PBXBuildFile; fileRef = D695B05FDB15605FF26298C8C8B23CEB /* UIKit+ConvenienceInit.swift */; };
-		AAC92AE96F250B0442EBB3C08740B662 /* RegionsMonitor.swift in Sources */ = {isa = PBXBuildFile; fileRef = 733D2EBA8C117763735604E5DC849AAE /* RegionsMonitor.swift */; };
-		ABA59783810D42FF8A420B6DBC3FB17D /* Assets.swift in Sources */ = {isa = PBXBuildFile; fileRef = 2F4A2311AB5758423965472157CFCF36 /* Assets.swift */; };
-		ADA987613BD6360459950CAF0066DE31 /* API.swift in Sources */ = {isa = PBXBuildFile; fileRef = A456A4E9EE81BDA10DB672A01702AEF7 /* API.swift */; };
-		B26732F2D169E556A09556898D9FF886 /* ConnectionConfiguration.swift in Sources */ = {isa = PBXBuildFile; fileRef = B88422F5A05878F6D560AD5289D6CF5D /* ConnectionConfiguration.swift */; };
-		B96A5A6275F8CB60619646EE5E18CB50 /* Keychain.swift in Sources */ = {isa = PBXBuildFile; fileRef = EE468321EB75E79C4326016181DC09AB /* Keychain.swift */; };
-		B9FCE5EDD9C8AD1C9B242A05210003FB /* ImageDownloader.swift in Sources */ = {isa = PBXBuildFile; fileRef = 57F935335D2E3321D53F2DB845E20D71 /* ImageDownloader.swift */; };
-		BC0A0956825F29D42FFD761973A282FC /* PassthroughView.swift in Sources */ = {isa = PBXBuildFile; fileRef = 212A44704163D04178E176BA38CE513B /* PassthroughView.swift */; };
-		C263364C1D7DA82166DF18FAF1693845 /* PillView.swift in Sources */ = {isa = PBXBuildFile; fileRef = 05C7C80ACB9F88936823859161FE8C15 /* PillView.swift */; };
-		C7C13159D3E013CF0755B225675BA6DE /* ImageViewNetworkController.swift in Sources */ = {isa = PBXBuildFile; fileRef = C21509A7837087AE87F336D07D6D2020 /* ImageViewNetworkController.swift */; };
-		C81E9C0382313A2FF3D29D2AD604E976 /* EventPublisher.swift in Sources */ = {isa = PBXBuildFile; fileRef = 094441C24BBA5A1756EC1FF198775818 /* EventPublisher.swift */; };
-		CBA21D2E272C725D77E7FADD5050E622 /* ServiceIconsNetworkController.swift in Sources */ = {isa = PBXBuildFile; fileRef = C0FD1FD0632052BEE5C02D4098F820BD /* ServiceIconsNetworkController.swift */; };
-		CD1140864F9FACA027677F58A5DFD499 /* LocationService.swift in Sources */ = {isa = PBXBuildFile; fileRef = 9B2DB7FCC585A4427E8D0F3428EA5C87 /* LocationService.swift */; };
-		CE2C03451DE545234EACC09899F14519 /* ConnectButtonController.swift in Sources */ = {isa = PBXBuildFile; fileRef = 1FEB6B6353CD597B761372AD2D504FAD /* ConnectButtonController.swift */; };
-		D0FC479217AB39105916EF175BDD3B62 /* ConnectButton+LabelValue.swift in Sources */ = {isa = PBXBuildFile; fileRef = 6D70BB614CF9C6B267A2F42D60AA4B1D /* ConnectButton+LabelValue.swift */; };
-		D3326A9992F5802C747B9C335E96C2AB /* SelectGestureRecognizer.swift in Sources */ = {isa = PBXBuildFile; fileRef = BB2C58E6E8D78117F15D76AE9FFBDA81 /* SelectGestureRecognizer.swift */; };
-		DBAF87BC970DCF3E653DFCE7AB0FFB18 /* Analytics+DataStructures.swift in Sources */ = {isa = PBXBuildFile; fileRef = 03C5A57BE6322C59C3107897E827341A /* Analytics+DataStructures.swift */; };
-		DFDE33F2FA692824361BA3BA1F20DF7F /* ConnectButton+Style.swift in Sources */ = {isa = PBXBuildFile; fileRef = 9338FC194D19B02042B93470A0AEC006 /* ConnectButton+Style.swift */; };
-		E0B26E08DFADB875563B40332F6548AA /* Set+Helpers.swift in Sources */ = {isa = PBXBuildFile; fileRef = CCA1A6A11F900506B37C8010EA2C9D22 /* Set+Helpers.swift */; };
-		E35AC4EA0D77D5C65956163B2B77906E /* Result<ValueType,ErrorType>.swift in Sources */ = {isa = PBXBuildFile; fileRef = 6CEE4EA70DCBF40F2845F96998F9E2D7 /* Result<ValueType,ErrorType>.swift */; };
-		E3D274917046829ED592BF27662FC7CF /* LocalizedStrings.swift in Sources */ = {isa = PBXBuildFile; fileRef = 921695751F511313B476C5E54B1F9D00 /* LocalizedStrings.swift */; };
-		ED4F5B2A15F37CEC716461A112C352F4 /* ConnectButton+ProgressBar.swift in Sources */ = {isa = PBXBuildFile; fileRef = ABB916D13E602FF4FF4BF37D29ADFA62 /* ConnectButton+ProgressBar.swift */; };
-		F0C70FD0EC2430BFE67945CE047B96EC /* Links.swift in Sources */ = {isa = PBXBuildFile; fileRef = E41C0537F4BB3CB4994FE64DDB137C90 /* Links.swift */; };
-		F8DDC90B71FC32432877757BAC7471A7 /* User.swift in Sources */ = {isa = PBXBuildFile; fileRef = 1B935057C95D4FFB52AB3EB64D1F3A53 /* User.swift */; };
-		F98B48F9349E5D17EF588A3397112ED5 /* SynchronizationManager.swift in Sources */ = {isa = PBXBuildFile; fileRef = 81405F6DC0314BBF0683E3AC62F18401 /* SynchronizationManager.swift */; };
-		FE125532ACBA532B2DB1010A4BE3FD37 /* Connection+Request.swift in Sources */ = {isa = PBXBuildFile; fileRef = 4A8F10007BE95255FF564AA32CAED89E /* Connection+Request.swift */; };
-		FE6AAA40D090BA75547408A23B07384C /* VisitsMonitor.swift in Sources */ = {isa = PBXBuildFile; fileRef = 2F469C06D0BA70A8CA2E2D40D0FD5263 /* VisitsMonitor.swift */; };
+		03A1FC4FA368BA98B63E1AA02A35FFFC /* Localizable_zh-Hans.strings in Resources */ = {isa = PBXBuildFile; fileRef = C664BFE00F2FDAE910C633316054E18B /* Localizable_zh-Hans.strings */; };
+		04EE8DA6EDF145D82BA7CDD673D7A2D3 /* ConnectionCredentialProvider.swift in Sources */ = {isa = PBXBuildFile; fileRef = E5E7527A78783AE654DBC572A32A1919 /* ConnectionCredentialProvider.swift */; };
+		05842D87EE295D34BE3A9BB37D24D743 /* ImageViewNetworkController.swift in Sources */ = {isa = PBXBuildFile; fileRef = 8FA847EBAB71E18663E37006FFF54DAD /* ImageViewNetworkController.swift */; };
+		084862A0B0D4A36896EA326091BAFD14 /* Localizable_ko.strings in Resources */ = {isa = PBXBuildFile; fileRef = 19A66F78B60A0540D7BC6957B2C15F02 /* Localizable_ko.strings */; };
+		0977895446625A850D56DD1A1D3E9DB9 /* ServiceIconsNetworkController.swift in Sources */ = {isa = PBXBuildFile; fileRef = C652DA7EE414382ABC87BFDAF35FBD55 /* ServiceIconsNetworkController.swift */; };
+		09F9D4704DEA6C384D31DB4A30D147BB /* Localizable_pt-PT.strings in Resources */ = {isa = PBXBuildFile; fileRef = 247A53E67456EFCCFF0C27C3860248B8 /* Localizable_pt-PT.strings */; };
+		0A1B5BFE27306DB437A3C5C4632C3012 /* Localizable_fr.strings in Resources */ = {isa = PBXBuildFile; fileRef = AF41B0E72DD2661F9E50E274091230E0 /* Localizable_fr.strings */; };
+		0A8669B25FBAFDFE4C7615CEF40E1C67 /* Localizable_en-GB.strings in Resources */ = {isa = PBXBuildFile; fileRef = 8B83628FC71D1D3D94E04D62AE2654E0 /* Localizable_en-GB.strings */; };
+		0A8CAC5B153A8CCB21440E833ED869EF /* LocationService.swift in Sources */ = {isa = PBXBuildFile; fileRef = B1C8F3E991F9B2D80C906F4299059A74 /* LocationService.swift */; };
+		0C4C9B975C089E3A9DF17F82166FDE33 /* Connection+Location.swift in Sources */ = {isa = PBXBuildFile; fileRef = 784DFCAB4B6BF957166DB67B929D3326 /* Connection+Location.swift */; };
+		105EA432980171BA4292EE99145162F1 /* SynchronizationTriggerEvent.swift in Sources */ = {isa = PBXBuildFile; fileRef = E3A562B1408CF88A48A648A001EEFC00 /* SynchronizationTriggerEvent.swift */; };
+		13B8F2D13DB030FF1631AFD66465D173 /* ConnectButton+SwitchControl.swift in Sources */ = {isa = PBXBuildFile; fileRef = E5F1E6C5AA2B6E89124DAE1E8384DA50 /* ConnectButton+SwitchControl.swift */; };
+		199126BF927B50CA1EBA9796105A29FC /* User.swift in Sources */ = {isa = PBXBuildFile; fileRef = A6A1308B132CE8A9D6817B7574B640B2 /* User.swift */; };
+		199B7ACEDA3F38B25E99638673046765 /* SelectGestureRecognizer.swift in Sources */ = {isa = PBXBuildFile; fileRef = 499690BAC8EB5966AB43946110D54961 /* SelectGestureRecognizer.swift */; };
+		1BCB33CB6844E37B5FDDB0E9A6279CD9 /* EmailValidator.swift in Sources */ = {isa = PBXBuildFile; fileRef = 46EF3EC1F91D227976F94CC5E2E89B86 /* EmailValidator.swift */; };
+		1D0B7E8212B881CAC8F3D32DBB4B70DC /* Localizable_fr-CA.strings in Resources */ = {isa = PBXBuildFile; fileRef = 9E3C06E6C85D6335D0B3134748D46078 /* Localizable_fr-CA.strings */; };
+		1ECCB14E6238134BB1EBACD70F44CF1E /* ConnectButton+Interaction.swift in Sources */ = {isa = PBXBuildFile; fileRef = 42FDADB7A4FF25275E691B4217DF2084 /* ConnectButton+Interaction.swift */; };
+		1FD111BFDEBBDE893449617978EC9FC8 /* Connection+Request.swift in Sources */ = {isa = PBXBuildFile; fileRef = 3E4C48524AF8D25D2D89CA19C23CA4D8 /* Connection+Request.swift */; };
+		24EE888C683045AF74B45D73F80F8037 /* LocalizedStrings.swift in Sources */ = {isa = PBXBuildFile; fileRef = 4464F3ED857378DB08DC5BD1AE51396F /* LocalizedStrings.swift */; };
+		2EB7F72CC3968AA726BA92B8D221A32F /* SynchronizationScheduler.swift in Sources */ = {isa = PBXBuildFile; fileRef = 37E9A90B82A729B7FC41F3DA7D1CEC56 /* SynchronizationScheduler.swift */; };
+		2F796C80BDE5C4EAA738196A79EC2080 /* Localizable.strings in Resources */ = {isa = PBXBuildFile; fileRef = 2638E9878AA1471A6D7F10F4DBF8571E /* Localizable.strings */; };
+		3253796221C3C4EBEC767E96AE3AAEEF /* Localizable_es.strings in Resources */ = {isa = PBXBuildFile; fileRef = 6C0DC0A789964DA41E2F88487E7DF5D5 /* Localizable_es.strings */; };
+		35CBB9572F6D6533DA5EAD1B5BE45E31 /* Set+Helpers.swift in Sources */ = {isa = PBXBuildFile; fileRef = 9C615E1C9BD91737B6385AFE21FA836F /* Set+Helpers.swift */; };
+		36DF368D092785BFF434C1F6C5E13CC0 /* SynchronizationSubscriber.swift in Sources */ = {isa = PBXBuildFile; fileRef = 0CC8C0AC52F867D28EB3E254D5B1D49D /* SynchronizationSubscriber.swift */; };
+		39EF2E6683C48E1CE1AD2ACA624B198F /* ConnectionVerificationSession.swift in Sources */ = {isa = PBXBuildFile; fileRef = A53A5E3FBE628F935D019D8DE56CF466 /* ConnectionVerificationSession.swift */; };
+		44FA39860E7753CC5561126B52D960B0 /* Localizable_fi.strings in Resources */ = {isa = PBXBuildFile; fileRef = DE3F4F3C344E223F9C7A483A5041FC87 /* Localizable_fi.strings */; };
+		468135307F102485369B0989143A49D6 /* ConnectButton+AnimationState.swift in Sources */ = {isa = PBXBuildFile; fileRef = 1AB33C4E70FAF63EBF041FAD45D006A4 /* ConnectButton+AnimationState.swift */; };
+		498CB80904C0A49523BB6ECBDEEB0C1A /* ConnectButton+CheckmarkView.swift in Sources */ = {isa = PBXBuildFile; fileRef = BDC4BFE5B3EEC1D17522A464494260B6 /* ConnectButton+CheckmarkView.swift */; };
+		4EC9A283071C19B2399E447AFA2FF80A /* ConnectButton+Service.swift in Sources */ = {isa = PBXBuildFile; fileRef = 6706BD02034E1407DED2A217888273FA /* ConnectButton+Service.swift */; };
+		572748165E707BD6B50D6F2AE36A4FD0 /* Localizable_nb.strings in Resources */ = {isa = PBXBuildFile; fileRef = 6B009E8BF99D897BDAA5B774945B0668 /* Localizable_nb.strings */; };
+		573B588E2AB0740A488005F16566BD79 /* URLSession+JSONTask.swift in Sources */ = {isa = PBXBuildFile; fileRef = 4B88CA1869633C4CD28F855E1D94A5B0 /* URLSession+JSONTask.swift */; };
+		5B8C773E6BEBE90AAA229C0985F02EF9 /* Localizable_ru.strings in Resources */ = {isa = PBXBuildFile; fileRef = 9D0B099B1200871DD4724B8E1A9CC4A0 /* Localizable_ru.strings */; };
+		5CE09B40C16385B4D91FFFC5559CD7D5 /* ConnectButton+Style.swift in Sources */ = {isa = PBXBuildFile; fileRef = C30B291F5A33F1024500D516E1230B43 /* ConnectButton+Style.swift */; };
+		5F24FC64A1C9BCA1840D3CE4A44BB47F /* URLRequest+CommonValues.swift in Sources */ = {isa = PBXBuildFile; fileRef = 2C7FD106078F328AE8BEBA0D5D9ECC51 /* URLRequest+CommonValues.swift */; };
+		6157BF298B906674DDEF0FD679B70ECE /* UIFont+CommonValues.swift in Sources */ = {isa = PBXBuildFile; fileRef = 05A432A3D61EC8A3C248DE2887A4DC77 /* UIFont+CommonValues.swift */; };
+		615DC2BB98A0636F011DA5BE483BE2E6 /* LocationMonitor.swift in Sources */ = {isa = PBXBuildFile; fileRef = C5D977DC93E72FEF469144AA9D96AE66 /* LocationMonitor.swift */; };
+		6205A73C9853A6C8FE92532F4C3CA688 /* Localizable_it.strings in Resources */ = {isa = PBXBuildFile; fileRef = FFB3696C6631BEF0766C8C1FF892D0ED /* Localizable_it.strings */; };
+		628D70DF9F85BD0F12D6B8C01FCF595E /* ConnectButton+Constants.swift in Sources */ = {isa = PBXBuildFile; fileRef = 666C3798A84ECC7058EB533C2C7C1F1B /* ConnectButton+Constants.swift */; };
+		6407264B28B45E42F84159771E264FF7 /* Color.swift in Sources */ = {isa = PBXBuildFile; fileRef = 6C9E5B2143EE29D3B007492184EC7A35 /* Color.swift */; };
+		6716353B8AE8E89DCB4CF55946EA4DAD /* EventPublisher.swift in Sources */ = {isa = PBXBuildFile; fileRef = 9D072CBB492226A789D814C685F5112F /* EventPublisher.swift */; };
+		705A6E74F5FCD942289FB44E8F625C0E /* NativeServices.swift in Sources */ = {isa = PBXBuildFile; fileRef = FAC7ABFDD5385CBF78CD482F47851452 /* NativeServices.swift */; };
+		71ACF303F33F29235A0B67C6AA4384CF /* ConnectButton+LabelValue.swift in Sources */ = {isa = PBXBuildFile; fileRef = EDA5283E1F2D63EC13E0DDD8352A3111 /* ConnectButton+LabelValue.swift */; };
+		77B7297D6E958D4C8CB3A80F5B06DDA1 /* Connection.swift in Sources */ = {isa = PBXBuildFile; fileRef = 07961AA84BE760EC8EC4354C06E4B869 /* Connection.swift */; };
+		77D22857CA189B13E7025886C74DE726 /* Analytics.swift in Sources */ = {isa = PBXBuildFile; fileRef = AC2E9F9A632CCE659BFB41063B93C683 /* Analytics.swift */; };
+		78592FC3CC193F496EAEA41DA3BA9A16 /* Assets.xcassets in Resources */ = {isa = PBXBuildFile; fileRef = 5FA1B21F4B00E8DB4EB12F078E3D0769 /* Assets.xcassets */; };
+		787DCB690A5A5F846E4147EE75FA3A22 /* Localizable_cs.strings in Resources */ = {isa = PBXBuildFile; fileRef = DC175D1D89B393FF7B57233585209A73 /* Localizable_cs.strings */; };
+		797CB06985C7DB5425B95176076AD18E /* UIKit+ConvenienceInit.swift in Sources */ = {isa = PBXBuildFile; fileRef = 88B711BB72D56376E4586CAE14F94CCA /* UIKit+ConvenienceInit.swift */; };
+		7AF0C40BBDD00DD9765ABE9E57014800 /* ConnectionDeeplinkAction.swift in Sources */ = {isa = PBXBuildFile; fileRef = BF1371D34CD2437AEE2B796522A640D9 /* ConnectionDeeplinkAction.swift */; };
+		7FAB135BEAD1520E776C2D73B8C1E10C /* ImageDownloader.swift in Sources */ = {isa = PBXBuildFile; fileRef = 3A84C7D3AEAA54FAEF3476E29A69B6D2 /* ImageDownloader.swift */; };
+		8158C1C3D879BD379B14E7F774712769 /* SynchronizationManager.swift in Sources */ = {isa = PBXBuildFile; fileRef = C08B862592F8DA24FD52D0F200BB2D64 /* SynchronizationManager.swift */; };
+		83D84A91DCEF642C24E82ED41AB18434 /* ConnectionConfiguration.swift in Sources */ = {isa = PBXBuildFile; fileRef = 6E78F57EE0E658261FC2B9F0731ABED7 /* ConnectionConfiguration.swift */; };
+		875A20A17957EC4D928C2E2D3747C6E7 /* RegionsMonitor.swift in Sources */ = {isa = PBXBuildFile; fileRef = 146FA46B8C8E8DCD1292713A6089D1EC /* RegionsMonitor.swift */; };
+		87FEC327A27A1F96B555234334835B25 /* PillButton.swift in Sources */ = {isa = PBXBuildFile; fileRef = 8B001A4103DBDF7C65FB5DA793DD7163 /* PillButton.swift */; };
+		8950D7F47D15042C25962ADD58D271D3 /* URLComponents+email.swift in Sources */ = {isa = PBXBuildFile; fileRef = 39DA833AEF2CC387A0C3CCD91404349A /* URLComponents+email.swift */; };
+		8F217074FC912281D609C3E77651DF65 /* IFTTTConnectSDK-umbrella.h in Headers */ = {isa = PBXBuildFile; fileRef = A43B1E4BBA2A852E838F1823AD0DF955 /* IFTTTConnectSDK-umbrella.h */; settings = {ATTRIBUTES = (Project, ); }; };
+		95EEB695CA7795500449D01CA9763166 /* Pods-Grocery Express-dummy.m in Sources */ = {isa = PBXBuildFile; fileRef = 32074DC7F7449932B0DA4B3514393F4E /* Pods-Grocery Express-dummy.m */; };
+		984F7136F859E76C9251D775ADE9200A /* Notification+Redirect.swift in Sources */ = {isa = PBXBuildFile; fileRef = 9D2F5203ADA25D8933E42FD9D0152678 /* Notification+Redirect.swift */; };
+		9BFC82BA668587FA34DE582B000472FD /* IFTTTConnectSDK-dummy.m in Sources */ = {isa = PBXBuildFile; fileRef = F776FA04D5033B243F46FC0E7204F6C4 /* IFTTTConnectSDK-dummy.m */; };
+		9C659AB2EA35A2D2DCB49FA1DF852D03 /* AnalyticsNetworkController.swift in Sources */ = {isa = PBXBuildFile; fileRef = DAF310C71CE9B0BC6A035850074AFD71 /* AnalyticsNetworkController.swift */; };
+		9F03B593671C950073EAC6D8F09561D2 /* Pods-Grocery Express-umbrella.h in Headers */ = {isa = PBXBuildFile; fileRef = F5760F42BC07BB9452D72680C4067088 /* Pods-Grocery Express-umbrella.h */; settings = {ATTRIBUTES = (Project, ); }; };
+		9F601BB1CE1A2AA6E823B3FC2E2EFF8B /* Selectable.swift in Sources */ = {isa = PBXBuildFile; fileRef = 998AB5B4D354E7A662F7F293A9B493FE /* Selectable.swift */; };
+		A001908B095E24B53CF10D2F4E399625 /* JSON.swift in Sources */ = {isa = PBXBuildFile; fileRef = 4E289CAF698010A66AA4D3EB54086BB5 /* JSON.swift */; };
+		A0384E78979B9129350DDF4355A15BA4 /* ConnectButton.swift in Sources */ = {isa = PBXBuildFile; fileRef = 0BDC6CDE60C59990EB0F2C0B39BE282D /* ConnectButton.swift */; };
+		A0F1550EB125CEA538B3C1BC9B22E294 /* ConnectionActivationFlow.swift in Sources */ = {isa = PBXBuildFile; fileRef = D940A95A3E27F748B78052C18D0A9833 /* ConnectionActivationFlow.swift */; };
+		A4A6F67618451DA719F16C6B38C37552 /* Connection+Parsing.swift in Sources */ = {isa = PBXBuildFile; fileRef = 1118A98363634090047B24FF7CEB9745 /* Connection+Parsing.swift */; };
+		A5E4253DDB9FFC9F1D482B449068E5EA /* Reachability.swift in Sources */ = {isa = PBXBuildFile; fileRef = DE1A255FF777437410D6006A2D87E567 /* Reachability.swift */; };
+		A650D52A796305D6FBD62727E605F3D9 /* Result<ValueType,ErrorType>.swift in Sources */ = {isa = PBXBuildFile; fileRef = 73E542ED07A5DEBB31C6BAC2E662A59B /* Result<ValueType,ErrorType>.swift */; };
+		A695800996F74469AD5270AAEADFE302 /* ConnectButtonController.swift in Sources */ = {isa = PBXBuildFile; fileRef = A47919AB715C1591E0C55D0F9E279DB3 /* ConnectButtonController.swift */; };
+		A6D360824C2B71989FF58162CB2D4393 /* Localizable_zh-Hant.strings in Resources */ = {isa = PBXBuildFile; fileRef = 71491A95596B53C7DFE6D569D43A5BB8 /* Localizable_zh-Hant.strings */; };
+		ACB1D641BD3C873EDB6527D8D08E9B68 /* ImageCache.swift in Sources */ = {isa = PBXBuildFile; fileRef = D47546B575350395DA4B411C6BF7B291 /* ImageCache.swift */; };
+		AD0A1E53825217E97B6343E6BEF05B32 /* ConnectionsRegistry.swift in Sources */ = {isa = PBXBuildFile; fileRef = 302EF52CFB30761420413D9903CC7B76 /* ConnectionsRegistry.swift */; };
+		AE937D6E540FA019C7696403DE0633FB /* Analytics+DataStructures.swift in Sources */ = {isa = PBXBuildFile; fileRef = 14386711040009F97FC41B2E8AAE0D71 /* Analytics+DataStructures.swift */; };
+		AED3A829C9F2D43F0C3C37B7FC869526 /* LegalTermsText.swift in Sources */ = {isa = PBXBuildFile; fileRef = F5AF7700DEC34CAE01C037F839CE4587 /* LegalTermsText.swift */; };
+		AED8C58051555D78ADFD403E2E840554 /* Localizable_de.strings in Resources */ = {isa = PBXBuildFile; fileRef = 5E79047ED3F3D20124C577C661028A27 /* Localizable_de.strings */; };
+		B489E50F91805D78755D49E787F98696 /* CLCircularRegion+Parsing.swift in Sources */ = {isa = PBXBuildFile; fileRef = 43E193B165E5CC813944F8F416625E2A /* CLCircularRegion+Parsing.swift */; };
+		B56259FE814F134B526B519DAC0EA73F /* Localizable_ja.strings in Resources */ = {isa = PBXBuildFile; fileRef = E75AF3F53120CA6AA2741965E78CA52B /* Localizable_ja.strings */; };
+		B5913B541A3F54D774873180120B22FE /* AuthenticationSession.swift in Sources */ = {isa = PBXBuildFile; fileRef = E75D823F96A747ED942892614FB7676F /* AuthenticationSession.swift */; };
+		B9FE09ABD1A02CA2CE7FC41B44AE9ADB /* ConnectButton+ProgressBar.swift in Sources */ = {isa = PBXBuildFile; fileRef = 17953A6D5377E59C3CFAB8A2047610E9 /* ConnectButton+ProgressBar.swift */; };
+		BC10FD252896810013A228BE3FF68CA6 /* VisitsMonitor.swift in Sources */ = {isa = PBXBuildFile; fileRef = 7AB53AA0612FBD9789666DCFEACEABA0 /* VisitsMonitor.swift */; };
+		C7204A4CB08F3ABF13EF8A8B58D468B3 /* ProgressBarController.swift in Sources */ = {isa = PBXBuildFile; fileRef = B6657E1069E2F675FA72EC25E2B949F0 /* ProgressBarController.swift */; };
+		C9986AF0AEF81A6695BCD7D3989E39D0 /* AboutViewController.swift in Sources */ = {isa = PBXBuildFile; fileRef = B96EA4CBBE79DF98A6B376DC2F6E2D65 /* AboutViewController.swift */; };
+		CAA0ADB5712AB1645F1CC6330FDA1A9A /* API.swift in Sources */ = {isa = PBXBuildFile; fileRef = 749B42826C2D002FF833A63DCC2DA46E /* API.swift */; };
+		CC073AF03847207B061C6F130EB09910 /* Localizable_pl.strings in Resources */ = {isa = PBXBuildFile; fileRef = 57C5D48D9166B74DCB9C561FD25F12AD /* Localizable_pl.strings */; };
+		CE98991A6030B4994C44C5EF133E6A37 /* PassthroughView.swift in Sources */ = {isa = PBXBuildFile; fileRef = 06DD3DB63EA346DA84600AF3A067ABAD /* PassthroughView.swift */; };
+		CFB43AAF64A200ABA13BCCF9E003C5D9 /* Localizable_pt-BR.strings in Resources */ = {isa = PBXBuildFile; fileRef = 6791B23CBA0884BD1E7FE15C0F10DB6F /* Localizable_pt-BR.strings */; };
+		D017B58A7A67D757CB76F2C1E6BD6A34 /* Localizable_es-419.strings in Resources */ = {isa = PBXBuildFile; fileRef = 8917C426B7D053975205CAFBCE3F553A /* Localizable_es-419.strings */; };
+		D14AF0C2D74FADAEAA60C497B35487BB /* ConnectionsMonitor.swift in Sources */ = {isa = PBXBuildFile; fileRef = FF5C367ACA144092422E0B7ABA31CB8F /* ConnectionsMonitor.swift */; };
+		D2464ACD0935D4439EC32213CD2E7633 /* Bundle+Helpers.swift in Sources */ = {isa = PBXBuildFile; fileRef = 8A3D22E39FA42CA169FAFCDCF544EAB8 /* Bundle+Helpers.swift */; };
+		D2FE93C2CCA747AD63BE470806D1B917 /* Localizable_sv.strings in Resources */ = {isa = PBXBuildFile; fileRef = 6D5FDEAA783C1042D81D0266405EB95A /* Localizable_sv.strings */; };
+		D438A47E11AEBAA8F1F641EA48CF8706 /* Localizable_en-US.strings in Resources */ = {isa = PBXBuildFile; fileRef = B8702AF29D7920DBAA24BF34C6756792 /* Localizable_en-US.strings */; };
+		D81F46AB31960F8A438D88C7B0FC301D /* Assets.swift in Sources */ = {isa = PBXBuildFile; fileRef = B254BF90AB59B9DE4F36A84731022270 /* Assets.swift */; };
+		D89B185FF4EB03E466071DF76C377861 /* Localizable_nl.strings in Resources */ = {isa = PBXBuildFile; fileRef = 6D04B85F82EEBB7407FB891AE48D7D52 /* Localizable_nl.strings */; };
+		DDA633850B772DB245413B66163CEACB /* Links.swift in Sources */ = {isa = PBXBuildFile; fileRef = D16BFDD1DF83891960AF6F19255E6CA4 /* Links.swift */; };
+		E0980F9535C8491D5E95F0621A586DC2 /* ConstraintsMaker.swift in Sources */ = {isa = PBXBuildFile; fileRef = 7FCFD857AF5E663FA51D336188E38B0C /* ConstraintsMaker.swift */; };
+		E376A668D034CAA7A9EE9F1F7C5EB131 /* ConnectionsSynchronizer.swift in Sources */ = {isa = PBXBuildFile; fileRef = 48453EDE1BF04E32411F75B3DCAEC0AB /* ConnectionsSynchronizer.swift */; };
+		E3A0830C98E5E344F692A55084EEAF8A /* ConnectionRedirectHandler.swift in Sources */ = {isa = PBXBuildFile; fileRef = 68BD833DFA34B11A7CE35DE04556C1EE /* ConnectionRedirectHandler.swift */; };
+		EBB1D22497E2F18B2F127A09F96ABAFE /* ConnectionNetworkController.swift in Sources */ = {isa = PBXBuildFile; fileRef = F1D1D0907F6F7C8E6F4FA4BDBF16B20C /* ConnectionNetworkController.swift */; };
+		ECBE5D7FCA1FC291197F17CF9CC71FB9 /* ConnectButton+Transition.swift in Sources */ = {isa = PBXBuildFile; fileRef = 40CCE538FD659D5BFA22D6693CFD8998 /* ConnectButton+Transition.swift */; };
+		ECDD50EDE6A9ACC871F5612ABB14867C /* ConnectionNetworkError.swift in Sources */ = {isa = PBXBuildFile; fileRef = 1802303AFC329349BF8A402AD956DA52 /* ConnectionNetworkError.swift */; };
+		F24901C80B39B6FC03722D254CEA982A /* ConnectButton+LabelAnimator.swift in Sources */ = {isa = PBXBuildFile; fileRef = 2CA186872A9A4990C7AA2513F0B67591 /* ConnectButton+LabelAnimator.swift */; };
+		F55D64BB16972688DAFF1DD905249690 /* PillView.swift in Sources */ = {isa = PBXBuildFile; fileRef = 16246116DB2413E8C56D5F9F0F48D694 /* PillView.swift */; };
+		F708C23C2A3579C5165A86BF6CB8BDF0 /* Keychain.swift in Sources */ = {isa = PBXBuildFile; fileRef = 51B4B13D6E9A19EC237AB892D78C59AC /* Keychain.swift */; };
+		FB775B5D3F6834FBAE8D759A5F43DF9F /* Localizable_da.strings in Resources */ = {isa = PBXBuildFile; fileRef = 6E1DBB12FF0A4A111935A55BCFE29185 /* Localizable_da.strings */; };
 /* End PBXBuildFile section */
 
 /* Begin PBXContainerItemProxy section */
-		3726C1683B54D07E97102477D42F7344 /* PBXContainerItemProxy */ = {
-=======
-		002CA0ED1A142F3AF6A91ACBD4ABB5D8 /* ProgressBarController.swift in Sources */ = {isa = PBXBuildFile; fileRef = D7504F1546CB31588F7FF852EA0F505A /* ProgressBarController.swift */; };
-		038275CDB982C8D0E225D759426C940D /* Pods-Grocery Express-umbrella.h in Headers */ = {isa = PBXBuildFile; fileRef = F5760F42BC07BB9452D72680C4067088 /* Pods-Grocery Express-umbrella.h */; settings = {ATTRIBUTES = (Project, ); }; };
-		064741AB32AEC81069483B63DD634C37 /* Bundle+Helpers.swift in Sources */ = {isa = PBXBuildFile; fileRef = 346C135DB105777D851338368EC63472 /* Bundle+Helpers.swift */; };
-		075E9B279DFBC8DF3E9227F258F74198 /* URLComponents+email.swift in Sources */ = {isa = PBXBuildFile; fileRef = F2979831FA8072F28B7868FC8F17D01A /* URLComponents+email.swift */; };
-		09416697E838854FD409B001788FEB10 /* Localizable_da.strings in Resources */ = {isa = PBXBuildFile; fileRef = E12A1A0E5999BA0AAE0A1EF889713FC6 /* Localizable_da.strings */; };
-		0BECA371F2E0BC78C97F32A9EDB5FD02 /* Connection+Request.swift in Sources */ = {isa = PBXBuildFile; fileRef = D4935D39028E8A27001E46EED95249C5 /* Connection+Request.swift */; };
-		0EF9A8B2CCB8467E2BF71F761A5615FE /* JSON.swift in Sources */ = {isa = PBXBuildFile; fileRef = C2F2ABC86F8BB21900F9C37D240F5A03 /* JSON.swift */; };
-		10502741C0E4C626F4377E073776F250 /* ConnectionCredentialProvider.swift in Sources */ = {isa = PBXBuildFile; fileRef = 04F3F2B8B259C502B77377F34B34C333 /* ConnectionCredentialProvider.swift */; };
-		1862AF4AF7CB51C0CEA90B3035BAA768 /* Localizable_es-419.strings in Resources */ = {isa = PBXBuildFile; fileRef = 5839347E68F02AB7A605F2C31EC9350B /* Localizable_es-419.strings */; };
-		18CDFDB3689ACEF6D730457481731B71 /* ConnectButton+LabelAnimator.swift in Sources */ = {isa = PBXBuildFile; fileRef = B7DFD12CA7FE84B6BA9393B9D37EA08B /* ConnectButton+LabelAnimator.swift */; };
-		1959903A77B57A1A6B799599D0B990A7 /* ConnectionActivationFlow.swift in Sources */ = {isa = PBXBuildFile; fileRef = 583CAD38A5BE98104C38BBF2AA12A843 /* ConnectionActivationFlow.swift */; };
-		20BDB723D07872A5DBF72A5FB934B9A6 /* ConnectButton+Transition.swift in Sources */ = {isa = PBXBuildFile; fileRef = 24FCFBB47CD84D500246EE490BAAE82A /* ConnectButton+Transition.swift */; };
-		22FE25F6EAE9E0A61E2E2FBC9845BD0B /* Localizable_de.strings in Resources */ = {isa = PBXBuildFile; fileRef = 50434022AFE869728B2764265F89CCD7 /* Localizable_de.strings */; };
-		243931B54D3B7E6338BEC5594BF70CF6 /* ConnectionNetworkController.swift in Sources */ = {isa = PBXBuildFile; fileRef = 673D947201B8FFE05D388791EE3BC1A6 /* ConnectionNetworkController.swift */; };
-		290DBDBB57BC4CC605BAB56E15F57410 /* Localizable_en-GB.strings in Resources */ = {isa = PBXBuildFile; fileRef = 5D58EF2D8FF7BA605EEC87A64BEA3EBB /* Localizable_en-GB.strings */; };
-		2C3DE68C47B093006423387140D00311 /* NativeServices.swift in Sources */ = {isa = PBXBuildFile; fileRef = D35F269474EC609869AAD4958AA1D859 /* NativeServices.swift */; };
-		32785F460F86B4BC5F5A9FB65C6F4694 /* SelectGestureRecognizer.swift in Sources */ = {isa = PBXBuildFile; fileRef = 9000E0C3E981054D4F3DDAD77A8DC759 /* SelectGestureRecognizer.swift */; };
-		32BA2C6582E78EA22F24A91D5DBC1712 /* PillButton.swift in Sources */ = {isa = PBXBuildFile; fileRef = 62A9F7AB5A906B75B60B0D12687CD5A2 /* PillButton.swift */; };
-		34032ADE7FE45F99B4E534D4D35200BC /* ConstraintsMaker.swift in Sources */ = {isa = PBXBuildFile; fileRef = DB5C12FBD720B0F46549C7407C088BD2 /* ConstraintsMaker.swift */; };
-		36A15965A72D33F9CCF39CD948656964 /* URLRequest+CommonValues.swift in Sources */ = {isa = PBXBuildFile; fileRef = 484BA35D7EFA7D2BB8E11B0DFD4F1507 /* URLRequest+CommonValues.swift */; };
-		3FCD6FA11111D8B6DB03A404B1DA4B3B /* ConnectionConfiguration.swift in Sources */ = {isa = PBXBuildFile; fileRef = F000A95D869870C1E48EDAE29CAAE770 /* ConnectionConfiguration.swift */; };
-		4263659CE89824D5AF8D3FA6E600F65D /* Reachability.swift in Sources */ = {isa = PBXBuildFile; fileRef = 83210D25F587723018ECA3A5089C2BAD /* Reachability.swift */; };
-		458376AD8CAD55A4B3937C1CD0F4D91C /* AnalyticsNetworkController.swift in Sources */ = {isa = PBXBuildFile; fileRef = 401DF93F65B55FF6EEE3104D6D4C9515 /* AnalyticsNetworkController.swift */; };
-		46499C3532C5C4B38F0173111127A57C /* Color.swift in Sources */ = {isa = PBXBuildFile; fileRef = CDC2CB0347D49A77982545CD2D310795 /* Color.swift */; };
-		47DC872E90E065417C7597792F6B1466 /* EmailValidator.swift in Sources */ = {isa = PBXBuildFile; fileRef = 16957601ACA7404B6BE383DF9007E506 /* EmailValidator.swift */; };
-		49838A228A350849E6A6C8445AA0EC86 /* Localizable_cs.strings in Resources */ = {isa = PBXBuildFile; fileRef = 9463775996B79917958A9CC1F8A7658B /* Localizable_cs.strings */; };
-		49D45531DE71E616CFCC18B1ED13E4E5 /* ConnectButton+AnimationState.swift in Sources */ = {isa = PBXBuildFile; fileRef = 4AE1F9C71231D1267E37DCF6ABEFB165 /* ConnectButton+AnimationState.swift */; };
-		4EDE841082BA15631BA00F19DF154508 /* CLCircularRegion+Parsing.swift in Sources */ = {isa = PBXBuildFile; fileRef = 7925789854439ED58483E8F92D87DEB5 /* CLCircularRegion+Parsing.swift */; };
-		51EAF598ACB96746001BC04F6EA825D6 /* User.swift in Sources */ = {isa = PBXBuildFile; fileRef = 3465F46C3C7821B97D3997A4ECBBCE90 /* User.swift */; };
-		53C5296D3DED93DB2A4C308AADFF1499 /* LocalizedStrings.swift in Sources */ = {isa = PBXBuildFile; fileRef = FF39C86CE815104001478721ED29F9D8 /* LocalizedStrings.swift */; };
-		5AD2D75F2C290804E271F63C2EF73F3E /* ConnectionNetworkError.swift in Sources */ = {isa = PBXBuildFile; fileRef = F0D9A8BF86B7EA04BA66ECD540BF61BB /* ConnectionNetworkError.swift */; };
-		5F63C8DF214390157D75AB0ACE8B9BD8 /* ServiceIconsNetworkController.swift in Sources */ = {isa = PBXBuildFile; fileRef = 309B5F4B55EF85C693C9CB66DD2C2890 /* ServiceIconsNetworkController.swift */; };
-		66E515F15E1EAD670EFAD9D41C94A291 /* Localizable_pt-PT.strings in Resources */ = {isa = PBXBuildFile; fileRef = EA4C984CD4FBAD7F5F55A3D152ED7A83 /* Localizable_pt-PT.strings */; };
-		6B46093DFD81FD23A3F63CE095BF0FF5 /* ImageViewNetworkController.swift in Sources */ = {isa = PBXBuildFile; fileRef = C558F6590DB6F27D31E2B201E24C2F99 /* ImageViewNetworkController.swift */; };
-		6BE3586A43DCE396458A769489896478 /* ConnectButton+LabelValue.swift in Sources */ = {isa = PBXBuildFile; fileRef = 33B417C607475CF85412341559066BEA /* ConnectButton+LabelValue.swift */; };
-		6E2BDF11537E3D11D46C1ED20729A5B2 /* LocationService.swift in Sources */ = {isa = PBXBuildFile; fileRef = 5F8468758914B218FE9BF89FEB79E69C /* LocationService.swift */; };
-		6F76D5BAE7B4AE131B1FBBE667DD8256 /* Localizable_fr.strings in Resources */ = {isa = PBXBuildFile; fileRef = 11A45808111F4962BBA37AA8C70F339E /* Localizable_fr.strings */; };
-		755F4187FAF79E055815B498DCB678B9 /* Localizable_ko.strings in Resources */ = {isa = PBXBuildFile; fileRef = 61C860B4DF2F3D22F5973819B489F6E6 /* Localizable_ko.strings */; };
-		79896B3EF49F3794C664BD9651227AF6 /* ConnectButton+Service.swift in Sources */ = {isa = PBXBuildFile; fileRef = 4C5BA38AE1891977097DA71B8E283DF1 /* ConnectButton+Service.swift */; };
-		7A1AA03D04E90F64CE24DC3907FA0326 /* ConnectButton+Interaction.swift in Sources */ = {isa = PBXBuildFile; fileRef = 47E4DE8B9041C5B7EF3693E5461E9741 /* ConnectButton+Interaction.swift */; };
-		7FE0D8D4CF7CE3981AFB5F1939B26DFB /* Localizable_fi.strings in Resources */ = {isa = PBXBuildFile; fileRef = 7D241ED3E6F58D3EDB8DD702FD441C17 /* Localizable_fi.strings */; };
-		80CD3AAAF1516A9E462289E105075A2F /* ConnectionRedirectHandler.swift in Sources */ = {isa = PBXBuildFile; fileRef = 46EBC40A88FD8FD07840F32C70D4A6D8 /* ConnectionRedirectHandler.swift */; };
-		820488DA6244F3F9C26C723F1AFAB044 /* Localizable_it.strings in Resources */ = {isa = PBXBuildFile; fileRef = 5EA73D28A9FFFF12462CF8E705CE2866 /* Localizable_it.strings */; };
-		8496D95D321C0975DC9CE96932F04F00 /* Connection+Location.swift in Sources */ = {isa = PBXBuildFile; fileRef = E55567C7B2FFB2F48C1C1BFAAD0E4222 /* Connection+Location.swift */; };
-		85F3F5EE871D1ABFF5EB37EEC41108F0 /* ConnectionVerificationSession.swift in Sources */ = {isa = PBXBuildFile; fileRef = 63AC9051BC41446395F587336B4D8208 /* ConnectionVerificationSession.swift */; };
-		885B91B94BA4FE825332F68756E15703 /* Localizable_nl.strings in Resources */ = {isa = PBXBuildFile; fileRef = CC19151E015FD694CCF05D405122F252 /* Localizable_nl.strings */; };
-		8C4BCCAC005998EC892356D9E5322118 /* UIFont+CommonValues.swift in Sources */ = {isa = PBXBuildFile; fileRef = 6D4991A45E8FA1BEC06009318A4627BF /* UIFont+CommonValues.swift */; };
-		8DB911A92CE7CD45B7EF1CB26E49125F /* Localizable_ru.strings in Resources */ = {isa = PBXBuildFile; fileRef = 832228E3E0C15D62428AF60DACC05037 /* Localizable_ru.strings */; };
-		8F0A88D35BBE1B7CA9041E68E538532E /* Localizable.strings in Resources */ = {isa = PBXBuildFile; fileRef = 04D8CDA0BC91CD6F54C7B47F8C3F3E88 /* Localizable.strings */; };
-		9222CEB9EC524648D3EFAF435302EA69 /* ConnectButton+ProgressBar.swift in Sources */ = {isa = PBXBuildFile; fileRef = 4934BC551C8C07699127BAD235409885 /* ConnectButton+ProgressBar.swift */; };
-		92A660892BB4E54DEDD4F4DEE15693EE /* Localizable_pl.strings in Resources */ = {isa = PBXBuildFile; fileRef = 3539C92C67A04E7AEB10B609C78AB2A0 /* Localizable_pl.strings */; };
-		93E895D474C95C11E2CC0DD8953125AF /* ImageCache.swift in Sources */ = {isa = PBXBuildFile; fileRef = 0AEB5825B408549EF3F13AA6B78051AC /* ImageCache.swift */; };
-		9AA7CF159436A4534B9A3C9F7297F6DE /* ConnectionsMonitor.swift in Sources */ = {isa = PBXBuildFile; fileRef = 026B0B1531570E425DB62926A5439C90 /* ConnectionsMonitor.swift */; };
-		9E78A55923EAE8B5688588EA088587C1 /* ConnectButton+Constants.swift in Sources */ = {isa = PBXBuildFile; fileRef = FBDC6FC2DBAD01AF3385E5B29796879B /* ConnectButton+Constants.swift */; };
-		9F70E4E305CC4E7EE0ED7AF69A29FF61 /* Localizable_es.strings in Resources */ = {isa = PBXBuildFile; fileRef = F0D7DFC4A6EB5765A1D2B17A782EFF8F /* Localizable_es.strings */; };
-		A33015B15A6756B7C202A6A19B444BE0 /* ImageDownloader.swift in Sources */ = {isa = PBXBuildFile; fileRef = 94E5FBB255B86D1A4660D06AAEA721C1 /* ImageDownloader.swift */; };
-		A3AE9E386369058B73A88C871CC8BDE6 /* Localizable_zh-Hans.strings in Resources */ = {isa = PBXBuildFile; fileRef = 8EECB88645A3E761CE6F068B3ED25DFA /* Localizable_zh-Hans.strings */; };
-		A56016723854A5462151EFACD686F669 /* Analytics.swift in Sources */ = {isa = PBXBuildFile; fileRef = BCC3BB42311E14AC3DEA539FD9715CC1 /* Analytics.swift */; };
-		A59498AD323D61F8FE58239CD3B7FEA7 /* Pods-Grocery Express-dummy.m in Sources */ = {isa = PBXBuildFile; fileRef = 32074DC7F7449932B0DA4B3514393F4E /* Pods-Grocery Express-dummy.m */; };
-		A766B166C7616AA290F45E584FD2ADFB /* URLSession+JSONTask.swift in Sources */ = {isa = PBXBuildFile; fileRef = CDA3250396B0594091C08C1D43948F31 /* URLSession+JSONTask.swift */; };
-		AB4C57D8F6521C7BEC8BB26F79C07C4A /* Set+Helpers.swift in Sources */ = {isa = PBXBuildFile; fileRef = 02B54B686EF8C4802A650FEDD790DD2F /* Set+Helpers.swift */; };
-		AB624D429E435238D7E55F583A79D9E6 /* ConnectButton+CheckmarkView.swift in Sources */ = {isa = PBXBuildFile; fileRef = B4F95ED4F1CBBFE8711AF533DCDD6FEE /* ConnectButton+CheckmarkView.swift */; };
-		AEE4D69A2AE8AFF62CD2544811EB5E5A /* Assets.swift in Sources */ = {isa = PBXBuildFile; fileRef = B8CD472203377F40EF19032B6EF17B70 /* Assets.swift */; };
-		AFCE67399783C609CA020C18112802C3 /* Notification+Redirect.swift in Sources */ = {isa = PBXBuildFile; fileRef = 2AF56FFE37B0955BEE5B7453734868A9 /* Notification+Redirect.swift */; };
-		AFE7E8F26E5C9F888E122AEDE8130090 /* PillView.swift in Sources */ = {isa = PBXBuildFile; fileRef = 2F24A349DBFCB15F594C30BC4A6B5959 /* PillView.swift */; };
-		B50265C434AA39CD6465585EC162FD2A /* AboutViewController.swift in Sources */ = {isa = PBXBuildFile; fileRef = CB51B0E4CD37F2AA3203744E5CFBB296 /* AboutViewController.swift */; };
-		B650DB5FF1B222DB391E95DFA1C4671A /* ConnectButton+Style.swift in Sources */ = {isa = PBXBuildFile; fileRef = 867943444A2572856ED2E8A111A0EC26 /* ConnectButton+Style.swift */; };
-		BA9E8D2DEC4FC27E9BB2139ACF1AFC5E /* Analytics+DataStructures.swift in Sources */ = {isa = PBXBuildFile; fileRef = 029F185E56A1D06608AF6F6FD0F11C87 /* Analytics+DataStructures.swift */; };
-		BB861F9E76C3BE77D57299B6A8086236 /* Localizable_fr-CA.strings in Resources */ = {isa = PBXBuildFile; fileRef = D13B9C3F1078B1F68A97730763433524 /* Localizable_fr-CA.strings */; };
-		C2FC64271C408A6D6E0B40D3710EFDE7 /* API.swift in Sources */ = {isa = PBXBuildFile; fileRef = 98F78C31C9AF62E370C6373BC3978901 /* API.swift */; };
-		C3F85931BD0383AA2366C7987A89B670 /* ConnectionDeeplinkAction.swift in Sources */ = {isa = PBXBuildFile; fileRef = 068B20D0B079EA30DFE79265E5CD77BC /* ConnectionDeeplinkAction.swift */; };
-		C405894C6D8F00C43F19AB202FB80911 /* Links.swift in Sources */ = {isa = PBXBuildFile; fileRef = 9A6231884B84601F22C88BAB0C001EB5 /* Links.swift */; };
-		C63266D23C001CD7652478DDFBBE9BA6 /* ConnectButton+SwitchControl.swift in Sources */ = {isa = PBXBuildFile; fileRef = 828E264E22A0416A63CF808FBBE78C82 /* ConnectButton+SwitchControl.swift */; };
-		C6DAAF1B42D09D26B632F1484D423F9E /* ConnectButton.swift in Sources */ = {isa = PBXBuildFile; fileRef = AAE430EADD035F4B715E5C50900F8AA9 /* ConnectButton.swift */; };
-		CA0FE6B165E764ACFF4191AD5BB04AAA /* Result<ValueType,ErrorType>.swift in Sources */ = {isa = PBXBuildFile; fileRef = 41A5632C8FEEFD176B67669D8FC883DA /* Result<ValueType,ErrorType>.swift */; };
-		D1F299F7BAD825ADB21C443E8DD29690 /* IFTTTConnectSDK-dummy.m in Sources */ = {isa = PBXBuildFile; fileRef = FA4A519908E96FB944EE827BBFCA750C /* IFTTTConnectSDK-dummy.m */; };
-		D3D116C36B524DE430DE83A7193E7235 /* Connection+Parsing.swift in Sources */ = {isa = PBXBuildFile; fileRef = 002C77126E2B9CFC473215C3F2F14F37 /* Connection+Parsing.swift */; };
-		D484327A8264D089E89DF0D7761DCEE5 /* ConnectButtonController.swift in Sources */ = {isa = PBXBuildFile; fileRef = CB911EE0757759F228B5DE1C541C9C71 /* ConnectButtonController.swift */; };
-		D677696F2E71458EA75C4306AD91832D /* Localizable_nb.strings in Resources */ = {isa = PBXBuildFile; fileRef = BB0AD59DB3942D9C924A6C3334286D9B /* Localizable_nb.strings */; };
-		D788238915CB6C137C44926ECD51A28B /* Localizable_en-US.strings in Resources */ = {isa = PBXBuildFile; fileRef = 8D12CD58E9E1B2FDD19C7D6C94AF615C /* Localizable_en-US.strings */; };
-		D841C80F84123BCA1D66DD46301F1AD8 /* PassthroughView.swift in Sources */ = {isa = PBXBuildFile; fileRef = 8254BC7C3F0785A8F7D9899D770602D6 /* PassthroughView.swift */; };
-		DD2922A0F1D86CA1597BF2B86EF76142 /* IFTTTConnectSDK-umbrella.h in Headers */ = {isa = PBXBuildFile; fileRef = 6BE60B97CE8CAB910E5224C01F5F988F /* IFTTTConnectSDK-umbrella.h */; settings = {ATTRIBUTES = (Project, ); }; };
-		DD2B08E30F7FE3FCA2470511B0CA8B01 /* Localizable_pt-BR.strings in Resources */ = {isa = PBXBuildFile; fileRef = 9D71444D558B3F5BA2049A251FCC196F /* Localizable_pt-BR.strings */; };
-		E3C2B26BDB212EB5FC88F9298EF850AE /* Connection.swift in Sources */ = {isa = PBXBuildFile; fileRef = 2F4F91A008DAEDF15F41979E8ABE0562 /* Connection.swift */; };
-		E6470EFB16F8C776021644B8CE3B4DB1 /* LegalTermsText.swift in Sources */ = {isa = PBXBuildFile; fileRef = E2725A64DC87A75055EE51E3243CEFD3 /* LegalTermsText.swift */; };
-		E73CF224B625A6DE2ADE6E992E6B7E74 /* Localizable_sv.strings in Resources */ = {isa = PBXBuildFile; fileRef = 7E7CE193A8B3992214196F986C5E908A /* Localizable_sv.strings */; };
-		EAC43E934B34DD72298338966B45F9BF /* Localizable_zh-Hant.strings in Resources */ = {isa = PBXBuildFile; fileRef = DF359C8E968C35C86B99C88779E7CB05 /* Localizable_zh-Hant.strings */; };
-		EFDC35276B5DAFE4C2E7FD9938D765DE /* Localizable_ja.strings in Resources */ = {isa = PBXBuildFile; fileRef = B5CDF739E123B7D485FD31368229FF16 /* Localizable_ja.strings */; };
-		F01CF811215537B657D9CB3B16CB1810 /* Assets.xcassets in Resources */ = {isa = PBXBuildFile; fileRef = CE5C4645D33F41E94B49CAE2402C93C6 /* Assets.xcassets */; };
-		F2D93EAAF8A71395FE28E4122FB7F575 /* Selectable.swift in Sources */ = {isa = PBXBuildFile; fileRef = A1E1D7C0BA0A68462F2E18905A74618F /* Selectable.swift */; };
-		F4DCB8C7FD7FCA91EC09B1E28300F5F6 /* UIKit+ConvenienceInit.swift in Sources */ = {isa = PBXBuildFile; fileRef = 58E0A9EC902FEE78F1D1E905E54CB8D3 /* UIKit+ConvenienceInit.swift */; };
-		F8B8C940306B98C47422340629F31853 /* AuthenticationSession.swift in Sources */ = {isa = PBXBuildFile; fileRef = 032305FB39787CF22F4BB6434040C34F /* AuthenticationSession.swift */; };
-/* End PBXBuildFile section */
-
-/* Begin PBXContainerItemProxy section */
-		06EA46F6449C21B236563D73B4D57B04 /* PBXContainerItemProxy */ = {
->>>>>>> c12ab73e
+		036F44BA246EB5DEDB14D64321B740B1 /* PBXContainerItemProxy */ = {
+			isa = PBXContainerItemProxy;
+			containerPortal = BFDFE7DC352907FC980B868725387E98 /* Project object */;
+			proxyType = 1;
+			remoteGlobalIDString = E613B5330DAE11B16489CCE5E17990B3;
+			remoteInfo = "IFTTTConnectSDK-IFTTTConnectSDK";
+		};
+		9093741F8C09076242F834424A06170E /* PBXContainerItemProxy */ = {
 			isa = PBXContainerItemProxy;
 			containerPortal = BFDFE7DC352907FC980B868725387E98 /* Project object */;
 			proxyType = 1;
 			remoteGlobalIDString = B5959D1178163890A9C5A480671F6C4C;
 			remoteInfo = IFTTTConnectSDK;
 		};
-		3E50903003EEEACB60A305D46E64C89E /* PBXContainerItemProxy */ = {
-			isa = PBXContainerItemProxy;
-			containerPortal = BFDFE7DC352907FC980B868725387E98 /* Project object */;
-			proxyType = 1;
-			remoteGlobalIDString = E613B5330DAE11B16489CCE5E17990B3;
-			remoteInfo = "IFTTTConnectSDK-IFTTTConnectSDK";
-		};
-		4AEA3CC96B3CD3073F5135590BD4DA51 /* PBXContainerItemProxy */ = {
+		EB69F3E83240C4315BE4BFC0AB443897 /* PBXContainerItemProxy */ = {
 			isa = PBXContainerItemProxy;
 			containerPortal = BFDFE7DC352907FC980B868725387E98 /* Project object */;
 			proxyType = 1;
@@ -214,255 +137,154 @@
 /* End PBXContainerItemProxy section */
 
 /* Begin PBXFileReference section */
-<<<<<<< HEAD
-		007E40367F4CDA378600408252DED6B2 /* libIFTTTConnectSDK.a */ = {isa = PBXFileReference; explicitFileType = archive.ar; includeInIndex = 0; path = libIFTTTConnectSDK.a; sourceTree = BUILT_PRODUCTS_DIR; };
+		007E40367F4CDA378600408252DED6B2 /* libIFTTTConnectSDK.a */ = {isa = PBXFileReference; explicitFileType = archive.ar; includeInIndex = 0; name = libIFTTTConnectSDK.a; path = libIFTTTConnectSDK.a; sourceTree = BUILT_PRODUCTS_DIR; };
+		022C3A9E1F40EC3C3F5003A36D4A6BB4 /* IFTTTConnectSDK.debug.xcconfig */ = {isa = PBXFileReference; includeInIndex = 1; lastKnownFileType = text.xcconfig; path = IFTTTConnectSDK.debug.xcconfig; sourceTree = "<group>"; };
 		02F8C55A5CEF3DA61FE63F717F028C31 /* Pods-Grocery Express-acknowledgements.plist */ = {isa = PBXFileReference; includeInIndex = 1; lastKnownFileType = text.plist.xml; path = "Pods-Grocery Express-acknowledgements.plist"; sourceTree = "<group>"; };
-		03C5A57BE6322C59C3107897E827341A /* Analytics+DataStructures.swift */ = {isa = PBXFileReference; includeInIndex = 1; lastKnownFileType = sourcecode.swift; name = "Analytics+DataStructures.swift"; path = "IFTTT SDK/Analytics+DataStructures.swift"; sourceTree = "<group>"; };
-		05C7C80ACB9F88936823859161FE8C15 /* PillView.swift */ = {isa = PBXFileReference; includeInIndex = 1; lastKnownFileType = sourcecode.swift; name = PillView.swift; path = "IFTTT SDK/PillView.swift"; sourceTree = "<group>"; };
-		066A618FF65D5630CC9F880178FE8795 /* AnalyticsNetworkController.swift */ = {isa = PBXFileReference; includeInIndex = 1; lastKnownFileType = sourcecode.swift; name = AnalyticsNetworkController.swift; path = "IFTTT SDK/AnalyticsNetworkController.swift"; sourceTree = "<group>"; };
-		094441C24BBA5A1756EC1FF198775818 /* EventPublisher.swift */ = {isa = PBXFileReference; includeInIndex = 1; lastKnownFileType = sourcecode.swift; name = EventPublisher.swift; path = "IFTTT SDK/EventPublisher.swift"; sourceTree = "<group>"; };
-		0AF54ACEAEE0B650C2EC3DE37F0B7CB2 /* IFTTTConnectSDK.modulemap */ = {isa = PBXFileReference; includeInIndex = 1; lastKnownFileType = sourcecode.module; path = IFTTTConnectSDK.modulemap; sourceTree = "<group>"; };
-		0B3BE5113FE353DFE7EBCF770E749DF2 /* LocationMonitor.swift */ = {isa = PBXFileReference; includeInIndex = 1; lastKnownFileType = sourcecode.swift; name = LocationMonitor.swift; path = "IFTTT SDK/LocationMonitor.swift"; sourceTree = "<group>"; };
-		0FFABCA8A69AADEDEA5B20A38215A3D6 /* ConnectButton+Transition.swift */ = {isa = PBXFileReference; includeInIndex = 1; lastKnownFileType = sourcecode.swift; name = "ConnectButton+Transition.swift"; path = "IFTTT SDK/ConnectButton+Transition.swift"; sourceTree = "<group>"; };
-		130FAFF132F871CAF377E3502E9B881B /* IFTTTConnectSDK-prefix.pch */ = {isa = PBXFileReference; includeInIndex = 1; lastKnownFileType = sourcecode.c.h; path = "IFTTTConnectSDK-prefix.pch"; sourceTree = "<group>"; };
-		18E03A86D0CBC972FADEE086F184F91D /* PillButton.swift */ = {isa = PBXFileReference; includeInIndex = 1; lastKnownFileType = sourcecode.swift; name = PillButton.swift; path = "IFTTT SDK/PillButton.swift"; sourceTree = "<group>"; };
-		1B935057C95D4FFB52AB3EB64D1F3A53 /* User.swift */ = {isa = PBXFileReference; includeInIndex = 1; lastKnownFileType = sourcecode.swift; name = User.swift; path = "IFTTT SDK/User.swift"; sourceTree = "<group>"; };
-		1E06C2ECE23288ACA57A9DF11B1C6ED2 /* Connection+Location.swift */ = {isa = PBXFileReference; includeInIndex = 1; lastKnownFileType = sourcecode.swift; name = "Connection+Location.swift"; path = "IFTTT SDK/Connection+Location.swift"; sourceTree = "<group>"; };
-		1FEB6B6353CD597B761372AD2D504FAD /* ConnectButtonController.swift */ = {isa = PBXFileReference; includeInIndex = 1; lastKnownFileType = sourcecode.swift; name = ConnectButtonController.swift; path = "IFTTT SDK/ConnectButtonController.swift"; sourceTree = "<group>"; };
-		211E3ABD8FC977A0FF34FEF9D506BFCE /* Assets.xcassets */ = {isa = PBXFileReference; includeInIndex = 1; lastKnownFileType = folder.assetcatalog; name = Assets.xcassets; path = "IFTTT SDK/Assets.xcassets"; sourceTree = "<group>"; };
-		212A44704163D04178E176BA38CE513B /* PassthroughView.swift */ = {isa = PBXFileReference; includeInIndex = 1; lastKnownFileType = sourcecode.swift; name = PassthroughView.swift; path = "IFTTT SDK/PassthroughView.swift"; sourceTree = "<group>"; };
-		26DC1C7399E43B99BACF320B010E59C4 /* ConnectButton+SwitchControl.swift */ = {isa = PBXFileReference; includeInIndex = 1; lastKnownFileType = sourcecode.swift; name = "ConnectButton+SwitchControl.swift"; path = "IFTTT SDK/ConnectButton+SwitchControl.swift"; sourceTree = "<group>"; };
-		284B813E7221231FAE248262D448D2D4 /* IFTTTConnectSDK.xcconfig */ = {isa = PBXFileReference; includeInIndex = 1; lastKnownFileType = text.xcconfig; path = IFTTTConnectSDK.xcconfig; sourceTree = "<group>"; };
+		05A432A3D61EC8A3C248DE2887A4DC77 /* UIFont+CommonValues.swift */ = {isa = PBXFileReference; includeInIndex = 1; lastKnownFileType = sourcecode.swift; name = "UIFont+CommonValues.swift"; path = "IFTTT SDK/UIFont+CommonValues.swift"; sourceTree = "<group>"; };
+		06DD3DB63EA346DA84600AF3A067ABAD /* PassthroughView.swift */ = {isa = PBXFileReference; includeInIndex = 1; lastKnownFileType = sourcecode.swift; name = PassthroughView.swift; path = "IFTTT SDK/PassthroughView.swift"; sourceTree = "<group>"; };
+		07961AA84BE760EC8EC4354C06E4B869 /* Connection.swift */ = {isa = PBXFileReference; includeInIndex = 1; lastKnownFileType = sourcecode.swift; name = Connection.swift; path = "IFTTT SDK/Connection.swift"; sourceTree = "<group>"; };
+		0BDC6CDE60C59990EB0F2C0B39BE282D /* ConnectButton.swift */ = {isa = PBXFileReference; includeInIndex = 1; lastKnownFileType = sourcecode.swift; name = ConnectButton.swift; path = "IFTTT SDK/ConnectButton.swift"; sourceTree = "<group>"; };
+		0CC8C0AC52F867D28EB3E254D5B1D49D /* SynchronizationSubscriber.swift */ = {isa = PBXFileReference; includeInIndex = 1; lastKnownFileType = sourcecode.swift; name = SynchronizationSubscriber.swift; path = "IFTTT SDK/SynchronizationSubscriber.swift"; sourceTree = "<group>"; };
+		1118A98363634090047B24FF7CEB9745 /* Connection+Parsing.swift */ = {isa = PBXFileReference; includeInIndex = 1; lastKnownFileType = sourcecode.swift; name = "Connection+Parsing.swift"; path = "IFTTT SDK/Connection+Parsing.swift"; sourceTree = "<group>"; };
+		14386711040009F97FC41B2E8AAE0D71 /* Analytics+DataStructures.swift */ = {isa = PBXFileReference; includeInIndex = 1; lastKnownFileType = sourcecode.swift; name = "Analytics+DataStructures.swift"; path = "IFTTT SDK/Analytics+DataStructures.swift"; sourceTree = "<group>"; };
+		146FA46B8C8E8DCD1292713A6089D1EC /* RegionsMonitor.swift */ = {isa = PBXFileReference; includeInIndex = 1; lastKnownFileType = sourcecode.swift; name = RegionsMonitor.swift; path = "IFTTT SDK/RegionsMonitor.swift"; sourceTree = "<group>"; };
+		16246116DB2413E8C56D5F9F0F48D694 /* PillView.swift */ = {isa = PBXFileReference; includeInIndex = 1; lastKnownFileType = sourcecode.swift; name = PillView.swift; path = "IFTTT SDK/PillView.swift"; sourceTree = "<group>"; };
+		1702353FF83CBFA651156CCB747857BB /* IFTTTConnectSDK.release.xcconfig */ = {isa = PBXFileReference; includeInIndex = 1; lastKnownFileType = text.xcconfig; path = IFTTTConnectSDK.release.xcconfig; sourceTree = "<group>"; };
+		17953A6D5377E59C3CFAB8A2047610E9 /* ConnectButton+ProgressBar.swift */ = {isa = PBXFileReference; includeInIndex = 1; lastKnownFileType = sourcecode.swift; name = "ConnectButton+ProgressBar.swift"; path = "IFTTT SDK/ConnectButton+ProgressBar.swift"; sourceTree = "<group>"; };
+		1802303AFC329349BF8A402AD956DA52 /* ConnectionNetworkError.swift */ = {isa = PBXFileReference; includeInIndex = 1; lastKnownFileType = sourcecode.swift; name = ConnectionNetworkError.swift; path = "IFTTT SDK/ConnectionNetworkError.swift"; sourceTree = "<group>"; };
+		19A66F78B60A0540D7BC6957B2C15F02 /* Localizable_ko.strings */ = {isa = PBXFileReference; includeInIndex = 1; lastKnownFileType = text.plist.strings; name = Localizable_ko.strings; path = "IFTTT SDK/Localizable_ko.strings"; sourceTree = "<group>"; };
+		1AB33C4E70FAF63EBF041FAD45D006A4 /* ConnectButton+AnimationState.swift */ = {isa = PBXFileReference; includeInIndex = 1; lastKnownFileType = sourcecode.swift; name = "ConnectButton+AnimationState.swift"; path = "IFTTT SDK/ConnectButton+AnimationState.swift"; sourceTree = "<group>"; };
+		22C7A57EA76A3F0DFEB909CAD0464A3E /* IFTTTConnectSDK-prefix.pch */ = {isa = PBXFileReference; includeInIndex = 1; lastKnownFileType = sourcecode.c.h; path = "IFTTTConnectSDK-prefix.pch"; sourceTree = "<group>"; };
+		247A53E67456EFCCFF0C27C3860248B8 /* Localizable_pt-PT.strings */ = {isa = PBXFileReference; includeInIndex = 1; lastKnownFileType = text.plist.strings; name = "Localizable_pt-PT.strings"; path = "IFTTT SDK/Localizable_pt-PT.strings"; sourceTree = "<group>"; };
+		2638E9878AA1471A6D7F10F4DBF8571E /* Localizable.strings */ = {isa = PBXFileReference; includeInIndex = 1; lastKnownFileType = text.plist.strings; name = Localizable.strings; path = "IFTTT SDK/Localizable.strings"; sourceTree = "<group>"; };
+		2C7FD106078F328AE8BEBA0D5D9ECC51 /* URLRequest+CommonValues.swift */ = {isa = PBXFileReference; includeInIndex = 1; lastKnownFileType = sourcecode.swift; name = "URLRequest+CommonValues.swift"; path = "IFTTT SDK/URLRequest+CommonValues.swift"; sourceTree = "<group>"; };
+		2CA186872A9A4990C7AA2513F0B67591 /* ConnectButton+LabelAnimator.swift */ = {isa = PBXFileReference; includeInIndex = 1; lastKnownFileType = sourcecode.swift; name = "ConnectButton+LabelAnimator.swift"; path = "IFTTT SDK/ConnectButton+LabelAnimator.swift"; sourceTree = "<group>"; };
 		2E329FF75C833FAF6031F243E9EFB06C /* Pods-Grocery Express-resources.sh */ = {isa = PBXFileReference; includeInIndex = 1; lastKnownFileType = text.script.sh; path = "Pods-Grocery Express-resources.sh"; sourceTree = "<group>"; };
-		2F469C06D0BA70A8CA2E2D40D0FD5263 /* VisitsMonitor.swift */ = {isa = PBXFileReference; includeInIndex = 1; lastKnownFileType = sourcecode.swift; name = VisitsMonitor.swift; path = "IFTTT SDK/VisitsMonitor.swift"; sourceTree = "<group>"; };
-		2F4A2311AB5758423965472157CFCF36 /* Assets.swift */ = {isa = PBXFileReference; includeInIndex = 1; lastKnownFileType = sourcecode.swift; name = Assets.swift; path = "IFTTT SDK/Assets.swift"; sourceTree = "<group>"; };
+		302EF52CFB30761420413D9903CC7B76 /* ConnectionsRegistry.swift */ = {isa = PBXFileReference; includeInIndex = 1; lastKnownFileType = sourcecode.swift; name = ConnectionsRegistry.swift; path = "IFTTT SDK/ConnectionsRegistry.swift"; sourceTree = "<group>"; };
 		32074DC7F7449932B0DA4B3514393F4E /* Pods-Grocery Express-dummy.m */ = {isa = PBXFileReference; includeInIndex = 1; lastKnownFileType = sourcecode.c.objc; path = "Pods-Grocery Express-dummy.m"; sourceTree = "<group>"; };
-		33B8F2B7360DDEA15F5CD48BC92D77C7 /* Connection+Parsing.swift */ = {isa = PBXFileReference; includeInIndex = 1; lastKnownFileType = sourcecode.swift; name = "Connection+Parsing.swift"; path = "IFTTT SDK/Connection+Parsing.swift"; sourceTree = "<group>"; };
-		35C516334E120330A15A1C290C3110F1 /* Color.swift */ = {isa = PBXFileReference; includeInIndex = 1; lastKnownFileType = sourcecode.swift; name = Color.swift; path = "IFTTT SDK/Color.swift"; sourceTree = "<group>"; };
 		36456F9D604F7BD2513477E99E8AB5A8 /* Pods-Grocery Express.release.xcconfig */ = {isa = PBXFileReference; includeInIndex = 1; lastKnownFileType = text.xcconfig; path = "Pods-Grocery Express.release.xcconfig"; sourceTree = "<group>"; };
-		367BFBFE22916945FFD2D1DC6C343182 /* Connection.swift */ = {isa = PBXFileReference; includeInIndex = 1; lastKnownFileType = sourcecode.swift; name = Connection.swift; path = "IFTTT SDK/Connection.swift"; sourceTree = "<group>"; };
-		3A51B60B12CBBD35465BB274BE177D71 /* ResourceBundle-IFTTTConnectSDK-IFTTTConnectSDK-Info.plist */ = {isa = PBXFileReference; includeInIndex = 1; lastKnownFileType = text.plist.xml; path = "ResourceBundle-IFTTTConnectSDK-IFTTTConnectSDK-Info.plist"; sourceTree = "<group>"; };
-		42A320F05D161A7CE98C0F29A243B6B8 /* SynchronizationTriggerEvent.swift */ = {isa = PBXFileReference; includeInIndex = 1; lastKnownFileType = sourcecode.swift; name = SynchronizationTriggerEvent.swift; path = "IFTTT SDK/SynchronizationTriggerEvent.swift"; sourceTree = "<group>"; };
-		4A8F10007BE95255FF564AA32CAED89E /* Connection+Request.swift */ = {isa = PBXFileReference; includeInIndex = 1; lastKnownFileType = sourcecode.swift; name = "Connection+Request.swift"; path = "IFTTT SDK/Connection+Request.swift"; sourceTree = "<group>"; };
-		53F9DBB8C8240A1C4969A13CC905ED65 /* ConnectionNetworkError.swift */ = {isa = PBXFileReference; includeInIndex = 1; lastKnownFileType = sourcecode.swift; name = ConnectionNetworkError.swift; path = "IFTTT SDK/ConnectionNetworkError.swift"; sourceTree = "<group>"; };
-		5511A898F1948D0DB38479C5850D8857 /* libPods-Grocery Express.a */ = {isa = PBXFileReference; explicitFileType = archive.ar; includeInIndex = 0; path = "libPods-Grocery Express.a"; sourceTree = BUILT_PRODUCTS_DIR; };
-		56244E4460011DCA909741D6F613496D /* IFTTTConnectSDK.podspec */ = {isa = PBXFileReference; explicitFileType = text.script.ruby; includeInIndex = 1; indentWidth = 2; path = IFTTTConnectSDK.podspec; sourceTree = "<group>"; tabWidth = 2; xcLanguageSpecificationIdentifier = xcode.lang.ruby; };
-		57F935335D2E3321D53F2DB845E20D71 /* ImageDownloader.swift */ = {isa = PBXFileReference; includeInIndex = 1; lastKnownFileType = sourcecode.swift; name = ImageDownloader.swift; path = "IFTTT SDK/ImageDownloader.swift"; sourceTree = "<group>"; };
-		59A1FE17E86F0C0D49CC20F9BE6E990F /* ImageCache.swift */ = {isa = PBXFileReference; includeInIndex = 1; lastKnownFileType = sourcecode.swift; name = ImageCache.swift; path = "IFTTT SDK/ImageCache.swift"; sourceTree = "<group>"; };
-		5AD7F47AEA43768AFFD28AA1ED421EBB /* IFTTTConnectSDK.bundle */ = {isa = PBXFileReference; explicitFileType = wrapper.cfbundle; includeInIndex = 0; path = IFTTTConnectSDK.bundle; sourceTree = BUILT_PRODUCTS_DIR; };
-		5BDF9ED9EE2515C3C5D3DF5D491DEC00 /* Pods-Grocery Express-acknowledgements.markdown */ = {isa = PBXFileReference; includeInIndex = 1; lastKnownFileType = text; path = "Pods-Grocery Express-acknowledgements.markdown"; sourceTree = "<group>"; };
-		6CEE4EA70DCBF40F2845F96998F9E2D7 /* Result<ValueType,ErrorType>.swift */ = {isa = PBXFileReference; includeInIndex = 1; lastKnownFileType = sourcecode.swift; name = "Result<ValueType,ErrorType>.swift"; path = "IFTTT SDK/Result<ValueType,ErrorType>.swift"; sourceTree = "<group>"; };
-		6D70BB614CF9C6B267A2F42D60AA4B1D /* ConnectButton+LabelValue.swift */ = {isa = PBXFileReference; includeInIndex = 1; lastKnownFileType = sourcecode.swift; name = "ConnectButton+LabelValue.swift"; path = "IFTTT SDK/ConnectButton+LabelValue.swift"; sourceTree = "<group>"; };
-		6EB98C04B0D5134F43D1FA5FB2E86440 /* AboutViewController.swift */ = {isa = PBXFileReference; includeInIndex = 1; lastKnownFileType = sourcecode.swift; name = AboutViewController.swift; path = "IFTTT SDK/AboutViewController.swift"; sourceTree = "<group>"; };
-		6F6F4FE7DA415ED62714C2E641B14D6A /* Pods-Grocery Express.modulemap */ = {isa = PBXFileReference; includeInIndex = 1; lastKnownFileType = sourcecode.module; path = "Pods-Grocery Express.modulemap"; sourceTree = "<group>"; };
-		729FF0AD7F937A6776ECC2870A4E2BE8 /* ConnectionActivationFlow.swift */ = {isa = PBXFileReference; includeInIndex = 1; lastKnownFileType = sourcecode.swift; name = ConnectionActivationFlow.swift; path = "IFTTT SDK/ConnectionActivationFlow.swift"; sourceTree = "<group>"; };
-		733D2EBA8C117763735604E5DC849AAE /* RegionsMonitor.swift */ = {isa = PBXFileReference; includeInIndex = 1; lastKnownFileType = sourcecode.swift; name = RegionsMonitor.swift; path = "IFTTT SDK/RegionsMonitor.swift"; sourceTree = "<group>"; };
-		79CAC25E3D44C29D3585F5F444281BB5 /* ConnectionDeeplinkAction.swift */ = {isa = PBXFileReference; includeInIndex = 1; lastKnownFileType = sourcecode.swift; name = ConnectionDeeplinkAction.swift; path = "IFTTT SDK/ConnectionDeeplinkAction.swift"; sourceTree = "<group>"; };
-		7CE791CB2F1B322DD7A0DD9F2049F53C /* ConnectionVerificationSession.swift */ = {isa = PBXFileReference; includeInIndex = 1; lastKnownFileType = sourcecode.swift; name = ConnectionVerificationSession.swift; path = "IFTTT SDK/ConnectionVerificationSession.swift"; sourceTree = "<group>"; };
-		7FC7F6B3ADD10F9ED7EAC06BA2C687A9 /* ConnectButton+CheckmarkView.swift */ = {isa = PBXFileReference; includeInIndex = 1; lastKnownFileType = sourcecode.swift; name = "ConnectButton+CheckmarkView.swift"; path = "IFTTT SDK/ConnectButton+CheckmarkView.swift"; sourceTree = "<group>"; };
-		81405F6DC0314BBF0683E3AC62F18401 /* SynchronizationManager.swift */ = {isa = PBXFileReference; includeInIndex = 1; lastKnownFileType = sourcecode.swift; name = SynchronizationManager.swift; path = "IFTTT SDK/SynchronizationManager.swift"; sourceTree = "<group>"; };
-		88677B45F2249E1BEC584A1819031F91 /* IFTTTConnectSDK-dummy.m */ = {isa = PBXFileReference; includeInIndex = 1; lastKnownFileType = sourcecode.c.objc; path = "IFTTTConnectSDK-dummy.m"; sourceTree = "<group>"; };
-		89CA1D777A106C06E26CFAD3461265D2 /* ConnectButton+LabelAnimator.swift */ = {isa = PBXFileReference; includeInIndex = 1; lastKnownFileType = sourcecode.swift; name = "ConnectButton+LabelAnimator.swift"; path = "IFTTT SDK/ConnectButton+LabelAnimator.swift"; sourceTree = "<group>"; };
-		8D59E5649D314E64EF91ECFB219ABAE7 /* README.md */ = {isa = PBXFileReference; includeInIndex = 1; lastKnownFileType = net.daringfireball.markdown; path = README.md; sourceTree = "<group>"; };
-		91CF1891EC140785129D2BF3F889E6BB /* JSON.swift */ = {isa = PBXFileReference; includeInIndex = 1; lastKnownFileType = sourcecode.swift; name = JSON.swift; path = "IFTTT SDK/JSON.swift"; sourceTree = "<group>"; };
-		921695751F511313B476C5E54B1F9D00 /* LocalizedStrings.swift */ = {isa = PBXFileReference; includeInIndex = 1; lastKnownFileType = sourcecode.swift; name = LocalizedStrings.swift; path = "IFTTT SDK/LocalizedStrings.swift"; sourceTree = "<group>"; };
-		9338FC194D19B02042B93470A0AEC006 /* ConnectButton+Style.swift */ = {isa = PBXFileReference; includeInIndex = 1; lastKnownFileType = sourcecode.swift; name = "ConnectButton+Style.swift"; path = "IFTTT SDK/ConnectButton+Style.swift"; sourceTree = "<group>"; };
-		9678969D79526239B5B8A01923FCD152 /* SynchronizationScheduler.swift */ = {isa = PBXFileReference; includeInIndex = 1; lastKnownFileType = sourcecode.swift; name = SynchronizationScheduler.swift; path = "IFTTT SDK/SynchronizationScheduler.swift"; sourceTree = "<group>"; };
-		985CD8B20645B129B4CFE83279141365 /* ConnectionRedirectHandler.swift */ = {isa = PBXFileReference; includeInIndex = 1; lastKnownFileType = sourcecode.swift; name = ConnectionRedirectHandler.swift; path = "IFTTT SDK/ConnectionRedirectHandler.swift"; sourceTree = "<group>"; };
-		9B2DB7FCC585A4427E8D0F3428EA5C87 /* LocationService.swift */ = {isa = PBXFileReference; includeInIndex = 1; lastKnownFileType = sourcecode.swift; name = LocationService.swift; path = "IFTTT SDK/LocationService.swift"; sourceTree = "<group>"; };
-		9D940727FF8FB9C785EB98E56350EF41 /* Podfile */ = {isa = PBXFileReference; explicitFileType = text.script.ruby; includeInIndex = 1; indentWidth = 2; name = Podfile; path = ../Podfile; sourceTree = SOURCE_ROOT; tabWidth = 2; xcLanguageSpecificationIdentifier = xcode.lang.ruby; };
-		9E3DAC7AE16FCEC50B4A74C8BF200D83 /* ConnectButton+Constants.swift */ = {isa = PBXFileReference; includeInIndex = 1; lastKnownFileType = sourcecode.swift; name = "ConnectButton+Constants.swift"; path = "IFTTT SDK/ConnectButton+Constants.swift"; sourceTree = "<group>"; };
-		A0B0C36F79E97A4219390F8544E7E24C /* ConnectionsMonitor.swift */ = {isa = PBXFileReference; includeInIndex = 1; lastKnownFileType = sourcecode.swift; name = ConnectionsMonitor.swift; path = "IFTTT SDK/ConnectionsMonitor.swift"; sourceTree = "<group>"; };
-		A456A4E9EE81BDA10DB672A01702AEF7 /* API.swift */ = {isa = PBXFileReference; includeInIndex = 1; lastKnownFileType = sourcecode.swift; name = API.swift; path = "IFTTT SDK/API.swift"; sourceTree = "<group>"; };
-		A4E86A13706CB32CD76C4DD07BB9DE94 /* Pods-Grocery Express.debug.xcconfig */ = {isa = PBXFileReference; includeInIndex = 1; lastKnownFileType = text.xcconfig; path = "Pods-Grocery Express.debug.xcconfig"; sourceTree = "<group>"; };
-		ABB916D13E602FF4FF4BF37D29ADFA62 /* ConnectButton+ProgressBar.swift */ = {isa = PBXFileReference; includeInIndex = 1; lastKnownFileType = sourcecode.swift; name = "ConnectButton+ProgressBar.swift"; path = "IFTTT SDK/ConnectButton+ProgressBar.swift"; sourceTree = "<group>"; };
-		AC62A3AD39374F3747838EC76F205FA8 /* NativeServices.swift */ = {isa = PBXFileReference; includeInIndex = 1; lastKnownFileType = sourcecode.swift; name = NativeServices.swift; path = "IFTTT SDK/NativeServices.swift"; sourceTree = "<group>"; };
-		AE32BD30898FE5545E9FE0E90EC1979F /* UIFont+CommonValues.swift */ = {isa = PBXFileReference; includeInIndex = 1; lastKnownFileType = sourcecode.swift; name = "UIFont+CommonValues.swift"; path = "IFTTT SDK/UIFont+CommonValues.swift"; sourceTree = "<group>"; };
-		B118B59EDCBFA105BF94553560CE74FD /* Notification+Redirect.swift */ = {isa = PBXFileReference; includeInIndex = 1; lastKnownFileType = sourcecode.swift; name = "Notification+Redirect.swift"; path = "IFTTT SDK/Notification+Redirect.swift"; sourceTree = "<group>"; };
-		B22BEAA70BE58F1B4393670D9F1C2322 /* ProgressBarController.swift */ = {isa = PBXFileReference; includeInIndex = 1; lastKnownFileType = sourcecode.swift; name = ProgressBarController.swift; path = "IFTTT SDK/ProgressBarController.swift"; sourceTree = "<group>"; };
-		B44068DACE202BD061AE7286AB70065F /* ConnectionCredentialProvider.swift */ = {isa = PBXFileReference; includeInIndex = 1; lastKnownFileType = sourcecode.swift; name = ConnectionCredentialProvider.swift; path = "IFTTT SDK/ConnectionCredentialProvider.swift"; sourceTree = "<group>"; };
-		B88422F5A05878F6D560AD5289D6CF5D /* ConnectionConfiguration.swift */ = {isa = PBXFileReference; includeInIndex = 1; lastKnownFileType = sourcecode.swift; name = ConnectionConfiguration.swift; path = "IFTTT SDK/ConnectionConfiguration.swift"; sourceTree = "<group>"; };
-		BB2C58E6E8D78117F15D76AE9FFBDA81 /* SelectGestureRecognizer.swift */ = {isa = PBXFileReference; includeInIndex = 1; lastKnownFileType = sourcecode.swift; name = SelectGestureRecognizer.swift; path = "IFTTT SDK/SelectGestureRecognizer.swift"; sourceTree = "<group>"; };
-		C0EF61D3D0E1423000EE8FC63826CAAB /* ConnectButton+Service.swift */ = {isa = PBXFileReference; includeInIndex = 1; lastKnownFileType = sourcecode.swift; name = "ConnectButton+Service.swift"; path = "IFTTT SDK/ConnectButton+Service.swift"; sourceTree = "<group>"; };
-		C0FD1FD0632052BEE5C02D4098F820BD /* ServiceIconsNetworkController.swift */ = {isa = PBXFileReference; includeInIndex = 1; lastKnownFileType = sourcecode.swift; name = ServiceIconsNetworkController.swift; path = "IFTTT SDK/ServiceIconsNetworkController.swift"; sourceTree = "<group>"; };
-		C21509A7837087AE87F336D07D6D2020 /* ImageViewNetworkController.swift */ = {isa = PBXFileReference; includeInIndex = 1; lastKnownFileType = sourcecode.swift; name = ImageViewNetworkController.swift; path = "IFTTT SDK/ImageViewNetworkController.swift"; sourceTree = "<group>"; };
-		C7FA619B9B93A8B7C93A97CBF8B24EC1 /* SynchronizationSubscriber.swift */ = {isa = PBXFileReference; includeInIndex = 1; lastKnownFileType = sourcecode.swift; name = SynchronizationSubscriber.swift; path = "IFTTT SDK/SynchronizationSubscriber.swift"; sourceTree = "<group>"; };
-		CA169EB3F672FDAD95BA0FE04A6C24DB /* ConnectButton.swift */ = {isa = PBXFileReference; includeInIndex = 1; lastKnownFileType = sourcecode.swift; name = ConnectButton.swift; path = "IFTTT SDK/ConnectButton.swift"; sourceTree = "<group>"; };
-		CC1D674355B4A6C499524EB95394C9BB /* URLComponents+email.swift */ = {isa = PBXFileReference; includeInIndex = 1; lastKnownFileType = sourcecode.swift; name = "URLComponents+email.swift"; path = "IFTTT SDK/URLComponents+email.swift"; sourceTree = "<group>"; };
-		CCA1A6A11F900506B37C8010EA2C9D22 /* Set+Helpers.swift */ = {isa = PBXFileReference; includeInIndex = 1; lastKnownFileType = sourcecode.swift; name = "Set+Helpers.swift"; path = "IFTTT SDK/Set+Helpers.swift"; sourceTree = "<group>"; };
-		CD4C81E2711A208D15B8D7860A2953C9 /* ConnectionsRegistry.swift */ = {isa = PBXFileReference; includeInIndex = 1; lastKnownFileType = sourcecode.swift; name = ConnectionsRegistry.swift; path = "IFTTT SDK/ConnectionsRegistry.swift"; sourceTree = "<group>"; };
-		D37F1217FEE991B5A138C648EBC2BCEB /* URLSession+JSONTask.swift */ = {isa = PBXFileReference; includeInIndex = 1; lastKnownFileType = sourcecode.swift; name = "URLSession+JSONTask.swift"; path = "IFTTT SDK/URLSession+JSONTask.swift"; sourceTree = "<group>"; };
-		D65688B6E317AA800EE1FADEE3C86414 /* EmailValidator.swift */ = {isa = PBXFileReference; includeInIndex = 1; lastKnownFileType = sourcecode.swift; name = EmailValidator.swift; path = "IFTTT SDK/EmailValidator.swift"; sourceTree = "<group>"; };
-		D695B05FDB15605FF26298C8C8B23CEB /* UIKit+ConvenienceInit.swift */ = {isa = PBXFileReference; includeInIndex = 1; lastKnownFileType = sourcecode.swift; name = "UIKit+ConvenienceInit.swift"; path = "IFTTT SDK/UIKit+ConvenienceInit.swift"; sourceTree = "<group>"; };
-		D7824BC96A9F9728B0CB40AFA8D6CC1C /* Localizable.strings */ = {isa = PBXFileReference; includeInIndex = 1; lastKnownFileType = text.plist.strings; name = Localizable.strings; path = "IFTTT SDK/Localizable.strings"; sourceTree = "<group>"; };
-		DA42C0899125F705A7247317FC891817 /* ConnectButton+AnimationState.swift */ = {isa = PBXFileReference; includeInIndex = 1; lastKnownFileType = sourcecode.swift; name = "ConnectButton+AnimationState.swift"; path = "IFTTT SDK/ConnectButton+AnimationState.swift"; sourceTree = "<group>"; };
-		DD0C55359739EE817D376252BF809A0A /* ConnectButton+Interaction.swift */ = {isa = PBXFileReference; includeInIndex = 1; lastKnownFileType = sourcecode.swift; name = "ConnectButton+Interaction.swift"; path = "IFTTT SDK/ConnectButton+Interaction.swift"; sourceTree = "<group>"; };
-		DE5A301647E8EAA1B66C8E110E1F8A86 /* IFTTTConnectSDK-umbrella.h */ = {isa = PBXFileReference; includeInIndex = 1; lastKnownFileType = sourcecode.c.h; path = "IFTTTConnectSDK-umbrella.h"; sourceTree = "<group>"; };
-		E2B4ECAC86AEF7CFF6450A3A26E02878 /* Bundle+Helpers.swift */ = {isa = PBXFileReference; includeInIndex = 1; lastKnownFileType = sourcecode.swift; name = "Bundle+Helpers.swift"; path = "IFTTT SDK/Bundle+Helpers.swift"; sourceTree = "<group>"; };
-		E41C0537F4BB3CB4994FE64DDB137C90 /* Links.swift */ = {isa = PBXFileReference; includeInIndex = 1; lastKnownFileType = sourcecode.swift; name = Links.swift; path = "IFTTT SDK/Links.swift"; sourceTree = "<group>"; };
-		E6ECE6D00474B9EB7C12A5645A896CB1 /* ConstraintsMaker.swift */ = {isa = PBXFileReference; includeInIndex = 1; lastKnownFileType = sourcecode.swift; name = ConstraintsMaker.swift; path = "IFTTT SDK/ConstraintsMaker.swift"; sourceTree = "<group>"; };
-		E99B24E7BA68BF938A429885A5EE20D5 /* URLRequest+CommonValues.swift */ = {isa = PBXFileReference; includeInIndex = 1; lastKnownFileType = sourcecode.swift; name = "URLRequest+CommonValues.swift"; path = "IFTTT SDK/URLRequest+CommonValues.swift"; sourceTree = "<group>"; };
-		E9D122B44E90F5B8488EE56FEA165B5D /* ConnectionsSynchronizer.swift */ = {isa = PBXFileReference; includeInIndex = 1; lastKnownFileType = sourcecode.swift; name = ConnectionsSynchronizer.swift; path = "IFTTT SDK/ConnectionsSynchronizer.swift"; sourceTree = "<group>"; };
-		EE468321EB75E79C4326016181DC09AB /* Keychain.swift */ = {isa = PBXFileReference; includeInIndex = 1; lastKnownFileType = sourcecode.swift; name = Keychain.swift; path = "IFTTT SDK/Keychain.swift"; sourceTree = "<group>"; };
-		F3328D31951D867E3232F1496A6F4310 /* AuthenticationSession.swift */ = {isa = PBXFileReference; includeInIndex = 1; lastKnownFileType = sourcecode.swift; name = AuthenticationSession.swift; path = "IFTTT SDK/AuthenticationSession.swift"; sourceTree = "<group>"; };
-		F35BEC97B680143D73EC58258B651F47 /* LICENSE */ = {isa = PBXFileReference; includeInIndex = 1; lastKnownFileType = text; path = LICENSE; sourceTree = "<group>"; };
-		F3D89B87CAA72D1978BEE28C16DAB7E4 /* LegalTermsText.swift */ = {isa = PBXFileReference; includeInIndex = 1; lastKnownFileType = sourcecode.swift; name = LegalTermsText.swift; path = "IFTTT SDK/LegalTermsText.swift"; sourceTree = "<group>"; };
-		F5760F42BC07BB9452D72680C4067088 /* Pods-Grocery Express-umbrella.h */ = {isa = PBXFileReference; includeInIndex = 1; lastKnownFileType = sourcecode.c.h; path = "Pods-Grocery Express-umbrella.h"; sourceTree = "<group>"; };
-		F9765006655E9A7585E0BC8A03D0E9E0 /* Reachability.swift */ = {isa = PBXFileReference; includeInIndex = 1; lastKnownFileType = sourcecode.swift; name = Reachability.swift; path = "IFTTT SDK/Reachability.swift"; sourceTree = "<group>"; };
-		FC71C952263A7941897415AC90859274 /* CLCircularRegion+Parsing.swift */ = {isa = PBXFileReference; includeInIndex = 1; lastKnownFileType = sourcecode.swift; name = "CLCircularRegion+Parsing.swift"; path = "IFTTT SDK/CLCircularRegion+Parsing.swift"; sourceTree = "<group>"; };
-		FD1C1D47C49CA9A2ABF5D1979FB13B99 /* Selectable.swift */ = {isa = PBXFileReference; includeInIndex = 1; lastKnownFileType = sourcecode.swift; name = Selectable.swift; path = "IFTTT SDK/Selectable.swift"; sourceTree = "<group>"; };
-		FEF7F114CB2FD5A5BDF8D2A39C67E8D8 /* ConnectionNetworkController.swift */ = {isa = PBXFileReference; includeInIndex = 1; lastKnownFileType = sourcecode.swift; name = ConnectionNetworkController.swift; path = "IFTTT SDK/ConnectionNetworkController.swift"; sourceTree = "<group>"; };
-		FF3D68A4E872FF1B102DC6A073DBD758 /* Analytics.swift */ = {isa = PBXFileReference; includeInIndex = 1; lastKnownFileType = sourcecode.swift; name = Analytics.swift; path = "IFTTT SDK/Analytics.swift"; sourceTree = "<group>"; };
-/* End PBXFileReference section */
-
-/* Begin PBXFrameworksBuildPhase section */
-		1105C31F39B921D3CD3246DAB79D209C /* Frameworks */ = {
-=======
-		002C77126E2B9CFC473215C3F2F14F37 /* Connection+Parsing.swift */ = {isa = PBXFileReference; includeInIndex = 1; lastKnownFileType = sourcecode.swift; name = "Connection+Parsing.swift"; path = "IFTTT SDK/Connection+Parsing.swift"; sourceTree = "<group>"; };
-		007E40367F4CDA378600408252DED6B2 /* libIFTTTConnectSDK.a */ = {isa = PBXFileReference; explicitFileType = archive.ar; includeInIndex = 0; name = libIFTTTConnectSDK.a; path = libIFTTTConnectSDK.a; sourceTree = BUILT_PRODUCTS_DIR; };
-		026B0B1531570E425DB62926A5439C90 /* ConnectionsMonitor.swift */ = {isa = PBXFileReference; includeInIndex = 1; lastKnownFileType = sourcecode.swift; name = ConnectionsMonitor.swift; path = "IFTTT SDK/ConnectionsMonitor.swift"; sourceTree = "<group>"; };
-		029F185E56A1D06608AF6F6FD0F11C87 /* Analytics+DataStructures.swift */ = {isa = PBXFileReference; includeInIndex = 1; lastKnownFileType = sourcecode.swift; name = "Analytics+DataStructures.swift"; path = "IFTTT SDK/Analytics+DataStructures.swift"; sourceTree = "<group>"; };
-		02B54B686EF8C4802A650FEDD790DD2F /* Set+Helpers.swift */ = {isa = PBXFileReference; includeInIndex = 1; lastKnownFileType = sourcecode.swift; name = "Set+Helpers.swift"; path = "IFTTT SDK/Set+Helpers.swift"; sourceTree = "<group>"; };
-		02F8C55A5CEF3DA61FE63F717F028C31 /* Pods-Grocery Express-acknowledgements.plist */ = {isa = PBXFileReference; includeInIndex = 1; lastKnownFileType = text.plist.xml; path = "Pods-Grocery Express-acknowledgements.plist"; sourceTree = "<group>"; };
-		032305FB39787CF22F4BB6434040C34F /* AuthenticationSession.swift */ = {isa = PBXFileReference; includeInIndex = 1; lastKnownFileType = sourcecode.swift; name = AuthenticationSession.swift; path = "IFTTT SDK/AuthenticationSession.swift"; sourceTree = "<group>"; };
-		04D8CDA0BC91CD6F54C7B47F8C3F3E88 /* Localizable.strings */ = {isa = PBXFileReference; includeInIndex = 1; lastKnownFileType = text.plist.strings; name = Localizable.strings; path = "IFTTT SDK/Localizable.strings"; sourceTree = "<group>"; };
-		04F3F2B8B259C502B77377F34B34C333 /* ConnectionCredentialProvider.swift */ = {isa = PBXFileReference; includeInIndex = 1; lastKnownFileType = sourcecode.swift; name = ConnectionCredentialProvider.swift; path = "IFTTT SDK/ConnectionCredentialProvider.swift"; sourceTree = "<group>"; };
-		068B20D0B079EA30DFE79265E5CD77BC /* ConnectionDeeplinkAction.swift */ = {isa = PBXFileReference; includeInIndex = 1; lastKnownFileType = sourcecode.swift; name = ConnectionDeeplinkAction.swift; path = "IFTTT SDK/ConnectionDeeplinkAction.swift"; sourceTree = "<group>"; };
-		0AEB5825B408549EF3F13AA6B78051AC /* ImageCache.swift */ = {isa = PBXFileReference; includeInIndex = 1; lastKnownFileType = sourcecode.swift; name = ImageCache.swift; path = "IFTTT SDK/ImageCache.swift"; sourceTree = "<group>"; };
-		11A45808111F4962BBA37AA8C70F339E /* Localizable_fr.strings */ = {isa = PBXFileReference; includeInIndex = 1; lastKnownFileType = text.plist.strings; name = Localizable_fr.strings; path = "IFTTT SDK/Localizable_fr.strings"; sourceTree = "<group>"; };
-		16957601ACA7404B6BE383DF9007E506 /* EmailValidator.swift */ = {isa = PBXFileReference; includeInIndex = 1; lastKnownFileType = sourcecode.swift; name = EmailValidator.swift; path = "IFTTT SDK/EmailValidator.swift"; sourceTree = "<group>"; };
-		24FCFBB47CD84D500246EE490BAAE82A /* ConnectButton+Transition.swift */ = {isa = PBXFileReference; includeInIndex = 1; lastKnownFileType = sourcecode.swift; name = "ConnectButton+Transition.swift"; path = "IFTTT SDK/ConnectButton+Transition.swift"; sourceTree = "<group>"; };
-		2AF56FFE37B0955BEE5B7453734868A9 /* Notification+Redirect.swift */ = {isa = PBXFileReference; includeInIndex = 1; lastKnownFileType = sourcecode.swift; name = "Notification+Redirect.swift"; path = "IFTTT SDK/Notification+Redirect.swift"; sourceTree = "<group>"; };
-		2E329FF75C833FAF6031F243E9EFB06C /* Pods-Grocery Express-resources.sh */ = {isa = PBXFileReference; includeInIndex = 1; lastKnownFileType = text.script.sh; path = "Pods-Grocery Express-resources.sh"; sourceTree = "<group>"; };
-		2F24A349DBFCB15F594C30BC4A6B5959 /* PillView.swift */ = {isa = PBXFileReference; includeInIndex = 1; lastKnownFileType = sourcecode.swift; name = PillView.swift; path = "IFTTT SDK/PillView.swift"; sourceTree = "<group>"; };
-		2F4F91A008DAEDF15F41979E8ABE0562 /* Connection.swift */ = {isa = PBXFileReference; includeInIndex = 1; lastKnownFileType = sourcecode.swift; name = Connection.swift; path = "IFTTT SDK/Connection.swift"; sourceTree = "<group>"; };
-		309B5F4B55EF85C693C9CB66DD2C2890 /* ServiceIconsNetworkController.swift */ = {isa = PBXFileReference; includeInIndex = 1; lastKnownFileType = sourcecode.swift; name = ServiceIconsNetworkController.swift; path = "IFTTT SDK/ServiceIconsNetworkController.swift"; sourceTree = "<group>"; };
-		32074DC7F7449932B0DA4B3514393F4E /* Pods-Grocery Express-dummy.m */ = {isa = PBXFileReference; includeInIndex = 1; lastKnownFileType = sourcecode.c.objc; path = "Pods-Grocery Express-dummy.m"; sourceTree = "<group>"; };
-		33B417C607475CF85412341559066BEA /* ConnectButton+LabelValue.swift */ = {isa = PBXFileReference; includeInIndex = 1; lastKnownFileType = sourcecode.swift; name = "ConnectButton+LabelValue.swift"; path = "IFTTT SDK/ConnectButton+LabelValue.swift"; sourceTree = "<group>"; };
-		3465F46C3C7821B97D3997A4ECBBCE90 /* User.swift */ = {isa = PBXFileReference; includeInIndex = 1; lastKnownFileType = sourcecode.swift; name = User.swift; path = "IFTTT SDK/User.swift"; sourceTree = "<group>"; };
-		346C135DB105777D851338368EC63472 /* Bundle+Helpers.swift */ = {isa = PBXFileReference; includeInIndex = 1; lastKnownFileType = sourcecode.swift; name = "Bundle+Helpers.swift"; path = "IFTTT SDK/Bundle+Helpers.swift"; sourceTree = "<group>"; };
-		3539C92C67A04E7AEB10B609C78AB2A0 /* Localizable_pl.strings */ = {isa = PBXFileReference; includeInIndex = 1; lastKnownFileType = text.plist.strings; name = Localizable_pl.strings; path = "IFTTT SDK/Localizable_pl.strings"; sourceTree = "<group>"; };
-		36456F9D604F7BD2513477E99E8AB5A8 /* Pods-Grocery Express.release.xcconfig */ = {isa = PBXFileReference; includeInIndex = 1; lastKnownFileType = text.xcconfig; path = "Pods-Grocery Express.release.xcconfig"; sourceTree = "<group>"; };
-		401DF93F65B55FF6EEE3104D6D4C9515 /* AnalyticsNetworkController.swift */ = {isa = PBXFileReference; includeInIndex = 1; lastKnownFileType = sourcecode.swift; name = AnalyticsNetworkController.swift; path = "IFTTT SDK/AnalyticsNetworkController.swift"; sourceTree = "<group>"; };
-		41A5632C8FEEFD176B67669D8FC883DA /* Result<ValueType,ErrorType>.swift */ = {isa = PBXFileReference; includeInIndex = 1; lastKnownFileType = sourcecode.swift; name = "Result<ValueType,ErrorType>.swift"; path = "IFTTT SDK/Result<ValueType,ErrorType>.swift"; sourceTree = "<group>"; };
-		46EBC40A88FD8FD07840F32C70D4A6D8 /* ConnectionRedirectHandler.swift */ = {isa = PBXFileReference; includeInIndex = 1; lastKnownFileType = sourcecode.swift; name = ConnectionRedirectHandler.swift; path = "IFTTT SDK/ConnectionRedirectHandler.swift"; sourceTree = "<group>"; };
-		47E4DE8B9041C5B7EF3693E5461E9741 /* ConnectButton+Interaction.swift */ = {isa = PBXFileReference; includeInIndex = 1; lastKnownFileType = sourcecode.swift; name = "ConnectButton+Interaction.swift"; path = "IFTTT SDK/ConnectButton+Interaction.swift"; sourceTree = "<group>"; };
-		484BA35D7EFA7D2BB8E11B0DFD4F1507 /* URLRequest+CommonValues.swift */ = {isa = PBXFileReference; includeInIndex = 1; lastKnownFileType = sourcecode.swift; name = "URLRequest+CommonValues.swift"; path = "IFTTT SDK/URLRequest+CommonValues.swift"; sourceTree = "<group>"; };
-		4934BC551C8C07699127BAD235409885 /* ConnectButton+ProgressBar.swift */ = {isa = PBXFileReference; includeInIndex = 1; lastKnownFileType = sourcecode.swift; name = "ConnectButton+ProgressBar.swift"; path = "IFTTT SDK/ConnectButton+ProgressBar.swift"; sourceTree = "<group>"; };
-		4AE1F9C71231D1267E37DCF6ABEFB165 /* ConnectButton+AnimationState.swift */ = {isa = PBXFileReference; includeInIndex = 1; lastKnownFileType = sourcecode.swift; name = "ConnectButton+AnimationState.swift"; path = "IFTTT SDK/ConnectButton+AnimationState.swift"; sourceTree = "<group>"; };
-		4C5BA38AE1891977097DA71B8E283DF1 /* ConnectButton+Service.swift */ = {isa = PBXFileReference; includeInIndex = 1; lastKnownFileType = sourcecode.swift; name = "ConnectButton+Service.swift"; path = "IFTTT SDK/ConnectButton+Service.swift"; sourceTree = "<group>"; };
-		50434022AFE869728B2764265F89CCD7 /* Localizable_de.strings */ = {isa = PBXFileReference; includeInIndex = 1; lastKnownFileType = text.plist.strings; name = Localizable_de.strings; path = "IFTTT SDK/Localizable_de.strings"; sourceTree = "<group>"; };
+		37E9A90B82A729B7FC41F3DA7D1CEC56 /* SynchronizationScheduler.swift */ = {isa = PBXFileReference; includeInIndex = 1; lastKnownFileType = sourcecode.swift; name = SynchronizationScheduler.swift; path = "IFTTT SDK/SynchronizationScheduler.swift"; sourceTree = "<group>"; };
+		39DA833AEF2CC387A0C3CCD91404349A /* URLComponents+email.swift */ = {isa = PBXFileReference; includeInIndex = 1; lastKnownFileType = sourcecode.swift; name = "URLComponents+email.swift"; path = "IFTTT SDK/URLComponents+email.swift"; sourceTree = "<group>"; };
+		3A84C7D3AEAA54FAEF3476E29A69B6D2 /* ImageDownloader.swift */ = {isa = PBXFileReference; includeInIndex = 1; lastKnownFileType = sourcecode.swift; name = ImageDownloader.swift; path = "IFTTT SDK/ImageDownloader.swift"; sourceTree = "<group>"; };
+		3E4C48524AF8D25D2D89CA19C23CA4D8 /* Connection+Request.swift */ = {isa = PBXFileReference; includeInIndex = 1; lastKnownFileType = sourcecode.swift; name = "Connection+Request.swift"; path = "IFTTT SDK/Connection+Request.swift"; sourceTree = "<group>"; };
+		40CCE538FD659D5BFA22D6693CFD8998 /* ConnectButton+Transition.swift */ = {isa = PBXFileReference; includeInIndex = 1; lastKnownFileType = sourcecode.swift; name = "ConnectButton+Transition.swift"; path = "IFTTT SDK/ConnectButton+Transition.swift"; sourceTree = "<group>"; };
+		42FDADB7A4FF25275E691B4217DF2084 /* ConnectButton+Interaction.swift */ = {isa = PBXFileReference; includeInIndex = 1; lastKnownFileType = sourcecode.swift; name = "ConnectButton+Interaction.swift"; path = "IFTTT SDK/ConnectButton+Interaction.swift"; sourceTree = "<group>"; };
+		43E193B165E5CC813944F8F416625E2A /* CLCircularRegion+Parsing.swift */ = {isa = PBXFileReference; includeInIndex = 1; lastKnownFileType = sourcecode.swift; name = "CLCircularRegion+Parsing.swift"; path = "IFTTT SDK/CLCircularRegion+Parsing.swift"; sourceTree = "<group>"; };
+		4464F3ED857378DB08DC5BD1AE51396F /* LocalizedStrings.swift */ = {isa = PBXFileReference; includeInIndex = 1; lastKnownFileType = sourcecode.swift; name = LocalizedStrings.swift; path = "IFTTT SDK/LocalizedStrings.swift"; sourceTree = "<group>"; };
+		44B36A1827C2977F700C5BBDAFA0A0C1 /* IFTTTConnectSDK.modulemap */ = {isa = PBXFileReference; includeInIndex = 1; lastKnownFileType = sourcecode.module; path = IFTTTConnectSDK.modulemap; sourceTree = "<group>"; };
+		46EF3EC1F91D227976F94CC5E2E89B86 /* EmailValidator.swift */ = {isa = PBXFileReference; includeInIndex = 1; lastKnownFileType = sourcecode.swift; name = EmailValidator.swift; path = "IFTTT SDK/EmailValidator.swift"; sourceTree = "<group>"; };
+		48453EDE1BF04E32411F75B3DCAEC0AB /* ConnectionsSynchronizer.swift */ = {isa = PBXFileReference; includeInIndex = 1; lastKnownFileType = sourcecode.swift; name = ConnectionsSynchronizer.swift; path = "IFTTT SDK/ConnectionsSynchronizer.swift"; sourceTree = "<group>"; };
+		499690BAC8EB5966AB43946110D54961 /* SelectGestureRecognizer.swift */ = {isa = PBXFileReference; includeInIndex = 1; lastKnownFileType = sourcecode.swift; name = SelectGestureRecognizer.swift; path = "IFTTT SDK/SelectGestureRecognizer.swift"; sourceTree = "<group>"; };
+		4B88CA1869633C4CD28F855E1D94A5B0 /* URLSession+JSONTask.swift */ = {isa = PBXFileReference; includeInIndex = 1; lastKnownFileType = sourcecode.swift; name = "URLSession+JSONTask.swift"; path = "IFTTT SDK/URLSession+JSONTask.swift"; sourceTree = "<group>"; };
+		4E289CAF698010A66AA4D3EB54086BB5 /* JSON.swift */ = {isa = PBXFileReference; includeInIndex = 1; lastKnownFileType = sourcecode.swift; name = JSON.swift; path = "IFTTT SDK/JSON.swift"; sourceTree = "<group>"; };
+		51B4B13D6E9A19EC237AB892D78C59AC /* Keychain.swift */ = {isa = PBXFileReference; includeInIndex = 1; lastKnownFileType = sourcecode.swift; name = Keychain.swift; path = "IFTTT SDK/Keychain.swift"; sourceTree = "<group>"; };
+		52E94E49631E7074EFD34EC910AA45F3 /* LICENSE */ = {isa = PBXFileReference; includeInIndex = 1; path = LICENSE; sourceTree = "<group>"; };
 		5511A898F1948D0DB38479C5850D8857 /* libPods-Grocery Express.a */ = {isa = PBXFileReference; explicitFileType = archive.ar; includeInIndex = 0; name = "libPods-Grocery Express.a"; path = "libPods-Grocery Express.a"; sourceTree = BUILT_PRODUCTS_DIR; };
-		5839347E68F02AB7A605F2C31EC9350B /* Localizable_es-419.strings */ = {isa = PBXFileReference; includeInIndex = 1; lastKnownFileType = text.plist.strings; name = "Localizable_es-419.strings"; path = "IFTTT SDK/Localizable_es-419.strings"; sourceTree = "<group>"; };
-		583CAD38A5BE98104C38BBF2AA12A843 /* ConnectionActivationFlow.swift */ = {isa = PBXFileReference; includeInIndex = 1; lastKnownFileType = sourcecode.swift; name = ConnectionActivationFlow.swift; path = "IFTTT SDK/ConnectionActivationFlow.swift"; sourceTree = "<group>"; };
-		58E0A9EC902FEE78F1D1E905E54CB8D3 /* UIKit+ConvenienceInit.swift */ = {isa = PBXFileReference; includeInIndex = 1; lastKnownFileType = sourcecode.swift; name = "UIKit+ConvenienceInit.swift"; path = "IFTTT SDK/UIKit+ConvenienceInit.swift"; sourceTree = "<group>"; };
+		57C5D48D9166B74DCB9C561FD25F12AD /* Localizable_pl.strings */ = {isa = PBXFileReference; includeInIndex = 1; lastKnownFileType = text.plist.strings; name = Localizable_pl.strings; path = "IFTTT SDK/Localizable_pl.strings"; sourceTree = "<group>"; };
 		5AD7F47AEA43768AFFD28AA1ED421EBB /* IFTTTConnectSDK.bundle */ = {isa = PBXFileReference; explicitFileType = wrapper.cfbundle; includeInIndex = 0; name = IFTTTConnectSDK.bundle; path = "IFTTTConnectSDK-IFTTTConnectSDK.bundle"; sourceTree = BUILT_PRODUCTS_DIR; };
 		5BDF9ED9EE2515C3C5D3DF5D491DEC00 /* Pods-Grocery Express-acknowledgements.markdown */ = {isa = PBXFileReference; includeInIndex = 1; lastKnownFileType = text; path = "Pods-Grocery Express-acknowledgements.markdown"; sourceTree = "<group>"; };
-		5D58EF2D8FF7BA605EEC87A64BEA3EBB /* Localizable_en-GB.strings */ = {isa = PBXFileReference; includeInIndex = 1; lastKnownFileType = text.plist.strings; name = "Localizable_en-GB.strings"; path = "IFTTT SDK/Localizable_en-GB.strings"; sourceTree = "<group>"; };
-		5EA73D28A9FFFF12462CF8E705CE2866 /* Localizable_it.strings */ = {isa = PBXFileReference; includeInIndex = 1; lastKnownFileType = text.plist.strings; name = Localizable_it.strings; path = "IFTTT SDK/Localizable_it.strings"; sourceTree = "<group>"; };
-		5F8468758914B218FE9BF89FEB79E69C /* LocationService.swift */ = {isa = PBXFileReference; includeInIndex = 1; lastKnownFileType = sourcecode.swift; name = LocationService.swift; path = "IFTTT SDK/LocationService.swift"; sourceTree = "<group>"; };
-		60F716CC446B291969543AEB3354D798 /* LICENSE */ = {isa = PBXFileReference; includeInIndex = 1; path = LICENSE; sourceTree = "<group>"; };
-		61C860B4DF2F3D22F5973819B489F6E6 /* Localizable_ko.strings */ = {isa = PBXFileReference; includeInIndex = 1; lastKnownFileType = text.plist.strings; name = Localizable_ko.strings; path = "IFTTT SDK/Localizable_ko.strings"; sourceTree = "<group>"; };
-		62A9F7AB5A906B75B60B0D12687CD5A2 /* PillButton.swift */ = {isa = PBXFileReference; includeInIndex = 1; lastKnownFileType = sourcecode.swift; name = PillButton.swift; path = "IFTTT SDK/PillButton.swift"; sourceTree = "<group>"; };
-		62AF7454D210538D89B539819A532503 /* ResourceBundle-IFTTTConnectSDK-Localizations-IFTTTConnectSDK-Info.plist */ = {isa = PBXFileReference; includeInIndex = 1; lastKnownFileType = text.plist.xml; path = "ResourceBundle-IFTTTConnectSDK-Localizations-IFTTTConnectSDK-Info.plist"; sourceTree = "<group>"; };
-		63AC9051BC41446395F587336B4D8208 /* ConnectionVerificationSession.swift */ = {isa = PBXFileReference; includeInIndex = 1; lastKnownFileType = sourcecode.swift; name = ConnectionVerificationSession.swift; path = "IFTTT SDK/ConnectionVerificationSession.swift"; sourceTree = "<group>"; };
-		673D947201B8FFE05D388791EE3BC1A6 /* ConnectionNetworkController.swift */ = {isa = PBXFileReference; includeInIndex = 1; lastKnownFileType = sourcecode.swift; name = ConnectionNetworkController.swift; path = "IFTTT SDK/ConnectionNetworkController.swift"; sourceTree = "<group>"; };
-		6BE60B97CE8CAB910E5224C01F5F988F /* IFTTTConnectSDK-umbrella.h */ = {isa = PBXFileReference; includeInIndex = 1; lastKnownFileType = sourcecode.c.h; path = "IFTTTConnectSDK-umbrella.h"; sourceTree = "<group>"; };
-		6D4991A45E8FA1BEC06009318A4627BF /* UIFont+CommonValues.swift */ = {isa = PBXFileReference; includeInIndex = 1; lastKnownFileType = sourcecode.swift; name = "UIFont+CommonValues.swift"; path = "IFTTT SDK/UIFont+CommonValues.swift"; sourceTree = "<group>"; };
+		5E79047ED3F3D20124C577C661028A27 /* Localizable_de.strings */ = {isa = PBXFileReference; includeInIndex = 1; lastKnownFileType = text.plist.strings; name = Localizable_de.strings; path = "IFTTT SDK/Localizable_de.strings"; sourceTree = "<group>"; };
+		5FA1B21F4B00E8DB4EB12F078E3D0769 /* Assets.xcassets */ = {isa = PBXFileReference; includeInIndex = 1; lastKnownFileType = folder.assetcatalog; name = Assets.xcassets; path = "IFTTT SDK/Assets.xcassets"; sourceTree = "<group>"; };
+		666C3798A84ECC7058EB533C2C7C1F1B /* ConnectButton+Constants.swift */ = {isa = PBXFileReference; includeInIndex = 1; lastKnownFileType = sourcecode.swift; name = "ConnectButton+Constants.swift"; path = "IFTTT SDK/ConnectButton+Constants.swift"; sourceTree = "<group>"; };
+		6706BD02034E1407DED2A217888273FA /* ConnectButton+Service.swift */ = {isa = PBXFileReference; includeInIndex = 1; lastKnownFileType = sourcecode.swift; name = "ConnectButton+Service.swift"; path = "IFTTT SDK/ConnectButton+Service.swift"; sourceTree = "<group>"; };
+		6791B23CBA0884BD1E7FE15C0F10DB6F /* Localizable_pt-BR.strings */ = {isa = PBXFileReference; includeInIndex = 1; lastKnownFileType = text.plist.strings; name = "Localizable_pt-BR.strings"; path = "IFTTT SDK/Localizable_pt-BR.strings"; sourceTree = "<group>"; };
+		68BD833DFA34B11A7CE35DE04556C1EE /* ConnectionRedirectHandler.swift */ = {isa = PBXFileReference; includeInIndex = 1; lastKnownFileType = sourcecode.swift; name = ConnectionRedirectHandler.swift; path = "IFTTT SDK/ConnectionRedirectHandler.swift"; sourceTree = "<group>"; };
+		6B009E8BF99D897BDAA5B774945B0668 /* Localizable_nb.strings */ = {isa = PBXFileReference; includeInIndex = 1; lastKnownFileType = text.plist.strings; name = Localizable_nb.strings; path = "IFTTT SDK/Localizable_nb.strings"; sourceTree = "<group>"; };
+		6C0DC0A789964DA41E2F88487E7DF5D5 /* Localizable_es.strings */ = {isa = PBXFileReference; includeInIndex = 1; lastKnownFileType = text.plist.strings; name = Localizable_es.strings; path = "IFTTT SDK/Localizable_es.strings"; sourceTree = "<group>"; };
+		6C9E5B2143EE29D3B007492184EC7A35 /* Color.swift */ = {isa = PBXFileReference; includeInIndex = 1; lastKnownFileType = sourcecode.swift; name = Color.swift; path = "IFTTT SDK/Color.swift"; sourceTree = "<group>"; };
+		6D04B85F82EEBB7407FB891AE48D7D52 /* Localizable_nl.strings */ = {isa = PBXFileReference; includeInIndex = 1; lastKnownFileType = text.plist.strings; name = Localizable_nl.strings; path = "IFTTT SDK/Localizable_nl.strings"; sourceTree = "<group>"; };
+		6D5FDEAA783C1042D81D0266405EB95A /* Localizable_sv.strings */ = {isa = PBXFileReference; includeInIndex = 1; lastKnownFileType = text.plist.strings; name = Localizable_sv.strings; path = "IFTTT SDK/Localizable_sv.strings"; sourceTree = "<group>"; };
+		6E1DBB12FF0A4A111935A55BCFE29185 /* Localizable_da.strings */ = {isa = PBXFileReference; includeInIndex = 1; lastKnownFileType = text.plist.strings; name = Localizable_da.strings; path = "IFTTT SDK/Localizable_da.strings"; sourceTree = "<group>"; };
+		6E78F57EE0E658261FC2B9F0731ABED7 /* ConnectionConfiguration.swift */ = {isa = PBXFileReference; includeInIndex = 1; lastKnownFileType = sourcecode.swift; name = ConnectionConfiguration.swift; path = "IFTTT SDK/ConnectionConfiguration.swift"; sourceTree = "<group>"; };
 		6F6F4FE7DA415ED62714C2E641B14D6A /* Pods-Grocery Express.modulemap */ = {isa = PBXFileReference; includeInIndex = 1; lastKnownFileType = sourcecode.module; path = "Pods-Grocery Express.modulemap"; sourceTree = "<group>"; };
-		7925789854439ED58483E8F92D87DEB5 /* CLCircularRegion+Parsing.swift */ = {isa = PBXFileReference; includeInIndex = 1; lastKnownFileType = sourcecode.swift; name = "CLCircularRegion+Parsing.swift"; path = "IFTTT SDK/CLCircularRegion+Parsing.swift"; sourceTree = "<group>"; };
+		71491A95596B53C7DFE6D569D43A5BB8 /* Localizable_zh-Hant.strings */ = {isa = PBXFileReference; includeInIndex = 1; lastKnownFileType = text.plist.strings; name = "Localizable_zh-Hant.strings"; path = "IFTTT SDK/Localizable_zh-Hant.strings"; sourceTree = "<group>"; };
+		73E542ED07A5DEBB31C6BAC2E662A59B /* Result<ValueType,ErrorType>.swift */ = {isa = PBXFileReference; includeInIndex = 1; lastKnownFileType = sourcecode.swift; name = "Result<ValueType,ErrorType>.swift"; path = "IFTTT SDK/Result<ValueType,ErrorType>.swift"; sourceTree = "<group>"; };
+		749B42826C2D002FF833A63DCC2DA46E /* API.swift */ = {isa = PBXFileReference; includeInIndex = 1; lastKnownFileType = sourcecode.swift; name = API.swift; path = "IFTTT SDK/API.swift"; sourceTree = "<group>"; };
+		784DFCAB4B6BF957166DB67B929D3326 /* Connection+Location.swift */ = {isa = PBXFileReference; includeInIndex = 1; lastKnownFileType = sourcecode.swift; name = "Connection+Location.swift"; path = "IFTTT SDK/Connection+Location.swift"; sourceTree = "<group>"; };
+		79E1EB04154C9342B1ECA3FDFF82D7DB /* ResourceBundle-IFTTTConnectSDK-Localizations-IFTTTConnectSDK-Info.plist */ = {isa = PBXFileReference; includeInIndex = 1; lastKnownFileType = text.plist.xml; path = "ResourceBundle-IFTTTConnectSDK-Localizations-IFTTTConnectSDK-Info.plist"; sourceTree = "<group>"; };
+		7AB53AA0612FBD9789666DCFEACEABA0 /* VisitsMonitor.swift */ = {isa = PBXFileReference; includeInIndex = 1; lastKnownFileType = sourcecode.swift; name = VisitsMonitor.swift; path = "IFTTT SDK/VisitsMonitor.swift"; sourceTree = "<group>"; };
 		7CC4427C68FB6EB254DB4B322F276B66 /* IFTTTConnectSDK-Localizations.bundle */ = {isa = PBXFileReference; explicitFileType = wrapper.cfbundle; includeInIndex = 0; name = "IFTTTConnectSDK-Localizations.bundle"; path = "IFTTTConnectSDK-IFTTTConnectSDK-Localizations.bundle"; sourceTree = BUILT_PRODUCTS_DIR; };
-		7D241ED3E6F58D3EDB8DD702FD441C17 /* Localizable_fi.strings */ = {isa = PBXFileReference; includeInIndex = 1; lastKnownFileType = text.plist.strings; name = Localizable_fi.strings; path = "IFTTT SDK/Localizable_fi.strings"; sourceTree = "<group>"; };
-		7E7CE193A8B3992214196F986C5E908A /* Localizable_sv.strings */ = {isa = PBXFileReference; includeInIndex = 1; lastKnownFileType = text.plist.strings; name = Localizable_sv.strings; path = "IFTTT SDK/Localizable_sv.strings"; sourceTree = "<group>"; };
-		8254BC7C3F0785A8F7D9899D770602D6 /* PassthroughView.swift */ = {isa = PBXFileReference; includeInIndex = 1; lastKnownFileType = sourcecode.swift; name = PassthroughView.swift; path = "IFTTT SDK/PassthroughView.swift"; sourceTree = "<group>"; };
-		828E264E22A0416A63CF808FBBE78C82 /* ConnectButton+SwitchControl.swift */ = {isa = PBXFileReference; includeInIndex = 1; lastKnownFileType = sourcecode.swift; name = "ConnectButton+SwitchControl.swift"; path = "IFTTT SDK/ConnectButton+SwitchControl.swift"; sourceTree = "<group>"; };
-		83210D25F587723018ECA3A5089C2BAD /* Reachability.swift */ = {isa = PBXFileReference; includeInIndex = 1; lastKnownFileType = sourcecode.swift; name = Reachability.swift; path = "IFTTT SDK/Reachability.swift"; sourceTree = "<group>"; };
-		832228E3E0C15D62428AF60DACC05037 /* Localizable_ru.strings */ = {isa = PBXFileReference; includeInIndex = 1; lastKnownFileType = text.plist.strings; name = Localizable_ru.strings; path = "IFTTT SDK/Localizable_ru.strings"; sourceTree = "<group>"; };
-		8503C24112ED772E9B81D9114E11693C /* IFTTTConnectSDK.modulemap */ = {isa = PBXFileReference; includeInIndex = 1; lastKnownFileType = sourcecode.module; path = IFTTTConnectSDK.modulemap; sourceTree = "<group>"; };
-		867943444A2572856ED2E8A111A0EC26 /* ConnectButton+Style.swift */ = {isa = PBXFileReference; includeInIndex = 1; lastKnownFileType = sourcecode.swift; name = "ConnectButton+Style.swift"; path = "IFTTT SDK/ConnectButton+Style.swift"; sourceTree = "<group>"; };
-		88A83DB9DEFA327C88C434CC026A56FF /* IFTTTConnectSDK-prefix.pch */ = {isa = PBXFileReference; includeInIndex = 1; lastKnownFileType = sourcecode.c.h; path = "IFTTTConnectSDK-prefix.pch"; sourceTree = "<group>"; };
-		8D12CD58E9E1B2FDD19C7D6C94AF615C /* Localizable_en-US.strings */ = {isa = PBXFileReference; includeInIndex = 1; lastKnownFileType = text.plist.strings; name = "Localizable_en-US.strings"; path = "IFTTT SDK/Localizable_en-US.strings"; sourceTree = "<group>"; };
-		8EECB88645A3E761CE6F068B3ED25DFA /* Localizable_zh-Hans.strings */ = {isa = PBXFileReference; includeInIndex = 1; lastKnownFileType = text.plist.strings; name = "Localizable_zh-Hans.strings"; path = "IFTTT SDK/Localizable_zh-Hans.strings"; sourceTree = "<group>"; };
-		9000E0C3E981054D4F3DDAD77A8DC759 /* SelectGestureRecognizer.swift */ = {isa = PBXFileReference; includeInIndex = 1; lastKnownFileType = sourcecode.swift; name = SelectGestureRecognizer.swift; path = "IFTTT SDK/SelectGestureRecognizer.swift"; sourceTree = "<group>"; };
-		9463775996B79917958A9CC1F8A7658B /* Localizable_cs.strings */ = {isa = PBXFileReference; includeInIndex = 1; lastKnownFileType = text.plist.strings; name = Localizable_cs.strings; path = "IFTTT SDK/Localizable_cs.strings"; sourceTree = "<group>"; };
-		94A1B6368102CC131D8907ABDB00CA91 /* IFTTTConnectSDK.podspec */ = {isa = PBXFileReference; explicitFileType = text.script.ruby; includeInIndex = 1; indentWidth = 2; lastKnownFileType = text; path = IFTTTConnectSDK.podspec; sourceTree = "<group>"; tabWidth = 2; xcLanguageSpecificationIdentifier = xcode.lang.ruby; };
-		94E5FBB255B86D1A4660D06AAEA721C1 /* ImageDownloader.swift */ = {isa = PBXFileReference; includeInIndex = 1; lastKnownFileType = sourcecode.swift; name = ImageDownloader.swift; path = "IFTTT SDK/ImageDownloader.swift"; sourceTree = "<group>"; };
-		98F78C31C9AF62E370C6373BC3978901 /* API.swift */ = {isa = PBXFileReference; includeInIndex = 1; lastKnownFileType = sourcecode.swift; name = API.swift; path = "IFTTT SDK/API.swift"; sourceTree = "<group>"; };
-		9A6231884B84601F22C88BAB0C001EB5 /* Links.swift */ = {isa = PBXFileReference; includeInIndex = 1; lastKnownFileType = sourcecode.swift; name = Links.swift; path = "IFTTT SDK/Links.swift"; sourceTree = "<group>"; };
-		9D71444D558B3F5BA2049A251FCC196F /* Localizable_pt-BR.strings */ = {isa = PBXFileReference; includeInIndex = 1; lastKnownFileType = text.plist.strings; name = "Localizable_pt-BR.strings"; path = "IFTTT SDK/Localizable_pt-BR.strings"; sourceTree = "<group>"; };
+		7FCFD857AF5E663FA51D336188E38B0C /* ConstraintsMaker.swift */ = {isa = PBXFileReference; includeInIndex = 1; lastKnownFileType = sourcecode.swift; name = ConstraintsMaker.swift; path = "IFTTT SDK/ConstraintsMaker.swift"; sourceTree = "<group>"; };
+		88B711BB72D56376E4586CAE14F94CCA /* UIKit+ConvenienceInit.swift */ = {isa = PBXFileReference; includeInIndex = 1; lastKnownFileType = sourcecode.swift; name = "UIKit+ConvenienceInit.swift"; path = "IFTTT SDK/UIKit+ConvenienceInit.swift"; sourceTree = "<group>"; };
+		8917C426B7D053975205CAFBCE3F553A /* Localizable_es-419.strings */ = {isa = PBXFileReference; includeInIndex = 1; lastKnownFileType = text.plist.strings; name = "Localizable_es-419.strings"; path = "IFTTT SDK/Localizable_es-419.strings"; sourceTree = "<group>"; };
+		8A3D22E39FA42CA169FAFCDCF544EAB8 /* Bundle+Helpers.swift */ = {isa = PBXFileReference; includeInIndex = 1; lastKnownFileType = sourcecode.swift; name = "Bundle+Helpers.swift"; path = "IFTTT SDK/Bundle+Helpers.swift"; sourceTree = "<group>"; };
+		8B001A4103DBDF7C65FB5DA793DD7163 /* PillButton.swift */ = {isa = PBXFileReference; includeInIndex = 1; lastKnownFileType = sourcecode.swift; name = PillButton.swift; path = "IFTTT SDK/PillButton.swift"; sourceTree = "<group>"; };
+		8B83628FC71D1D3D94E04D62AE2654E0 /* Localizable_en-GB.strings */ = {isa = PBXFileReference; includeInIndex = 1; lastKnownFileType = text.plist.strings; name = "Localizable_en-GB.strings"; path = "IFTTT SDK/Localizable_en-GB.strings"; sourceTree = "<group>"; };
+		8FA847EBAB71E18663E37006FFF54DAD /* ImageViewNetworkController.swift */ = {isa = PBXFileReference; includeInIndex = 1; lastKnownFileType = sourcecode.swift; name = ImageViewNetworkController.swift; path = "IFTTT SDK/ImageViewNetworkController.swift"; sourceTree = "<group>"; };
+		976433F9C3D172EB0E27DB09B9E7252E /* IFTTTConnectSDK.podspec */ = {isa = PBXFileReference; explicitFileType = text.script.ruby; includeInIndex = 1; indentWidth = 2; lastKnownFileType = text; path = IFTTTConnectSDK.podspec; sourceTree = "<group>"; tabWidth = 2; xcLanguageSpecificationIdentifier = xcode.lang.ruby; };
+		998AB5B4D354E7A662F7F293A9B493FE /* Selectable.swift */ = {isa = PBXFileReference; includeInIndex = 1; lastKnownFileType = sourcecode.swift; name = Selectable.swift; path = "IFTTT SDK/Selectable.swift"; sourceTree = "<group>"; };
+		9C615E1C9BD91737B6385AFE21FA836F /* Set+Helpers.swift */ = {isa = PBXFileReference; includeInIndex = 1; lastKnownFileType = sourcecode.swift; name = "Set+Helpers.swift"; path = "IFTTT SDK/Set+Helpers.swift"; sourceTree = "<group>"; };
+		9D072CBB492226A789D814C685F5112F /* EventPublisher.swift */ = {isa = PBXFileReference; includeInIndex = 1; lastKnownFileType = sourcecode.swift; name = EventPublisher.swift; path = "IFTTT SDK/EventPublisher.swift"; sourceTree = "<group>"; };
+		9D0B099B1200871DD4724B8E1A9CC4A0 /* Localizable_ru.strings */ = {isa = PBXFileReference; includeInIndex = 1; lastKnownFileType = text.plist.strings; name = Localizable_ru.strings; path = "IFTTT SDK/Localizable_ru.strings"; sourceTree = "<group>"; };
+		9D2F5203ADA25D8933E42FD9D0152678 /* Notification+Redirect.swift */ = {isa = PBXFileReference; includeInIndex = 1; lastKnownFileType = sourcecode.swift; name = "Notification+Redirect.swift"; path = "IFTTT SDK/Notification+Redirect.swift"; sourceTree = "<group>"; };
 		9D940727FF8FB9C785EB98E56350EF41 /* Podfile */ = {isa = PBXFileReference; explicitFileType = text.script.ruby; includeInIndex = 1; indentWidth = 2; lastKnownFileType = text; name = Podfile; path = ../Podfile; sourceTree = SOURCE_ROOT; tabWidth = 2; xcLanguageSpecificationIdentifier = xcode.lang.ruby; };
-		A1E1D7C0BA0A68462F2E18905A74618F /* Selectable.swift */ = {isa = PBXFileReference; includeInIndex = 1; lastKnownFileType = sourcecode.swift; name = Selectable.swift; path = "IFTTT SDK/Selectable.swift"; sourceTree = "<group>"; };
+		9E3C06E6C85D6335D0B3134748D46078 /* Localizable_fr-CA.strings */ = {isa = PBXFileReference; includeInIndex = 1; lastKnownFileType = text.plist.strings; name = "Localizable_fr-CA.strings"; path = "IFTTT SDK/Localizable_fr-CA.strings"; sourceTree = "<group>"; };
+		A43B1E4BBA2A852E838F1823AD0DF955 /* IFTTTConnectSDK-umbrella.h */ = {isa = PBXFileReference; includeInIndex = 1; lastKnownFileType = sourcecode.c.h; path = "IFTTTConnectSDK-umbrella.h"; sourceTree = "<group>"; };
+		A47919AB715C1591E0C55D0F9E279DB3 /* ConnectButtonController.swift */ = {isa = PBXFileReference; includeInIndex = 1; lastKnownFileType = sourcecode.swift; name = ConnectButtonController.swift; path = "IFTTT SDK/ConnectButtonController.swift"; sourceTree = "<group>"; };
 		A4E86A13706CB32CD76C4DD07BB9DE94 /* Pods-Grocery Express.debug.xcconfig */ = {isa = PBXFileReference; includeInIndex = 1; lastKnownFileType = text.xcconfig; path = "Pods-Grocery Express.debug.xcconfig"; sourceTree = "<group>"; };
-		A9396E407CBCD1DCF8133861BCA766D9 /* IFTTTConnectSDK.xcconfig */ = {isa = PBXFileReference; includeInIndex = 1; lastKnownFileType = text.xcconfig; path = IFTTTConnectSDK.xcconfig; sourceTree = "<group>"; };
-		AAE430EADD035F4B715E5C50900F8AA9 /* ConnectButton.swift */ = {isa = PBXFileReference; includeInIndex = 1; lastKnownFileType = sourcecode.swift; name = ConnectButton.swift; path = "IFTTT SDK/ConnectButton.swift"; sourceTree = "<group>"; };
-		B4F95ED4F1CBBFE8711AF533DCDD6FEE /* ConnectButton+CheckmarkView.swift */ = {isa = PBXFileReference; includeInIndex = 1; lastKnownFileType = sourcecode.swift; name = "ConnectButton+CheckmarkView.swift"; path = "IFTTT SDK/ConnectButton+CheckmarkView.swift"; sourceTree = "<group>"; };
-		B5CDF739E123B7D485FD31368229FF16 /* Localizable_ja.strings */ = {isa = PBXFileReference; includeInIndex = 1; lastKnownFileType = text.plist.strings; name = Localizable_ja.strings; path = "IFTTT SDK/Localizable_ja.strings"; sourceTree = "<group>"; };
-		B7DFD12CA7FE84B6BA9393B9D37EA08B /* ConnectButton+LabelAnimator.swift */ = {isa = PBXFileReference; includeInIndex = 1; lastKnownFileType = sourcecode.swift; name = "ConnectButton+LabelAnimator.swift"; path = "IFTTT SDK/ConnectButton+LabelAnimator.swift"; sourceTree = "<group>"; };
-		B8CD472203377F40EF19032B6EF17B70 /* Assets.swift */ = {isa = PBXFileReference; includeInIndex = 1; lastKnownFileType = sourcecode.swift; name = Assets.swift; path = "IFTTT SDK/Assets.swift"; sourceTree = "<group>"; };
-		BB0AD59DB3942D9C924A6C3334286D9B /* Localizable_nb.strings */ = {isa = PBXFileReference; includeInIndex = 1; lastKnownFileType = text.plist.strings; name = Localizable_nb.strings; path = "IFTTT SDK/Localizable_nb.strings"; sourceTree = "<group>"; };
-		BCC3BB42311E14AC3DEA539FD9715CC1 /* Analytics.swift */ = {isa = PBXFileReference; includeInIndex = 1; lastKnownFileType = sourcecode.swift; name = Analytics.swift; path = "IFTTT SDK/Analytics.swift"; sourceTree = "<group>"; };
-		C2F2ABC86F8BB21900F9C37D240F5A03 /* JSON.swift */ = {isa = PBXFileReference; includeInIndex = 1; lastKnownFileType = sourcecode.swift; name = JSON.swift; path = "IFTTT SDK/JSON.swift"; sourceTree = "<group>"; };
-		C558F6590DB6F27D31E2B201E24C2F99 /* ImageViewNetworkController.swift */ = {isa = PBXFileReference; includeInIndex = 1; lastKnownFileType = sourcecode.swift; name = ImageViewNetworkController.swift; path = "IFTTT SDK/ImageViewNetworkController.swift"; sourceTree = "<group>"; };
-		CB51B0E4CD37F2AA3203744E5CFBB296 /* AboutViewController.swift */ = {isa = PBXFileReference; includeInIndex = 1; lastKnownFileType = sourcecode.swift; name = AboutViewController.swift; path = "IFTTT SDK/AboutViewController.swift"; sourceTree = "<group>"; };
-		CB911EE0757759F228B5DE1C541C9C71 /* ConnectButtonController.swift */ = {isa = PBXFileReference; includeInIndex = 1; lastKnownFileType = sourcecode.swift; name = ConnectButtonController.swift; path = "IFTTT SDK/ConnectButtonController.swift"; sourceTree = "<group>"; };
-		CC19151E015FD694CCF05D405122F252 /* Localizable_nl.strings */ = {isa = PBXFileReference; includeInIndex = 1; lastKnownFileType = text.plist.strings; name = Localizable_nl.strings; path = "IFTTT SDK/Localizable_nl.strings"; sourceTree = "<group>"; };
-		CDA3250396B0594091C08C1D43948F31 /* URLSession+JSONTask.swift */ = {isa = PBXFileReference; includeInIndex = 1; lastKnownFileType = sourcecode.swift; name = "URLSession+JSONTask.swift"; path = "IFTTT SDK/URLSession+JSONTask.swift"; sourceTree = "<group>"; };
-		CDC2CB0347D49A77982545CD2D310795 /* Color.swift */ = {isa = PBXFileReference; includeInIndex = 1; lastKnownFileType = sourcecode.swift; name = Color.swift; path = "IFTTT SDK/Color.swift"; sourceTree = "<group>"; };
-		CE5C4645D33F41E94B49CAE2402C93C6 /* Assets.xcassets */ = {isa = PBXFileReference; includeInIndex = 1; lastKnownFileType = folder.assetcatalog; name = Assets.xcassets; path = "IFTTT SDK/Assets.xcassets"; sourceTree = "<group>"; };
-		D13B9C3F1078B1F68A97730763433524 /* Localizable_fr-CA.strings */ = {isa = PBXFileReference; includeInIndex = 1; lastKnownFileType = text.plist.strings; name = "Localizable_fr-CA.strings"; path = "IFTTT SDK/Localizable_fr-CA.strings"; sourceTree = "<group>"; };
-		D35F269474EC609869AAD4958AA1D859 /* NativeServices.swift */ = {isa = PBXFileReference; includeInIndex = 1; lastKnownFileType = sourcecode.swift; name = NativeServices.swift; path = "IFTTT SDK/NativeServices.swift"; sourceTree = "<group>"; };
-		D4935D39028E8A27001E46EED95249C5 /* Connection+Request.swift */ = {isa = PBXFileReference; includeInIndex = 1; lastKnownFileType = sourcecode.swift; name = "Connection+Request.swift"; path = "IFTTT SDK/Connection+Request.swift"; sourceTree = "<group>"; };
-		D7504F1546CB31588F7FF852EA0F505A /* ProgressBarController.swift */ = {isa = PBXFileReference; includeInIndex = 1; lastKnownFileType = sourcecode.swift; name = ProgressBarController.swift; path = "IFTTT SDK/ProgressBarController.swift"; sourceTree = "<group>"; };
-		DB5C12FBD720B0F46549C7407C088BD2 /* ConstraintsMaker.swift */ = {isa = PBXFileReference; includeInIndex = 1; lastKnownFileType = sourcecode.swift; name = ConstraintsMaker.swift; path = "IFTTT SDK/ConstraintsMaker.swift"; sourceTree = "<group>"; };
-		DF359C8E968C35C86B99C88779E7CB05 /* Localizable_zh-Hant.strings */ = {isa = PBXFileReference; includeInIndex = 1; lastKnownFileType = text.plist.strings; name = "Localizable_zh-Hant.strings"; path = "IFTTT SDK/Localizable_zh-Hant.strings"; sourceTree = "<group>"; };
-		E12A1A0E5999BA0AAE0A1EF889713FC6 /* Localizable_da.strings */ = {isa = PBXFileReference; includeInIndex = 1; lastKnownFileType = text.plist.strings; name = Localizable_da.strings; path = "IFTTT SDK/Localizable_da.strings"; sourceTree = "<group>"; };
-		E2725A64DC87A75055EE51E3243CEFD3 /* LegalTermsText.swift */ = {isa = PBXFileReference; includeInIndex = 1; lastKnownFileType = sourcecode.swift; name = LegalTermsText.swift; path = "IFTTT SDK/LegalTermsText.swift"; sourceTree = "<group>"; };
-		E55567C7B2FFB2F48C1C1BFAAD0E4222 /* Connection+Location.swift */ = {isa = PBXFileReference; includeInIndex = 1; lastKnownFileType = sourcecode.swift; name = "Connection+Location.swift"; path = "IFTTT SDK/Connection+Location.swift"; sourceTree = "<group>"; };
-		EA4C984CD4FBAD7F5F55A3D152ED7A83 /* Localizable_pt-PT.strings */ = {isa = PBXFileReference; includeInIndex = 1; lastKnownFileType = text.plist.strings; name = "Localizable_pt-PT.strings"; path = "IFTTT SDK/Localizable_pt-PT.strings"; sourceTree = "<group>"; };
-		ED8E0DEA83570031FA66E55D846C05A5 /* README.md */ = {isa = PBXFileReference; includeInIndex = 1; path = README.md; sourceTree = "<group>"; };
-		F000A95D869870C1E48EDAE29CAAE770 /* ConnectionConfiguration.swift */ = {isa = PBXFileReference; includeInIndex = 1; lastKnownFileType = sourcecode.swift; name = ConnectionConfiguration.swift; path = "IFTTT SDK/ConnectionConfiguration.swift"; sourceTree = "<group>"; };
-		F0D7DFC4A6EB5765A1D2B17A782EFF8F /* Localizable_es.strings */ = {isa = PBXFileReference; includeInIndex = 1; lastKnownFileType = text.plist.strings; name = Localizable_es.strings; path = "IFTTT SDK/Localizable_es.strings"; sourceTree = "<group>"; };
-		F0D9A8BF86B7EA04BA66ECD540BF61BB /* ConnectionNetworkError.swift */ = {isa = PBXFileReference; includeInIndex = 1; lastKnownFileType = sourcecode.swift; name = ConnectionNetworkError.swift; path = "IFTTT SDK/ConnectionNetworkError.swift"; sourceTree = "<group>"; };
-		F2979831FA8072F28B7868FC8F17D01A /* URLComponents+email.swift */ = {isa = PBXFileReference; includeInIndex = 1; lastKnownFileType = sourcecode.swift; name = "URLComponents+email.swift"; path = "IFTTT SDK/URLComponents+email.swift"; sourceTree = "<group>"; };
-		F42AB01F5555ED130F0CB5764DDDFBA8 /* ResourceBundle-IFTTTConnectSDK-IFTTTConnectSDK-Info.plist */ = {isa = PBXFileReference; includeInIndex = 1; lastKnownFileType = text.plist.xml; path = "ResourceBundle-IFTTTConnectSDK-IFTTTConnectSDK-Info.plist"; sourceTree = "<group>"; };
+		A53A5E3FBE628F935D019D8DE56CF466 /* ConnectionVerificationSession.swift */ = {isa = PBXFileReference; includeInIndex = 1; lastKnownFileType = sourcecode.swift; name = ConnectionVerificationSession.swift; path = "IFTTT SDK/ConnectionVerificationSession.swift"; sourceTree = "<group>"; };
+		A6A1308B132CE8A9D6817B7574B640B2 /* User.swift */ = {isa = PBXFileReference; includeInIndex = 1; lastKnownFileType = sourcecode.swift; name = User.swift; path = "IFTTT SDK/User.swift"; sourceTree = "<group>"; };
+		AC2E9F9A632CCE659BFB41063B93C683 /* Analytics.swift */ = {isa = PBXFileReference; includeInIndex = 1; lastKnownFileType = sourcecode.swift; name = Analytics.swift; path = "IFTTT SDK/Analytics.swift"; sourceTree = "<group>"; };
+		AF41B0E72DD2661F9E50E274091230E0 /* Localizable_fr.strings */ = {isa = PBXFileReference; includeInIndex = 1; lastKnownFileType = text.plist.strings; name = Localizable_fr.strings; path = "IFTTT SDK/Localizable_fr.strings"; sourceTree = "<group>"; };
+		B1C8F3E991F9B2D80C906F4299059A74 /* LocationService.swift */ = {isa = PBXFileReference; includeInIndex = 1; lastKnownFileType = sourcecode.swift; name = LocationService.swift; path = "IFTTT SDK/LocationService.swift"; sourceTree = "<group>"; };
+		B254BF90AB59B9DE4F36A84731022270 /* Assets.swift */ = {isa = PBXFileReference; includeInIndex = 1; lastKnownFileType = sourcecode.swift; name = Assets.swift; path = "IFTTT SDK/Assets.swift"; sourceTree = "<group>"; };
+		B6657E1069E2F675FA72EC25E2B949F0 /* ProgressBarController.swift */ = {isa = PBXFileReference; includeInIndex = 1; lastKnownFileType = sourcecode.swift; name = ProgressBarController.swift; path = "IFTTT SDK/ProgressBarController.swift"; sourceTree = "<group>"; };
+		B8702AF29D7920DBAA24BF34C6756792 /* Localizable_en-US.strings */ = {isa = PBXFileReference; includeInIndex = 1; lastKnownFileType = text.plist.strings; name = "Localizable_en-US.strings"; path = "IFTTT SDK/Localizable_en-US.strings"; sourceTree = "<group>"; };
+		B96EA4CBBE79DF98A6B376DC2F6E2D65 /* AboutViewController.swift */ = {isa = PBXFileReference; includeInIndex = 1; lastKnownFileType = sourcecode.swift; name = AboutViewController.swift; path = "IFTTT SDK/AboutViewController.swift"; sourceTree = "<group>"; };
+		BDC4BFE5B3EEC1D17522A464494260B6 /* ConnectButton+CheckmarkView.swift */ = {isa = PBXFileReference; includeInIndex = 1; lastKnownFileType = sourcecode.swift; name = "ConnectButton+CheckmarkView.swift"; path = "IFTTT SDK/ConnectButton+CheckmarkView.swift"; sourceTree = "<group>"; };
+		BF1371D34CD2437AEE2B796522A640D9 /* ConnectionDeeplinkAction.swift */ = {isa = PBXFileReference; includeInIndex = 1; lastKnownFileType = sourcecode.swift; name = ConnectionDeeplinkAction.swift; path = "IFTTT SDK/ConnectionDeeplinkAction.swift"; sourceTree = "<group>"; };
+		C08B862592F8DA24FD52D0F200BB2D64 /* SynchronizationManager.swift */ = {isa = PBXFileReference; includeInIndex = 1; lastKnownFileType = sourcecode.swift; name = SynchronizationManager.swift; path = "IFTTT SDK/SynchronizationManager.swift"; sourceTree = "<group>"; };
+		C30B291F5A33F1024500D516E1230B43 /* ConnectButton+Style.swift */ = {isa = PBXFileReference; includeInIndex = 1; lastKnownFileType = sourcecode.swift; name = "ConnectButton+Style.swift"; path = "IFTTT SDK/ConnectButton+Style.swift"; sourceTree = "<group>"; };
+		C5D977DC93E72FEF469144AA9D96AE66 /* LocationMonitor.swift */ = {isa = PBXFileReference; includeInIndex = 1; lastKnownFileType = sourcecode.swift; name = LocationMonitor.swift; path = "IFTTT SDK/LocationMonitor.swift"; sourceTree = "<group>"; };
+		C652DA7EE414382ABC87BFDAF35FBD55 /* ServiceIconsNetworkController.swift */ = {isa = PBXFileReference; includeInIndex = 1; lastKnownFileType = sourcecode.swift; name = ServiceIconsNetworkController.swift; path = "IFTTT SDK/ServiceIconsNetworkController.swift"; sourceTree = "<group>"; };
+		C664BFE00F2FDAE910C633316054E18B /* Localizable_zh-Hans.strings */ = {isa = PBXFileReference; includeInIndex = 1; lastKnownFileType = text.plist.strings; name = "Localizable_zh-Hans.strings"; path = "IFTTT SDK/Localizable_zh-Hans.strings"; sourceTree = "<group>"; };
+		D16BFDD1DF83891960AF6F19255E6CA4 /* Links.swift */ = {isa = PBXFileReference; includeInIndex = 1; lastKnownFileType = sourcecode.swift; name = Links.swift; path = "IFTTT SDK/Links.swift"; sourceTree = "<group>"; };
+		D47546B575350395DA4B411C6BF7B291 /* ImageCache.swift */ = {isa = PBXFileReference; includeInIndex = 1; lastKnownFileType = sourcecode.swift; name = ImageCache.swift; path = "IFTTT SDK/ImageCache.swift"; sourceTree = "<group>"; };
+		D940A95A3E27F748B78052C18D0A9833 /* ConnectionActivationFlow.swift */ = {isa = PBXFileReference; includeInIndex = 1; lastKnownFileType = sourcecode.swift; name = ConnectionActivationFlow.swift; path = "IFTTT SDK/ConnectionActivationFlow.swift"; sourceTree = "<group>"; };
+		DAF310C71CE9B0BC6A035850074AFD71 /* AnalyticsNetworkController.swift */ = {isa = PBXFileReference; includeInIndex = 1; lastKnownFileType = sourcecode.swift; name = AnalyticsNetworkController.swift; path = "IFTTT SDK/AnalyticsNetworkController.swift"; sourceTree = "<group>"; };
+		DC175D1D89B393FF7B57233585209A73 /* Localizable_cs.strings */ = {isa = PBXFileReference; includeInIndex = 1; lastKnownFileType = text.plist.strings; name = Localizable_cs.strings; path = "IFTTT SDK/Localizable_cs.strings"; sourceTree = "<group>"; };
+		DE1A255FF777437410D6006A2D87E567 /* Reachability.swift */ = {isa = PBXFileReference; includeInIndex = 1; lastKnownFileType = sourcecode.swift; name = Reachability.swift; path = "IFTTT SDK/Reachability.swift"; sourceTree = "<group>"; };
+		DE3F4F3C344E223F9C7A483A5041FC87 /* Localizable_fi.strings */ = {isa = PBXFileReference; includeInIndex = 1; lastKnownFileType = text.plist.strings; name = Localizable_fi.strings; path = "IFTTT SDK/Localizable_fi.strings"; sourceTree = "<group>"; };
+		E3A562B1408CF88A48A648A001EEFC00 /* SynchronizationTriggerEvent.swift */ = {isa = PBXFileReference; includeInIndex = 1; lastKnownFileType = sourcecode.swift; name = SynchronizationTriggerEvent.swift; path = "IFTTT SDK/SynchronizationTriggerEvent.swift"; sourceTree = "<group>"; };
+		E5E7527A78783AE654DBC572A32A1919 /* ConnectionCredentialProvider.swift */ = {isa = PBXFileReference; includeInIndex = 1; lastKnownFileType = sourcecode.swift; name = ConnectionCredentialProvider.swift; path = "IFTTT SDK/ConnectionCredentialProvider.swift"; sourceTree = "<group>"; };
+		E5F1E6C5AA2B6E89124DAE1E8384DA50 /* ConnectButton+SwitchControl.swift */ = {isa = PBXFileReference; includeInIndex = 1; lastKnownFileType = sourcecode.swift; name = "ConnectButton+SwitchControl.swift"; path = "IFTTT SDK/ConnectButton+SwitchControl.swift"; sourceTree = "<group>"; };
+		E75AF3F53120CA6AA2741965E78CA52B /* Localizable_ja.strings */ = {isa = PBXFileReference; includeInIndex = 1; lastKnownFileType = text.plist.strings; name = Localizable_ja.strings; path = "IFTTT SDK/Localizable_ja.strings"; sourceTree = "<group>"; };
+		E75D823F96A747ED942892614FB7676F /* AuthenticationSession.swift */ = {isa = PBXFileReference; includeInIndex = 1; lastKnownFileType = sourcecode.swift; name = AuthenticationSession.swift; path = "IFTTT SDK/AuthenticationSession.swift"; sourceTree = "<group>"; };
+		EBFC93B21E034937A8E832F27C769920 /* ResourceBundle-IFTTTConnectSDK-IFTTTConnectSDK-Info.plist */ = {isa = PBXFileReference; includeInIndex = 1; lastKnownFileType = text.plist.xml; path = "ResourceBundle-IFTTTConnectSDK-IFTTTConnectSDK-Info.plist"; sourceTree = "<group>"; };
+		EDA5283E1F2D63EC13E0DDD8352A3111 /* ConnectButton+LabelValue.swift */ = {isa = PBXFileReference; includeInIndex = 1; lastKnownFileType = sourcecode.swift; name = "ConnectButton+LabelValue.swift"; path = "IFTTT SDK/ConnectButton+LabelValue.swift"; sourceTree = "<group>"; };
+		F1D1D0907F6F7C8E6F4FA4BDBF16B20C /* ConnectionNetworkController.swift */ = {isa = PBXFileReference; includeInIndex = 1; lastKnownFileType = sourcecode.swift; name = ConnectionNetworkController.swift; path = "IFTTT SDK/ConnectionNetworkController.swift"; sourceTree = "<group>"; };
 		F5760F42BC07BB9452D72680C4067088 /* Pods-Grocery Express-umbrella.h */ = {isa = PBXFileReference; includeInIndex = 1; lastKnownFileType = sourcecode.c.h; path = "Pods-Grocery Express-umbrella.h"; sourceTree = "<group>"; };
-		FA4A519908E96FB944EE827BBFCA750C /* IFTTTConnectSDK-dummy.m */ = {isa = PBXFileReference; includeInIndex = 1; lastKnownFileType = sourcecode.c.objc; path = "IFTTTConnectSDK-dummy.m"; sourceTree = "<group>"; };
-		FBDC6FC2DBAD01AF3385E5B29796879B /* ConnectButton+Constants.swift */ = {isa = PBXFileReference; includeInIndex = 1; lastKnownFileType = sourcecode.swift; name = "ConnectButton+Constants.swift"; path = "IFTTT SDK/ConnectButton+Constants.swift"; sourceTree = "<group>"; };
-		FF39C86CE815104001478721ED29F9D8 /* LocalizedStrings.swift */ = {isa = PBXFileReference; includeInIndex = 1; lastKnownFileType = sourcecode.swift; name = LocalizedStrings.swift; path = "IFTTT SDK/LocalizedStrings.swift"; sourceTree = "<group>"; };
+		F5AF7700DEC34CAE01C037F839CE4587 /* LegalTermsText.swift */ = {isa = PBXFileReference; includeInIndex = 1; lastKnownFileType = sourcecode.swift; name = LegalTermsText.swift; path = "IFTTT SDK/LegalTermsText.swift"; sourceTree = "<group>"; };
+		F776FA04D5033B243F46FC0E7204F6C4 /* IFTTTConnectSDK-dummy.m */ = {isa = PBXFileReference; includeInIndex = 1; lastKnownFileType = sourcecode.c.objc; path = "IFTTTConnectSDK-dummy.m"; sourceTree = "<group>"; };
+		FAC7ABFDD5385CBF78CD482F47851452 /* NativeServices.swift */ = {isa = PBXFileReference; includeInIndex = 1; lastKnownFileType = sourcecode.swift; name = NativeServices.swift; path = "IFTTT SDK/NativeServices.swift"; sourceTree = "<group>"; };
+		FDCC9D92D2C7211E3D39E934129CE67C /* README.md */ = {isa = PBXFileReference; includeInIndex = 1; path = README.md; sourceTree = "<group>"; };
+		FF5C367ACA144092422E0B7ABA31CB8F /* ConnectionsMonitor.swift */ = {isa = PBXFileReference; includeInIndex = 1; lastKnownFileType = sourcecode.swift; name = ConnectionsMonitor.swift; path = "IFTTT SDK/ConnectionsMonitor.swift"; sourceTree = "<group>"; };
+		FFB3696C6631BEF0766C8C1FF892D0ED /* Localizable_it.strings */ = {isa = PBXFileReference; includeInIndex = 1; lastKnownFileType = text.plist.strings; name = Localizable_it.strings; path = "IFTTT SDK/Localizable_it.strings"; sourceTree = "<group>"; };
 /* End PBXFileReference section */
 
 /* Begin PBXFrameworksBuildPhase section */
-		2621DE960989C1BBB24006534D8A1F90 /* Frameworks */ = {
+		125D9473F6B0784635F56264F0A6D5B8 /* Frameworks */ = {
 			isa = PBXFrameworksBuildPhase;
 			buildActionMask = 2147483647;
 			files = (
 			);
 			runOnlyForDeploymentPostprocessing = 0;
 		};
-		4DA26BDFE396E2EC9838424DBC5F53A1 /* Frameworks */ = {
->>>>>>> c12ab73e
+		55960D260E732FD1503162DB44169922 /* Frameworks */ = {
 			isa = PBXFrameworksBuildPhase;
 			buildActionMask = 2147483647;
 			files = (
 			);
 			runOnlyForDeploymentPostprocessing = 0;
 		};
-<<<<<<< HEAD
-		4DA26BDFE396E2EC9838424DBC5F53A1 /* Frameworks */ = {
-=======
-		67A91F58AC13B9328CB7E6987DD01CC4 /* Frameworks */ = {
->>>>>>> c12ab73e
+		C846C1B2ED3ACE70DC09F7B4D260F295 /* Frameworks */ = {
 			isa = PBXFrameworksBuildPhase;
 			buildActionMask = 2147483647;
 			files = (
 			);
 			runOnlyForDeploymentPostprocessing = 0;
 		};
-<<<<<<< HEAD
-		E338E2F8F45155F9C280FBA68DBABB53 /* Frameworks */ = {
-=======
-		A14C5872885DE345AC38D89C8824E2E3 /* Frameworks */ = {
->>>>>>> c12ab73e
+		CB2AA95EE199F1BE4FE0FA49C75AF4BA /* Frameworks */ = {
 			isa = PBXFrameworksBuildPhase;
 			buildActionMask = 2147483647;
 			files = (
@@ -483,14 +305,90 @@
 			name = Products;
 			sourceTree = "<group>";
 		};
-		03F0455DC51B50460D7335AE10C9AB0B /* Pod */ = {
+		0E2A804CC19C1AEF55DC1667D57C9E73 /* IFTTTConnectSDK */ = {
 			isa = PBXGroup;
 			children = (
-				94A1B6368102CC131D8907ABDB00CA91 /* IFTTTConnectSDK.podspec */,
-				60F716CC446B291969543AEB3354D798 /* LICENSE */,
-				ED8E0DEA83570031FA66E55D846C05A5 /* README.md */,
-			);
-			name = Pod;
+				B96EA4CBBE79DF98A6B376DC2F6E2D65 /* AboutViewController.swift */,
+				AC2E9F9A632CCE659BFB41063B93C683 /* Analytics.swift */,
+				14386711040009F97FC41B2E8AAE0D71 /* Analytics+DataStructures.swift */,
+				DAF310C71CE9B0BC6A035850074AFD71 /* AnalyticsNetworkController.swift */,
+				749B42826C2D002FF833A63DCC2DA46E /* API.swift */,
+				B254BF90AB59B9DE4F36A84731022270 /* Assets.swift */,
+				E75D823F96A747ED942892614FB7676F /* AuthenticationSession.swift */,
+				8A3D22E39FA42CA169FAFCDCF544EAB8 /* Bundle+Helpers.swift */,
+				43E193B165E5CC813944F8F416625E2A /* CLCircularRegion+Parsing.swift */,
+				6C9E5B2143EE29D3B007492184EC7A35 /* Color.swift */,
+				0BDC6CDE60C59990EB0F2C0B39BE282D /* ConnectButton.swift */,
+				1AB33C4E70FAF63EBF041FAD45D006A4 /* ConnectButton+AnimationState.swift */,
+				BDC4BFE5B3EEC1D17522A464494260B6 /* ConnectButton+CheckmarkView.swift */,
+				666C3798A84ECC7058EB533C2C7C1F1B /* ConnectButton+Constants.swift */,
+				42FDADB7A4FF25275E691B4217DF2084 /* ConnectButton+Interaction.swift */,
+				2CA186872A9A4990C7AA2513F0B67591 /* ConnectButton+LabelAnimator.swift */,
+				EDA5283E1F2D63EC13E0DDD8352A3111 /* ConnectButton+LabelValue.swift */,
+				17953A6D5377E59C3CFAB8A2047610E9 /* ConnectButton+ProgressBar.swift */,
+				6706BD02034E1407DED2A217888273FA /* ConnectButton+Service.swift */,
+				C30B291F5A33F1024500D516E1230B43 /* ConnectButton+Style.swift */,
+				E5F1E6C5AA2B6E89124DAE1E8384DA50 /* ConnectButton+SwitchControl.swift */,
+				40CCE538FD659D5BFA22D6693CFD8998 /* ConnectButton+Transition.swift */,
+				A47919AB715C1591E0C55D0F9E279DB3 /* ConnectButtonController.swift */,
+				07961AA84BE760EC8EC4354C06E4B869 /* Connection.swift */,
+				784DFCAB4B6BF957166DB67B929D3326 /* Connection+Location.swift */,
+				1118A98363634090047B24FF7CEB9745 /* Connection+Parsing.swift */,
+				3E4C48524AF8D25D2D89CA19C23CA4D8 /* Connection+Request.swift */,
+				D940A95A3E27F748B78052C18D0A9833 /* ConnectionActivationFlow.swift */,
+				6E78F57EE0E658261FC2B9F0731ABED7 /* ConnectionConfiguration.swift */,
+				E5E7527A78783AE654DBC572A32A1919 /* ConnectionCredentialProvider.swift */,
+				BF1371D34CD2437AEE2B796522A640D9 /* ConnectionDeeplinkAction.swift */,
+				F1D1D0907F6F7C8E6F4FA4BDBF16B20C /* ConnectionNetworkController.swift */,
+				1802303AFC329349BF8A402AD956DA52 /* ConnectionNetworkError.swift */,
+				68BD833DFA34B11A7CE35DE04556C1EE /* ConnectionRedirectHandler.swift */,
+				FF5C367ACA144092422E0B7ABA31CB8F /* ConnectionsMonitor.swift */,
+				302EF52CFB30761420413D9903CC7B76 /* ConnectionsRegistry.swift */,
+				48453EDE1BF04E32411F75B3DCAEC0AB /* ConnectionsSynchronizer.swift */,
+				A53A5E3FBE628F935D019D8DE56CF466 /* ConnectionVerificationSession.swift */,
+				7FCFD857AF5E663FA51D336188E38B0C /* ConstraintsMaker.swift */,
+				46EF3EC1F91D227976F94CC5E2E89B86 /* EmailValidator.swift */,
+				9D072CBB492226A789D814C685F5112F /* EventPublisher.swift */,
+				D47546B575350395DA4B411C6BF7B291 /* ImageCache.swift */,
+				3A84C7D3AEAA54FAEF3476E29A69B6D2 /* ImageDownloader.swift */,
+				8FA847EBAB71E18663E37006FFF54DAD /* ImageViewNetworkController.swift */,
+				4E289CAF698010A66AA4D3EB54086BB5 /* JSON.swift */,
+				51B4B13D6E9A19EC237AB892D78C59AC /* Keychain.swift */,
+				F5AF7700DEC34CAE01C037F839CE4587 /* LegalTermsText.swift */,
+				D16BFDD1DF83891960AF6F19255E6CA4 /* Links.swift */,
+				4464F3ED857378DB08DC5BD1AE51396F /* LocalizedStrings.swift */,
+				C5D977DC93E72FEF469144AA9D96AE66 /* LocationMonitor.swift */,
+				B1C8F3E991F9B2D80C906F4299059A74 /* LocationService.swift */,
+				FAC7ABFDD5385CBF78CD482F47851452 /* NativeServices.swift */,
+				9D2F5203ADA25D8933E42FD9D0152678 /* Notification+Redirect.swift */,
+				06DD3DB63EA346DA84600AF3A067ABAD /* PassthroughView.swift */,
+				8B001A4103DBDF7C65FB5DA793DD7163 /* PillButton.swift */,
+				16246116DB2413E8C56D5F9F0F48D694 /* PillView.swift */,
+				B6657E1069E2F675FA72EC25E2B949F0 /* ProgressBarController.swift */,
+				DE1A255FF777437410D6006A2D87E567 /* Reachability.swift */,
+				146FA46B8C8E8DCD1292713A6089D1EC /* RegionsMonitor.swift */,
+				73E542ED07A5DEBB31C6BAC2E662A59B /* Result<ValueType,ErrorType>.swift */,
+				998AB5B4D354E7A662F7F293A9B493FE /* Selectable.swift */,
+				499690BAC8EB5966AB43946110D54961 /* SelectGestureRecognizer.swift */,
+				C652DA7EE414382ABC87BFDAF35FBD55 /* ServiceIconsNetworkController.swift */,
+				9C615E1C9BD91737B6385AFE21FA836F /* Set+Helpers.swift */,
+				C08B862592F8DA24FD52D0F200BB2D64 /* SynchronizationManager.swift */,
+				37E9A90B82A729B7FC41F3DA7D1CEC56 /* SynchronizationScheduler.swift */,
+				0CC8C0AC52F867D28EB3E254D5B1D49D /* SynchronizationSubscriber.swift */,
+				E3A562B1408CF88A48A648A001EEFC00 /* SynchronizationTriggerEvent.swift */,
+				05A432A3D61EC8A3C248DE2887A4DC77 /* UIFont+CommonValues.swift */,
+				88B711BB72D56376E4586CAE14F94CCA /* UIKit+ConvenienceInit.swift */,
+				39DA833AEF2CC387A0C3CCD91404349A /* URLComponents+email.swift */,
+				2C7FD106078F328AE8BEBA0D5D9ECC51 /* URLRequest+CommonValues.swift */,
+				4B88CA1869633C4CD28F855E1D94A5B0 /* URLSession+JSONTask.swift */,
+				A6A1308B132CE8A9D6817B7574B640B2 /* User.swift */,
+				7AB53AA0612FBD9789666DCFEACEABA0 /* VisitsMonitor.swift */,
+				B4368E10F75CCE76F4AF76819D3892AB /* Pod */,
+				E08074D563393318F6F16E452ADD192C /* Resources */,
+				47820C177E7675DE01448DDD5B5C34C3 /* Support Files */,
+			);
+			name = IFTTTConnectSDK;
+			path = ../..;
 			sourceTree = "<group>";
 		};
 		3DF6BBB94D0ACD3F5CEC51A4CBB35416 /* Pods-Grocery Express */ = {
@@ -509,171 +407,30 @@
 			path = "Target Support Files/Pods-Grocery Express";
 			sourceTree = "<group>";
 		};
-		5184F22F0D482E4D794BF61D00A2A406 /* Support Files */ = {
+		47820C177E7675DE01448DDD5B5C34C3 /* Support Files */ = {
 			isa = PBXGroup;
 			children = (
-				8503C24112ED772E9B81D9114E11693C /* IFTTTConnectSDK.modulemap */,
-				A9396E407CBCD1DCF8133861BCA766D9 /* IFTTTConnectSDK.xcconfig */,
-				FA4A519908E96FB944EE827BBFCA750C /* IFTTTConnectSDK-dummy.m */,
-				88A83DB9DEFA327C88C434CC026A56FF /* IFTTTConnectSDK-prefix.pch */,
-				6BE60B97CE8CAB910E5224C01F5F988F /* IFTTTConnectSDK-umbrella.h */,
-				F42AB01F5555ED130F0CB5764DDDFBA8 /* ResourceBundle-IFTTTConnectSDK-IFTTTConnectSDK-Info.plist */,
-				62AF7454D210538D89B539819A532503 /* ResourceBundle-IFTTTConnectSDK-Localizations-IFTTTConnectSDK-Info.plist */,
+				44B36A1827C2977F700C5BBDAFA0A0C1 /* IFTTTConnectSDK.modulemap */,
+				F776FA04D5033B243F46FC0E7204F6C4 /* IFTTTConnectSDK-dummy.m */,
+				22C7A57EA76A3F0DFEB909CAD0464A3E /* IFTTTConnectSDK-prefix.pch */,
+				A43B1E4BBA2A852E838F1823AD0DF955 /* IFTTTConnectSDK-umbrella.h */,
+				022C3A9E1F40EC3C3F5003A36D4A6BB4 /* IFTTTConnectSDK.debug.xcconfig */,
+				1702353FF83CBFA651156CCB747857BB /* IFTTTConnectSDK.release.xcconfig */,
+				EBFC93B21E034937A8E832F27C769920 /* ResourceBundle-IFTTTConnectSDK-IFTTTConnectSDK-Info.plist */,
+				79E1EB04154C9342B1ECA3FDFF82D7DB /* ResourceBundle-IFTTTConnectSDK-Localizations-IFTTTConnectSDK-Info.plist */,
 			);
 			name = "Support Files";
 			path = "Examples/Pods/Target Support Files/IFTTTConnectSDK";
 			sourceTree = "<group>";
 		};
-		4EAD2CA39F28BDB1BD56451E8FEFF72B /* Pod */ = {
+		B4368E10F75CCE76F4AF76819D3892AB /* Pod */ = {
 			isa = PBXGroup;
 			children = (
-<<<<<<< HEAD
-				56244E4460011DCA909741D6F613496D /* IFTTTConnectSDK.podspec */,
-				F35BEC97B680143D73EC58258B651F47 /* LICENSE */,
-				8D59E5649D314E64EF91ECFB219ABAE7 /* README.md */,
-=======
-				C37DAC2E6775B7913C0229CACB4CBA9B /* IFTTTConnectSDK */,
->>>>>>> c12ab73e
+				976433F9C3D172EB0E27DB09B9E7252E /* IFTTTConnectSDK.podspec */,
+				52E94E49631E7074EFD34EC910AA45F3 /* LICENSE */,
+				FDCC9D92D2C7211E3D39E934129CE67C /* README.md */,
 			);
 			name = Pod;
-			sourceTree = "<group>";
-		};
-<<<<<<< HEAD
-		7B4F0B75839FF107212B78BE3107D680 /* Support Files */ = {
-			isa = PBXGroup;
-			children = (
-				0AF54ACEAEE0B650C2EC3DE37F0B7CB2 /* IFTTTConnectSDK.modulemap */,
-				284B813E7221231FAE248262D448D2D4 /* IFTTTConnectSDK.xcconfig */,
-				88677B45F2249E1BEC584A1819031F91 /* IFTTTConnectSDK-dummy.m */,
-				130FAFF132F871CAF377E3502E9B881B /* IFTTTConnectSDK-prefix.pch */,
-				DE5A301647E8EAA1B66C8E110E1F8A86 /* IFTTTConnectSDK-umbrella.h */,
-				3A51B60B12CBBD35465BB274BE177D71 /* ResourceBundle-IFTTTConnectSDK-IFTTTConnectSDK-Info.plist */,
-			);
-			name = "Support Files";
-			path = "Examples/Pods/Target Support Files/IFTTTConnectSDK";
-			sourceTree = "<group>";
-		};
-		87EB2F697ACE6C97CEAE5105EDB62392 /* Development Pods */ = {
-			isa = PBXGroup;
-			children = (
-				D1EB68297828A6922B3A403260251217 /* IFTTTConnectSDK */,
-			);
-			name = "Development Pods";
-			sourceTree = "<group>";
-		};
-		8EB4F30C56EE91FB74CCBB6C0C191645 /* Resources */ = {
-			isa = PBXGroup;
-			children = (
-				211E3ABD8FC977A0FF34FEF9D506BFCE /* Assets.xcassets */,
-				D7824BC96A9F9728B0CB40AFA8D6CC1C /* Localizable.strings */,
-			);
-			name = Resources;
-=======
-		8756C1A60A09A0D34DCDF52AE250CB48 /* Resources */ = {
-			isa = PBXGroup;
-			children = (
-				CE5C4645D33F41E94B49CAE2402C93C6 /* Assets.xcassets */,
-				04D8CDA0BC91CD6F54C7B47F8C3F3E88 /* Localizable.strings */,
-				9463775996B79917958A9CC1F8A7658B /* Localizable_cs.strings */,
-				E12A1A0E5999BA0AAE0A1EF889713FC6 /* Localizable_da.strings */,
-				50434022AFE869728B2764265F89CCD7 /* Localizable_de.strings */,
-				5D58EF2D8FF7BA605EEC87A64BEA3EBB /* Localizable_en-GB.strings */,
-				8D12CD58E9E1B2FDD19C7D6C94AF615C /* Localizable_en-US.strings */,
-				F0D7DFC4A6EB5765A1D2B17A782EFF8F /* Localizable_es.strings */,
-				5839347E68F02AB7A605F2C31EC9350B /* Localizable_es-419.strings */,
-				7D241ED3E6F58D3EDB8DD702FD441C17 /* Localizable_fi.strings */,
-				11A45808111F4962BBA37AA8C70F339E /* Localizable_fr.strings */,
-				D13B9C3F1078B1F68A97730763433524 /* Localizable_fr-CA.strings */,
-				5EA73D28A9FFFF12462CF8E705CE2866 /* Localizable_it.strings */,
-				B5CDF739E123B7D485FD31368229FF16 /* Localizable_ja.strings */,
-				61C860B4DF2F3D22F5973819B489F6E6 /* Localizable_ko.strings */,
-				BB0AD59DB3942D9C924A6C3334286D9B /* Localizable_nb.strings */,
-				CC19151E015FD694CCF05D405122F252 /* Localizable_nl.strings */,
-				3539C92C67A04E7AEB10B609C78AB2A0 /* Localizable_pl.strings */,
-				9D71444D558B3F5BA2049A251FCC196F /* Localizable_pt-BR.strings */,
-				EA4C984CD4FBAD7F5F55A3D152ED7A83 /* Localizable_pt-PT.strings */,
-				832228E3E0C15D62428AF60DACC05037 /* Localizable_ru.strings */,
-				7E7CE193A8B3992214196F986C5E908A /* Localizable_sv.strings */,
-				8EECB88645A3E761CE6F068B3ED25DFA /* Localizable_zh-Hans.strings */,
-				DF359C8E968C35C86B99C88779E7CB05 /* Localizable_zh-Hant.strings */,
-			);
-			name = Resources;
-			sourceTree = "<group>";
-		};
-		C37DAC2E6775B7913C0229CACB4CBA9B /* IFTTTConnectSDK */ = {
-			isa = PBXGroup;
-			children = (
-				CB51B0E4CD37F2AA3203744E5CFBB296 /* AboutViewController.swift */,
-				BCC3BB42311E14AC3DEA539FD9715CC1 /* Analytics.swift */,
-				029F185E56A1D06608AF6F6FD0F11C87 /* Analytics+DataStructures.swift */,
-				401DF93F65B55FF6EEE3104D6D4C9515 /* AnalyticsNetworkController.swift */,
-				98F78C31C9AF62E370C6373BC3978901 /* API.swift */,
-				B8CD472203377F40EF19032B6EF17B70 /* Assets.swift */,
-				032305FB39787CF22F4BB6434040C34F /* AuthenticationSession.swift */,
-				346C135DB105777D851338368EC63472 /* Bundle+Helpers.swift */,
-				7925789854439ED58483E8F92D87DEB5 /* CLCircularRegion+Parsing.swift */,
-				CDC2CB0347D49A77982545CD2D310795 /* Color.swift */,
-				AAE430EADD035F4B715E5C50900F8AA9 /* ConnectButton.swift */,
-				4AE1F9C71231D1267E37DCF6ABEFB165 /* ConnectButton+AnimationState.swift */,
-				B4F95ED4F1CBBFE8711AF533DCDD6FEE /* ConnectButton+CheckmarkView.swift */,
-				FBDC6FC2DBAD01AF3385E5B29796879B /* ConnectButton+Constants.swift */,
-				47E4DE8B9041C5B7EF3693E5461E9741 /* ConnectButton+Interaction.swift */,
-				B7DFD12CA7FE84B6BA9393B9D37EA08B /* ConnectButton+LabelAnimator.swift */,
-				33B417C607475CF85412341559066BEA /* ConnectButton+LabelValue.swift */,
-				4934BC551C8C07699127BAD235409885 /* ConnectButton+ProgressBar.swift */,
-				4C5BA38AE1891977097DA71B8E283DF1 /* ConnectButton+Service.swift */,
-				867943444A2572856ED2E8A111A0EC26 /* ConnectButton+Style.swift */,
-				828E264E22A0416A63CF808FBBE78C82 /* ConnectButton+SwitchControl.swift */,
-				24FCFBB47CD84D500246EE490BAAE82A /* ConnectButton+Transition.swift */,
-				CB911EE0757759F228B5DE1C541C9C71 /* ConnectButtonController.swift */,
-				2F4F91A008DAEDF15F41979E8ABE0562 /* Connection.swift */,
-				E55567C7B2FFB2F48C1C1BFAAD0E4222 /* Connection+Location.swift */,
-				002C77126E2B9CFC473215C3F2F14F37 /* Connection+Parsing.swift */,
-				D4935D39028E8A27001E46EED95249C5 /* Connection+Request.swift */,
-				583CAD38A5BE98104C38BBF2AA12A843 /* ConnectionActivationFlow.swift */,
-				F000A95D869870C1E48EDAE29CAAE770 /* ConnectionConfiguration.swift */,
-				04F3F2B8B259C502B77377F34B34C333 /* ConnectionCredentialProvider.swift */,
-				068B20D0B079EA30DFE79265E5CD77BC /* ConnectionDeeplinkAction.swift */,
-				673D947201B8FFE05D388791EE3BC1A6 /* ConnectionNetworkController.swift */,
-				F0D9A8BF86B7EA04BA66ECD540BF61BB /* ConnectionNetworkError.swift */,
-				46EBC40A88FD8FD07840F32C70D4A6D8 /* ConnectionRedirectHandler.swift */,
-				026B0B1531570E425DB62926A5439C90 /* ConnectionsMonitor.swift */,
-				63AC9051BC41446395F587336B4D8208 /* ConnectionVerificationSession.swift */,
-				DB5C12FBD720B0F46549C7407C088BD2 /* ConstraintsMaker.swift */,
-				16957601ACA7404B6BE383DF9007E506 /* EmailValidator.swift */,
-				0AEB5825B408549EF3F13AA6B78051AC /* ImageCache.swift */,
-				94E5FBB255B86D1A4660D06AAEA721C1 /* ImageDownloader.swift */,
-				C558F6590DB6F27D31E2B201E24C2F99 /* ImageViewNetworkController.swift */,
-				C2F2ABC86F8BB21900F9C37D240F5A03 /* JSON.swift */,
-				E2725A64DC87A75055EE51E3243CEFD3 /* LegalTermsText.swift */,
-				9A6231884B84601F22C88BAB0C001EB5 /* Links.swift */,
-				FF39C86CE815104001478721ED29F9D8 /* LocalizedStrings.swift */,
-				5F8468758914B218FE9BF89FEB79E69C /* LocationService.swift */,
-				D35F269474EC609869AAD4958AA1D859 /* NativeServices.swift */,
-				2AF56FFE37B0955BEE5B7453734868A9 /* Notification+Redirect.swift */,
-				8254BC7C3F0785A8F7D9899D770602D6 /* PassthroughView.swift */,
-				62A9F7AB5A906B75B60B0D12687CD5A2 /* PillButton.swift */,
-				2F24A349DBFCB15F594C30BC4A6B5959 /* PillView.swift */,
-				D7504F1546CB31588F7FF852EA0F505A /* ProgressBarController.swift */,
-				83210D25F587723018ECA3A5089C2BAD /* Reachability.swift */,
-				41A5632C8FEEFD176B67669D8FC883DA /* Result<ValueType,ErrorType>.swift */,
-				A1E1D7C0BA0A68462F2E18905A74618F /* Selectable.swift */,
-				9000E0C3E981054D4F3DDAD77A8DC759 /* SelectGestureRecognizer.swift */,
-				309B5F4B55EF85C693C9CB66DD2C2890 /* ServiceIconsNetworkController.swift */,
-				02B54B686EF8C4802A650FEDD790DD2F /* Set+Helpers.swift */,
-				6D4991A45E8FA1BEC06009318A4627BF /* UIFont+CommonValues.swift */,
-				58E0A9EC902FEE78F1D1E905E54CB8D3 /* UIKit+ConvenienceInit.swift */,
-				F2979831FA8072F28B7868FC8F17D01A /* URLComponents+email.swift */,
-				484BA35D7EFA7D2BB8E11B0DFD4F1507 /* URLRequest+CommonValues.swift */,
-				CDA3250396B0594091C08C1D43948F31 /* URLSession+JSONTask.swift */,
-				3465F46C3C7821B97D3997A4ECBBCE90 /* User.swift */,
-				03F0455DC51B50460D7335AE10C9AB0B /* Pod */,
-				8756C1A60A09A0D34DCDF52AE250CB48 /* Resources */,
-				5184F22F0D482E4D794BF61D00A2A406 /* Support Files */,
-			);
-			name = IFTTTConnectSDK;
-			path = ../..;
->>>>>>> c12ab73e
 			sourceTree = "<group>";
 		};
 		CE0AE8C21331049977A05C79BA56C57B /* Targets Support Files */ = {
@@ -688,102 +445,13 @@
 			isa = PBXGroup;
 			children = (
 				9D940727FF8FB9C785EB98E56350EF41 /* Podfile */,
-				87EB2F697ACE6C97CEAE5105EDB62392 /* Development Pods */,
+				FD423BCA7CA2D4A6EB3C9E1ECFD45407 /* Development Pods */,
 				D89477F20FB1DE18A04690586D7808C4 /* Frameworks */,
 				031822B30EF7E8C524D9AFE0BA3A3321 /* Products */,
 				CE0AE8C21331049977A05C79BA56C57B /* Targets Support Files */,
 			);
 			sourceTree = "<group>";
 		};
-<<<<<<< HEAD
-		D1EB68297828A6922B3A403260251217 /* IFTTTConnectSDK */ = {
-			isa = PBXGroup;
-			children = (
-				6EB98C04B0D5134F43D1FA5FB2E86440 /* AboutViewController.swift */,
-				FF3D68A4E872FF1B102DC6A073DBD758 /* Analytics.swift */,
-				03C5A57BE6322C59C3107897E827341A /* Analytics+DataStructures.swift */,
-				066A618FF65D5630CC9F880178FE8795 /* AnalyticsNetworkController.swift */,
-				A456A4E9EE81BDA10DB672A01702AEF7 /* API.swift */,
-				2F4A2311AB5758423965472157CFCF36 /* Assets.swift */,
-				F3328D31951D867E3232F1496A6F4310 /* AuthenticationSession.swift */,
-				E2B4ECAC86AEF7CFF6450A3A26E02878 /* Bundle+Helpers.swift */,
-				FC71C952263A7941897415AC90859274 /* CLCircularRegion+Parsing.swift */,
-				35C516334E120330A15A1C290C3110F1 /* Color.swift */,
-				CA169EB3F672FDAD95BA0FE04A6C24DB /* ConnectButton.swift */,
-				DA42C0899125F705A7247317FC891817 /* ConnectButton+AnimationState.swift */,
-				7FC7F6B3ADD10F9ED7EAC06BA2C687A9 /* ConnectButton+CheckmarkView.swift */,
-				9E3DAC7AE16FCEC50B4A74C8BF200D83 /* ConnectButton+Constants.swift */,
-				DD0C55359739EE817D376252BF809A0A /* ConnectButton+Interaction.swift */,
-				89CA1D777A106C06E26CFAD3461265D2 /* ConnectButton+LabelAnimator.swift */,
-				6D70BB614CF9C6B267A2F42D60AA4B1D /* ConnectButton+LabelValue.swift */,
-				ABB916D13E602FF4FF4BF37D29ADFA62 /* ConnectButton+ProgressBar.swift */,
-				C0EF61D3D0E1423000EE8FC63826CAAB /* ConnectButton+Service.swift */,
-				9338FC194D19B02042B93470A0AEC006 /* ConnectButton+Style.swift */,
-				26DC1C7399E43B99BACF320B010E59C4 /* ConnectButton+SwitchControl.swift */,
-				0FFABCA8A69AADEDEA5B20A38215A3D6 /* ConnectButton+Transition.swift */,
-				1FEB6B6353CD597B761372AD2D504FAD /* ConnectButtonController.swift */,
-				367BFBFE22916945FFD2D1DC6C343182 /* Connection.swift */,
-				1E06C2ECE23288ACA57A9DF11B1C6ED2 /* Connection+Location.swift */,
-				33B8F2B7360DDEA15F5CD48BC92D77C7 /* Connection+Parsing.swift */,
-				4A8F10007BE95255FF564AA32CAED89E /* Connection+Request.swift */,
-				729FF0AD7F937A6776ECC2870A4E2BE8 /* ConnectionActivationFlow.swift */,
-				B88422F5A05878F6D560AD5289D6CF5D /* ConnectionConfiguration.swift */,
-				B44068DACE202BD061AE7286AB70065F /* ConnectionCredentialProvider.swift */,
-				79CAC25E3D44C29D3585F5F444281BB5 /* ConnectionDeeplinkAction.swift */,
-				FEF7F114CB2FD5A5BDF8D2A39C67E8D8 /* ConnectionNetworkController.swift */,
-				53F9DBB8C8240A1C4969A13CC905ED65 /* ConnectionNetworkError.swift */,
-				985CD8B20645B129B4CFE83279141365 /* ConnectionRedirectHandler.swift */,
-				A0B0C36F79E97A4219390F8544E7E24C /* ConnectionsMonitor.swift */,
-				CD4C81E2711A208D15B8D7860A2953C9 /* ConnectionsRegistry.swift */,
-				E9D122B44E90F5B8488EE56FEA165B5D /* ConnectionsSynchronizer.swift */,
-				7CE791CB2F1B322DD7A0DD9F2049F53C /* ConnectionVerificationSession.swift */,
-				E6ECE6D00474B9EB7C12A5645A896CB1 /* ConstraintsMaker.swift */,
-				D65688B6E317AA800EE1FADEE3C86414 /* EmailValidator.swift */,
-				094441C24BBA5A1756EC1FF198775818 /* EventPublisher.swift */,
-				59A1FE17E86F0C0D49CC20F9BE6E990F /* ImageCache.swift */,
-				57F935335D2E3321D53F2DB845E20D71 /* ImageDownloader.swift */,
-				C21509A7837087AE87F336D07D6D2020 /* ImageViewNetworkController.swift */,
-				91CF1891EC140785129D2BF3F889E6BB /* JSON.swift */,
-				EE468321EB75E79C4326016181DC09AB /* Keychain.swift */,
-				F3D89B87CAA72D1978BEE28C16DAB7E4 /* LegalTermsText.swift */,
-				E41C0537F4BB3CB4994FE64DDB137C90 /* Links.swift */,
-				921695751F511313B476C5E54B1F9D00 /* LocalizedStrings.swift */,
-				0B3BE5113FE353DFE7EBCF770E749DF2 /* LocationMonitor.swift */,
-				9B2DB7FCC585A4427E8D0F3428EA5C87 /* LocationService.swift */,
-				AC62A3AD39374F3747838EC76F205FA8 /* NativeServices.swift */,
-				B118B59EDCBFA105BF94553560CE74FD /* Notification+Redirect.swift */,
-				212A44704163D04178E176BA38CE513B /* PassthroughView.swift */,
-				18E03A86D0CBC972FADEE086F184F91D /* PillButton.swift */,
-				05C7C80ACB9F88936823859161FE8C15 /* PillView.swift */,
-				B22BEAA70BE58F1B4393670D9F1C2322 /* ProgressBarController.swift */,
-				F9765006655E9A7585E0BC8A03D0E9E0 /* Reachability.swift */,
-				733D2EBA8C117763735604E5DC849AAE /* RegionsMonitor.swift */,
-				6CEE4EA70DCBF40F2845F96998F9E2D7 /* Result<ValueType,ErrorType>.swift */,
-				FD1C1D47C49CA9A2ABF5D1979FB13B99 /* Selectable.swift */,
-				BB2C58E6E8D78117F15D76AE9FFBDA81 /* SelectGestureRecognizer.swift */,
-				C0FD1FD0632052BEE5C02D4098F820BD /* ServiceIconsNetworkController.swift */,
-				CCA1A6A11F900506B37C8010EA2C9D22 /* Set+Helpers.swift */,
-				81405F6DC0314BBF0683E3AC62F18401 /* SynchronizationManager.swift */,
-				9678969D79526239B5B8A01923FCD152 /* SynchronizationScheduler.swift */,
-				C7FA619B9B93A8B7C93A97CBF8B24EC1 /* SynchronizationSubscriber.swift */,
-				42A320F05D161A7CE98C0F29A243B6B8 /* SynchronizationTriggerEvent.swift */,
-				AE32BD30898FE5545E9FE0E90EC1979F /* UIFont+CommonValues.swift */,
-				D695B05FDB15605FF26298C8C8B23CEB /* UIKit+ConvenienceInit.swift */,
-				CC1D674355B4A6C499524EB95394C9BB /* URLComponents+email.swift */,
-				E99B24E7BA68BF938A429885A5EE20D5 /* URLRequest+CommonValues.swift */,
-				D37F1217FEE991B5A138C648EBC2BCEB /* URLSession+JSONTask.swift */,
-				1B935057C95D4FFB52AB3EB64D1F3A53 /* User.swift */,
-				2F469C06D0BA70A8CA2E2D40D0FD5263 /* VisitsMonitor.swift */,
-				4EAD2CA39F28BDB1BD56451E8FEFF72B /* Pod */,
-				8EB4F30C56EE91FB74CCBB6C0C191645 /* Resources */,
-				7B4F0B75839FF107212B78BE3107D680 /* Support Files */,
-			);
-			name = IFTTTConnectSDK;
-			path = ../..;
-			sourceTree = "<group>";
-		};
-=======
->>>>>>> c12ab73e
 		D89477F20FB1DE18A04690586D7808C4 /* Frameworks */ = {
 			isa = PBXGroup;
 			children = (
@@ -791,30 +459,61 @@
 			name = Frameworks;
 			sourceTree = "<group>";
 		};
+		E08074D563393318F6F16E452ADD192C /* Resources */ = {
+			isa = PBXGroup;
+			children = (
+				5FA1B21F4B00E8DB4EB12F078E3D0769 /* Assets.xcassets */,
+				2638E9878AA1471A6D7F10F4DBF8571E /* Localizable.strings */,
+				DC175D1D89B393FF7B57233585209A73 /* Localizable_cs.strings */,
+				6E1DBB12FF0A4A111935A55BCFE29185 /* Localizable_da.strings */,
+				5E79047ED3F3D20124C577C661028A27 /* Localizable_de.strings */,
+				8B83628FC71D1D3D94E04D62AE2654E0 /* Localizable_en-GB.strings */,
+				B8702AF29D7920DBAA24BF34C6756792 /* Localizable_en-US.strings */,
+				6C0DC0A789964DA41E2F88487E7DF5D5 /* Localizable_es.strings */,
+				8917C426B7D053975205CAFBCE3F553A /* Localizable_es-419.strings */,
+				DE3F4F3C344E223F9C7A483A5041FC87 /* Localizable_fi.strings */,
+				AF41B0E72DD2661F9E50E274091230E0 /* Localizable_fr.strings */,
+				9E3C06E6C85D6335D0B3134748D46078 /* Localizable_fr-CA.strings */,
+				FFB3696C6631BEF0766C8C1FF892D0ED /* Localizable_it.strings */,
+				E75AF3F53120CA6AA2741965E78CA52B /* Localizable_ja.strings */,
+				19A66F78B60A0540D7BC6957B2C15F02 /* Localizable_ko.strings */,
+				6B009E8BF99D897BDAA5B774945B0668 /* Localizable_nb.strings */,
+				6D04B85F82EEBB7407FB891AE48D7D52 /* Localizable_nl.strings */,
+				57C5D48D9166B74DCB9C561FD25F12AD /* Localizable_pl.strings */,
+				6791B23CBA0884BD1E7FE15C0F10DB6F /* Localizable_pt-BR.strings */,
+				247A53E67456EFCCFF0C27C3860248B8 /* Localizable_pt-PT.strings */,
+				9D0B099B1200871DD4724B8E1A9CC4A0 /* Localizable_ru.strings */,
+				6D5FDEAA783C1042D81D0266405EB95A /* Localizable_sv.strings */,
+				C664BFE00F2FDAE910C633316054E18B /* Localizable_zh-Hans.strings */,
+				71491A95596B53C7DFE6D569D43A5BB8 /* Localizable_zh-Hant.strings */,
+			);
+			name = Resources;
+			sourceTree = "<group>";
+		};
+		FD423BCA7CA2D4A6EB3C9E1ECFD45407 /* Development Pods */ = {
+			isa = PBXGroup;
+			children = (
+				0E2A804CC19C1AEF55DC1667D57C9E73 /* IFTTTConnectSDK */,
+			);
+			name = "Development Pods";
+			sourceTree = "<group>";
+		};
 /* End PBXGroup section */
 
 /* Begin PBXHeadersBuildPhase section */
-		24ADDD73F632FC69DF9EAD7FE3706263 /* Headers */ = {
+		B3E016161D8FF016C7DEC9A1A9EBF822 /* Headers */ = {
 			isa = PBXHeadersBuildPhase;
 			buildActionMask = 2147483647;
 			files = (
-				1A2D411DD7AE13D855BC538B637E5EF3 /* IFTTTConnectSDK-umbrella.h in Headers */,
-			);
-			runOnlyForDeploymentPostprocessing = 0;
-		};
-<<<<<<< HEAD
-		41530E6AC3237A72D291C35EFF208746 /* Headers */ = {
+				8F217074FC912281D609C3E77651DF65 /* IFTTTConnectSDK-umbrella.h in Headers */,
+			);
+			runOnlyForDeploymentPostprocessing = 0;
+		};
+		EC5D06030928FCD15B7BD853CFE81E80 /* Headers */ = {
 			isa = PBXHeadersBuildPhase;
 			buildActionMask = 2147483647;
 			files = (
-				038275CDB982C8D0E225D759426C940D /* Pods-Grocery Express-umbrella.h in Headers */,
-=======
-		891540F99F2A614692DB9730F9A6D3C5 /* Headers */ = {
-			isa = PBXHeadersBuildPhase;
-			buildActionMask = 2147483647;
-			files = (
-				DD2922A0F1D86CA1597BF2B86EF76142 /* IFTTTConnectSDK-umbrella.h in Headers */,
->>>>>>> c12ab73e
+				9F03B593671C950073EAC6D8F09561D2 /* Pods-Grocery Express-umbrella.h in Headers */,
 			);
 			runOnlyForDeploymentPostprocessing = 0;
 		};
@@ -823,16 +522,16 @@
 /* Begin PBXNativeTarget section */
 		3153C6389CAD121323A8445244994B12 /* Pods-Grocery Express */ = {
 			isa = PBXNativeTarget;
-			buildConfigurationList = A70B9EB37F5FC7EF0F7DB68FD023C825 /* Build configuration list for PBXNativeTarget "Pods-Grocery Express" */;
+			buildConfigurationList = 60C73D524D5A8A5545147D053BCEE097 /* Build configuration list for PBXNativeTarget "Pods-Grocery Express" */;
 			buildPhases = (
-				41530E6AC3237A72D291C35EFF208746 /* Headers */,
-				BAE66643DEB7E5FD46734E1DA56A8D47 /* Sources */,
-				4DA26BDFE396E2EC9838424DBC5F53A1 /* Frameworks */,
+				EC5D06030928FCD15B7BD853CFE81E80 /* Headers */,
+				E84D6FB0778474E22E587E2E5568793F /* Sources */,
+				55960D260E732FD1503162DB44169922 /* Frameworks */,
 			);
 			buildRules = (
 			);
 			dependencies = (
-				2935A60C90501830213883A2A41277E8 /* PBXTargetDependency */,
+				A8C835BF86B41C3F7818D3831155C1D7 /* PBXTargetDependency */,
 			);
 			name = "Pods-Grocery Express";
 			productName = "Pods-Grocery Express";
@@ -841,11 +540,11 @@
 		};
 		7C0C0802E972DF00A1A90727B4887492 /* IFTTTConnectSDK-IFTTTConnectSDK-Localizations */ = {
 			isa = PBXNativeTarget;
-			buildConfigurationList = 378A57066D86E3F195B9F6436E9E5F5F /* Build configuration list for PBXNativeTarget "IFTTTConnectSDK-IFTTTConnectSDK-Localizations" */;
+			buildConfigurationList = A8F6FE3BBE0DADD360DB566A15537380 /* Build configuration list for PBXNativeTarget "IFTTTConnectSDK-IFTTTConnectSDK-Localizations" */;
 			buildPhases = (
-				C677A886FC1B7507D19DF319A7DB4AFA /* Sources */,
-				A14C5872885DE345AC38D89C8824E2E3 /* Frameworks */,
-				0C8E1696FA3E4BBDC4661FEE5DF029CA /* Resources */,
+				424FBDB782718F6A127E724C38839E08 /* Sources */,
+				CB2AA95EE199F1BE4FE0FA49C75AF4BA /* Frameworks */,
+				84BD1F4A02081F3F68592736E3088D7F /* Resources */,
 			);
 			buildRules = (
 			);
@@ -858,31 +557,18 @@
 		};
 		B5959D1178163890A9C5A480671F6C4C /* IFTTTConnectSDK */ = {
 			isa = PBXNativeTarget;
-<<<<<<< HEAD
-			buildConfigurationList = D35360B231A3E9C241E2385AAFB8B2D4 /* Build configuration list for PBXNativeTarget "IFTTTConnectSDK" */;
+			buildConfigurationList = 5F7B3547627640BC6ED78C6AEF422813 /* Build configuration list for PBXNativeTarget "IFTTTConnectSDK" */;
 			buildPhases = (
-				24ADDD73F632FC69DF9EAD7FE3706263 /* Headers */,
-				F219A10F747A33E6D5804A6968E9B3CE /* Sources */,
-				E338E2F8F45155F9C280FBA68DBABB53 /* Frameworks */,
-				3EBF3A730279811EB4227EBF550DE4DF /* Copy generated compatibility header */,
-=======
-			buildConfigurationList = 8ABF99634A4675AD57D19F7C1209683D /* Build configuration list for PBXNativeTarget "IFTTTConnectSDK" */;
-			buildPhases = (
-				891540F99F2A614692DB9730F9A6D3C5 /* Headers */,
-				BC4D95FE93CB67C5EF3833D252B0289E /* Sources */,
-				2621DE960989C1BBB24006534D8A1F90 /* Frameworks */,
-				54B46042682B7401CDFCDB62AB672034 /* Copy generated compatibility header */,
->>>>>>> c12ab73e
+				B3E016161D8FF016C7DEC9A1A9EBF822 /* Headers */,
+				4130B3B6E018C7E702B49C91697963B1 /* Sources */,
+				C846C1B2ED3ACE70DC09F7B4D260F295 /* Frameworks */,
+				65D4425B80410CD8B90F58A4A5559528 /* Copy generated compatibility header */,
 			);
 			buildRules = (
 			);
 			dependencies = (
-<<<<<<< HEAD
-				49016E48E93E2BCA86E8DF26ABA32981 /* PBXTargetDependency */,
-=======
-				CC50154D97C7F038C27768307DEBE710 /* PBXTargetDependency */,
-				1AAD98A3B8E58A2C4F630B68B72FAD76 /* PBXTargetDependency */,
->>>>>>> c12ab73e
+				D8F26E93734754F9C50E78DFCD2B3BE1 /* PBXTargetDependency */,
+				DE97FCC53B36DF929711C75193E64D38 /* PBXTargetDependency */,
 			);
 			name = IFTTTConnectSDK;
 			productName = IFTTTConnectSDK;
@@ -891,19 +577,11 @@
 		};
 		E613B5330DAE11B16489CCE5E17990B3 /* IFTTTConnectSDK-IFTTTConnectSDK */ = {
 			isa = PBXNativeTarget;
-<<<<<<< HEAD
-			buildConfigurationList = 36F397F91E649A1BF29F5CD19F4758F1 /* Build configuration list for PBXNativeTarget "IFTTTConnectSDK-IFTTTConnectSDK" */;
+			buildConfigurationList = 61EBAC7EF753E59BEEDD0649B3F4EEF8 /* Build configuration list for PBXNativeTarget "IFTTTConnectSDK-IFTTTConnectSDK" */;
 			buildPhases = (
-				F240451818F87CC1D9E5CF2EBD8FED27 /* Sources */,
-				1105C31F39B921D3CD3246DAB79D209C /* Frameworks */,
-				3B9C4CE1B73F9B93FB88113EE8327888 /* Resources */,
-=======
-			buildConfigurationList = 3060B5D8535A9E192C35477FE840D6FF /* Build configuration list for PBXNativeTarget "IFTTTConnectSDK-IFTTTConnectSDK" */;
-			buildPhases = (
-				C93A27864ADF7DEA029F92B0A334346D /* Sources */,
-				67A91F58AC13B9328CB7E6987DD01CC4 /* Frameworks */,
-				7349EB651C6DAB8434A4C7309593A22B /* Resources */,
->>>>>>> c12ab73e
+				404FEC6343DCC2B9CDBA7725B435DCFE /* Sources */,
+				125D9473F6B0784635F56264F0A6D5B8 /* Frameworks */,
+				F089E9179EC4DCF15556B788BC54E3E7 /* Resources */,
 			);
 			buildRules = (
 			);
@@ -945,61 +623,48 @@
 /* End PBXProject section */
 
 /* Begin PBXResourcesBuildPhase section */
-<<<<<<< HEAD
-		3B9C4CE1B73F9B93FB88113EE8327888 /* Resources */ = {
+		84BD1F4A02081F3F68592736E3088D7F /* Resources */ = {
 			isa = PBXResourcesBuildPhase;
 			buildActionMask = 2147483647;
 			files = (
-				7E9AD920170631E52F0FEFC265E3454A /* Assets.xcassets in Resources */,
-				16B138F79AC21F310A79871B4666D89E /* Localizable.strings in Resources */,
-=======
-		0C8E1696FA3E4BBDC4661FEE5DF029CA /* Resources */ = {
+				2F796C80BDE5C4EAA738196A79EC2080 /* Localizable.strings in Resources */,
+				787DCB690A5A5F846E4147EE75FA3A22 /* Localizable_cs.strings in Resources */,
+				FB775B5D3F6834FBAE8D759A5F43DF9F /* Localizable_da.strings in Resources */,
+				AED8C58051555D78ADFD403E2E840554 /* Localizable_de.strings in Resources */,
+				0A8669B25FBAFDFE4C7615CEF40E1C67 /* Localizable_en-GB.strings in Resources */,
+				D438A47E11AEBAA8F1F641EA48CF8706 /* Localizable_en-US.strings in Resources */,
+				D017B58A7A67D757CB76F2C1E6BD6A34 /* Localizable_es-419.strings in Resources */,
+				3253796221C3C4EBEC767E96AE3AAEEF /* Localizable_es.strings in Resources */,
+				44FA39860E7753CC5561126B52D960B0 /* Localizable_fi.strings in Resources */,
+				1D0B7E8212B881CAC8F3D32DBB4B70DC /* Localizable_fr-CA.strings in Resources */,
+				0A1B5BFE27306DB437A3C5C4632C3012 /* Localizable_fr.strings in Resources */,
+				6205A73C9853A6C8FE92532F4C3CA688 /* Localizable_it.strings in Resources */,
+				B56259FE814F134B526B519DAC0EA73F /* Localizable_ja.strings in Resources */,
+				084862A0B0D4A36896EA326091BAFD14 /* Localizable_ko.strings in Resources */,
+				572748165E707BD6B50D6F2AE36A4FD0 /* Localizable_nb.strings in Resources */,
+				D89B185FF4EB03E466071DF76C377861 /* Localizable_nl.strings in Resources */,
+				CC073AF03847207B061C6F130EB09910 /* Localizable_pl.strings in Resources */,
+				CFB43AAF64A200ABA13BCCF9E003C5D9 /* Localizable_pt-BR.strings in Resources */,
+				09F9D4704DEA6C384D31DB4A30D147BB /* Localizable_pt-PT.strings in Resources */,
+				5B8C773E6BEBE90AAA229C0985F02EF9 /* Localizable_ru.strings in Resources */,
+				D2FE93C2CCA747AD63BE470806D1B917 /* Localizable_sv.strings in Resources */,
+				03A1FC4FA368BA98B63E1AA02A35FFFC /* Localizable_zh-Hans.strings in Resources */,
+				A6D360824C2B71989FF58162CB2D4393 /* Localizable_zh-Hant.strings in Resources */,
+			);
+			runOnlyForDeploymentPostprocessing = 0;
+		};
+		F089E9179EC4DCF15556B788BC54E3E7 /* Resources */ = {
 			isa = PBXResourcesBuildPhase;
 			buildActionMask = 2147483647;
 			files = (
-				8F0A88D35BBE1B7CA9041E68E538532E /* Localizable.strings in Resources */,
-				49838A228A350849E6A6C8445AA0EC86 /* Localizable_cs.strings in Resources */,
-				09416697E838854FD409B001788FEB10 /* Localizable_da.strings in Resources */,
-				22FE25F6EAE9E0A61E2E2FBC9845BD0B /* Localizable_de.strings in Resources */,
-				290DBDBB57BC4CC605BAB56E15F57410 /* Localizable_en-GB.strings in Resources */,
-				D788238915CB6C137C44926ECD51A28B /* Localizable_en-US.strings in Resources */,
-				1862AF4AF7CB51C0CEA90B3035BAA768 /* Localizable_es-419.strings in Resources */,
-				9F70E4E305CC4E7EE0ED7AF69A29FF61 /* Localizable_es.strings in Resources */,
-				7FE0D8D4CF7CE3981AFB5F1939B26DFB /* Localizable_fi.strings in Resources */,
-				BB861F9E76C3BE77D57299B6A8086236 /* Localizable_fr-CA.strings in Resources */,
-				6F76D5BAE7B4AE131B1FBBE667DD8256 /* Localizable_fr.strings in Resources */,
-				820488DA6244F3F9C26C723F1AFAB044 /* Localizable_it.strings in Resources */,
-				EFDC35276B5DAFE4C2E7FD9938D765DE /* Localizable_ja.strings in Resources */,
-				755F4187FAF79E055815B498DCB678B9 /* Localizable_ko.strings in Resources */,
-				D677696F2E71458EA75C4306AD91832D /* Localizable_nb.strings in Resources */,
-				885B91B94BA4FE825332F68756E15703 /* Localizable_nl.strings in Resources */,
-				92A660892BB4E54DEDD4F4DEE15693EE /* Localizable_pl.strings in Resources */,
-				DD2B08E30F7FE3FCA2470511B0CA8B01 /* Localizable_pt-BR.strings in Resources */,
-				66E515F15E1EAD670EFAD9D41C94A291 /* Localizable_pt-PT.strings in Resources */,
-				8DB911A92CE7CD45B7EF1CB26E49125F /* Localizable_ru.strings in Resources */,
-				E73CF224B625A6DE2ADE6E992E6B7E74 /* Localizable_sv.strings in Resources */,
-				A3AE9E386369058B73A88C871CC8BDE6 /* Localizable_zh-Hans.strings in Resources */,
-				EAC43E934B34DD72298338966B45F9BF /* Localizable_zh-Hant.strings in Resources */,
-			);
-			runOnlyForDeploymentPostprocessing = 0;
-		};
-		7349EB651C6DAB8434A4C7309593A22B /* Resources */ = {
-			isa = PBXResourcesBuildPhase;
-			buildActionMask = 2147483647;
-			files = (
-				F01CF811215537B657D9CB3B16CB1810 /* Assets.xcassets in Resources */,
->>>>>>> c12ab73e
+				78592FC3CC193F496EAEA41DA3BA9A16 /* Assets.xcassets in Resources */,
 			);
 			runOnlyForDeploymentPostprocessing = 0;
 		};
 /* End PBXResourcesBuildPhase section */
 
 /* Begin PBXShellScriptBuildPhase section */
-<<<<<<< HEAD
-		3EBF3A730279811EB4227EBF550DE4DF /* Copy generated compatibility header */ = {
-=======
-		54B46042682B7401CDFCDB62AB672034 /* Copy generated compatibility header */ = {
->>>>>>> c12ab73e
+		65D4425B80410CD8B90F58A4A5559528 /* Copy generated compatibility header */ = {
 			isa = PBXShellScriptBuildPhase;
 			buildActionMask = 2147483647;
 			files = (
@@ -1026,239 +691,175 @@
 /* End PBXShellScriptBuildPhase section */
 
 /* Begin PBXSourcesBuildPhase section */
-		BAE66643DEB7E5FD46734E1DA56A8D47 /* Sources */ = {
+		404FEC6343DCC2B9CDBA7725B435DCFE /* Sources */ = {
 			isa = PBXSourcesBuildPhase;
 			buildActionMask = 2147483647;
 			files = (
-				A59498AD323D61F8FE58239CD3B7FEA7 /* Pods-Grocery Express-dummy.m in Sources */,
-			);
-			runOnlyForDeploymentPostprocessing = 0;
-		};
-<<<<<<< HEAD
-		F219A10F747A33E6D5804A6968E9B3CE /* Sources */ = {
+			);
+			runOnlyForDeploymentPostprocessing = 0;
+		};
+		4130B3B6E018C7E702B49C91697963B1 /* Sources */ = {
 			isa = PBXSourcesBuildPhase;
 			buildActionMask = 2147483647;
 			files = (
-				3BF6F85D2670D48CCA3A560D8A3C4F28 /* AboutViewController.swift in Sources */,
-				DBAF87BC970DCF3E653DFCE7AB0FFB18 /* Analytics+DataStructures.swift in Sources */,
-				8BB91CAC98DA7F870CFDD70826329CF8 /* Analytics.swift in Sources */,
-				91535B25324588AB3B908AB16BF95F30 /* AnalyticsNetworkController.swift in Sources */,
-				ADA987613BD6360459950CAF0066DE31 /* API.swift in Sources */,
-				ABA59783810D42FF8A420B6DBC3FB17D /* Assets.swift in Sources */,
-				5E81C934139FD2DC092958C984DFB50C /* AuthenticationSession.swift in Sources */,
-				7FAD72C8C3477F8F66A35728A8119698 /* Bundle+Helpers.swift in Sources */,
-				5361ECCFF2BB973E1B114499916A5E99 /* CLCircularRegion+Parsing.swift in Sources */,
-				371E478A8011EB796B419048B5BCEE3C /* Color.swift in Sources */,
-				A11232F848A942BC1FD7D2591BDD5827 /* ConnectButton+AnimationState.swift in Sources */,
-				8464769651DD22092708754D06B1AD88 /* ConnectButton+CheckmarkView.swift in Sources */,
-				6E2F27A9E0E48729E5BD05E5142626C9 /* ConnectButton+Constants.swift in Sources */,
-				04F32D6B5F5C55EDC5585190DEEB8C9A /* ConnectButton+Interaction.swift in Sources */,
-				85DAA28C31663A3570017B85D548C1B3 /* ConnectButton+LabelAnimator.swift in Sources */,
-				D0FC479217AB39105916EF175BDD3B62 /* ConnectButton+LabelValue.swift in Sources */,
-				ED4F5B2A15F37CEC716461A112C352F4 /* ConnectButton+ProgressBar.swift in Sources */,
-				5E1553425D814227F1F4E6D0A203344D /* ConnectButton+Service.swift in Sources */,
-				DFDE33F2FA692824361BA3BA1F20DF7F /* ConnectButton+Style.swift in Sources */,
-				6BAAA93E5AF47006B26FB0EBDB89E743 /* ConnectButton+SwitchControl.swift in Sources */,
-				74ED39D6DB5AFA4A953F284F3A032198 /* ConnectButton+Transition.swift in Sources */,
-				7548E704FB7D6211D3E254D34CA47E23 /* ConnectButton.swift in Sources */,
-				CE2C03451DE545234EACC09899F14519 /* ConnectButtonController.swift in Sources */,
-				90F6712AC2C247215FF0427F58CBE79F /* Connection+Location.swift in Sources */,
-				89831D890F860066BF65E3436AD2E9DF /* Connection+Parsing.swift in Sources */,
-				FE125532ACBA532B2DB1010A4BE3FD37 /* Connection+Request.swift in Sources */,
-				9D428483413489560F2C50C0419848C4 /* Connection.swift in Sources */,
-				1AED988D34604F40D1F534B93744837F /* ConnectionActivationFlow.swift in Sources */,
-				B26732F2D169E556A09556898D9FF886 /* ConnectionConfiguration.swift in Sources */,
-				1693BFEFF343C2EDBACC69446D35C352 /* ConnectionCredentialProvider.swift in Sources */,
-				4A8DFCD5DE5382E8EA02EA387122325B /* ConnectionDeeplinkAction.swift in Sources */,
-				31D41EE1BE6490A4717D41C28C6F03FA /* ConnectionNetworkController.swift in Sources */,
-				3E69E59144D78CB7079017F0DCC3C48D /* ConnectionNetworkError.swift in Sources */,
-				54670FE372E0BB72F71E8EEA81D03A17 /* ConnectionRedirectHandler.swift in Sources */,
-				17021936925E7F0DEB528AF5184BE43E /* ConnectionsMonitor.swift in Sources */,
-				05785A1526F29BC3A0CF5336806C3F2B /* ConnectionsRegistry.swift in Sources */,
-				7CB5AE033A5EE087032041A5B003A01E /* ConnectionsSynchronizer.swift in Sources */,
-				7D38106C70E6820D0653053497FF6265 /* ConnectionVerificationSession.swift in Sources */,
-				8072DFC37F1876F5848B01CF2B5F2941 /* ConstraintsMaker.swift in Sources */,
-				51CD47C99E8299DE0BC3CC34FF98828F /* EmailValidator.swift in Sources */,
-				C81E9C0382313A2FF3D29D2AD604E976 /* EventPublisher.swift in Sources */,
-				3C3DD4D6472EFFF7F85AE6ECB67B0F93 /* IFTTTConnectSDK-dummy.m in Sources */,
-				0D7B1E94651DA936E95CECA10E6ECD43 /* ImageCache.swift in Sources */,
-				B9FCE5EDD9C8AD1C9B242A05210003FB /* ImageDownloader.swift in Sources */,
-				C7C13159D3E013CF0755B225675BA6DE /* ImageViewNetworkController.swift in Sources */,
-				46E5919FBB15AB0EC04A9F20AB32912C /* JSON.swift in Sources */,
-				B96A5A6275F8CB60619646EE5E18CB50 /* Keychain.swift in Sources */,
-				9AA126E2535DE4B0AD82E14BD229F409 /* LegalTermsText.swift in Sources */,
-				F0C70FD0EC2430BFE67945CE047B96EC /* Links.swift in Sources */,
-				E3D274917046829ED592BF27662FC7CF /* LocalizedStrings.swift in Sources */,
-				9D8A491849EF61C230C18917A7AD2D96 /* LocationMonitor.swift in Sources */,
-				CD1140864F9FACA027677F58A5DFD499 /* LocationService.swift in Sources */,
-				9766C7F8C03BED1C336134AAD4DCB0B5 /* NativeServices.swift in Sources */,
-				6DD9DD7321281562EF18205535BAC221 /* Notification+Redirect.swift in Sources */,
-				BC0A0956825F29D42FFD761973A282FC /* PassthroughView.swift in Sources */,
-				9F163FBEA2ACC9D0FA7DBF876C13A8ED /* PillButton.swift in Sources */,
-				C263364C1D7DA82166DF18FAF1693845 /* PillView.swift in Sources */,
-				01F31CBC033B8025E808832E9A6AEE50 /* ProgressBarController.swift in Sources */,
-				A485E5470D37A7949EC3686CF4253274 /* Reachability.swift in Sources */,
-				AAC92AE96F250B0442EBB3C08740B662 /* RegionsMonitor.swift in Sources */,
-				E35AC4EA0D77D5C65956163B2B77906E /* Result<ValueType,ErrorType>.swift in Sources */,
-				244FE5AC16A77E822799649B1B42DBBC /* Selectable.swift in Sources */,
-				D3326A9992F5802C747B9C335E96C2AB /* SelectGestureRecognizer.swift in Sources */,
-				CBA21D2E272C725D77E7FADD5050E622 /* ServiceIconsNetworkController.swift in Sources */,
-				E0B26E08DFADB875563B40332F6548AA /* Set+Helpers.swift in Sources */,
-				F98B48F9349E5D17EF588A3397112ED5 /* SynchronizationManager.swift in Sources */,
-				3F69B046249568E32E5DA1A24227E9F7 /* SynchronizationScheduler.swift in Sources */,
-				80AE2BFDA3817F853E2A297E5E3EFEC0 /* SynchronizationSubscriber.swift in Sources */,
-				5B6C9E6FFC693B8909F87C0DA51D5D56 /* SynchronizationTriggerEvent.swift in Sources */,
-				A104E4EE008FEF04C351FF904233F99E /* UIFont+CommonValues.swift in Sources */,
-				A7589BF5C7A3EC4E9FA4731D446BD66E /* UIKit+ConvenienceInit.swift in Sources */,
-				981101449DB08454AA3775F843E8989C /* URLComponents+email.swift in Sources */,
-				2C41092A6B91867C5C1D48C6AFF12141 /* URLRequest+CommonValues.swift in Sources */,
-				A53F9A07D822CF00B50C505360BDA9C9 /* URLSession+JSONTask.swift in Sources */,
-				F8DDC90B71FC32432877757BAC7471A7 /* User.swift in Sources */,
-				FE6AAA40D090BA75547408A23B07384C /* VisitsMonitor.swift in Sources */,
-			);
-			runOnlyForDeploymentPostprocessing = 0;
-		};
-		F240451818F87CC1D9E5CF2EBD8FED27 /* Sources */ = {
-=======
-		BC4D95FE93CB67C5EF3833D252B0289E /* Sources */ = {
+				C9986AF0AEF81A6695BCD7D3989E39D0 /* AboutViewController.swift in Sources */,
+				AE937D6E540FA019C7696403DE0633FB /* Analytics+DataStructures.swift in Sources */,
+				77D22857CA189B13E7025886C74DE726 /* Analytics.swift in Sources */,
+				9C659AB2EA35A2D2DCB49FA1DF852D03 /* AnalyticsNetworkController.swift in Sources */,
+				CAA0ADB5712AB1645F1CC6330FDA1A9A /* API.swift in Sources */,
+				D81F46AB31960F8A438D88C7B0FC301D /* Assets.swift in Sources */,
+				B5913B541A3F54D774873180120B22FE /* AuthenticationSession.swift in Sources */,
+				D2464ACD0935D4439EC32213CD2E7633 /* Bundle+Helpers.swift in Sources */,
+				B489E50F91805D78755D49E787F98696 /* CLCircularRegion+Parsing.swift in Sources */,
+				6407264B28B45E42F84159771E264FF7 /* Color.swift in Sources */,
+				468135307F102485369B0989143A49D6 /* ConnectButton+AnimationState.swift in Sources */,
+				498CB80904C0A49523BB6ECBDEEB0C1A /* ConnectButton+CheckmarkView.swift in Sources */,
+				628D70DF9F85BD0F12D6B8C01FCF595E /* ConnectButton+Constants.swift in Sources */,
+				1ECCB14E6238134BB1EBACD70F44CF1E /* ConnectButton+Interaction.swift in Sources */,
+				F24901C80B39B6FC03722D254CEA982A /* ConnectButton+LabelAnimator.swift in Sources */,
+				71ACF303F33F29235A0B67C6AA4384CF /* ConnectButton+LabelValue.swift in Sources */,
+				B9FE09ABD1A02CA2CE7FC41B44AE9ADB /* ConnectButton+ProgressBar.swift in Sources */,
+				4EC9A283071C19B2399E447AFA2FF80A /* ConnectButton+Service.swift in Sources */,
+				5CE09B40C16385B4D91FFFC5559CD7D5 /* ConnectButton+Style.swift in Sources */,
+				13B8F2D13DB030FF1631AFD66465D173 /* ConnectButton+SwitchControl.swift in Sources */,
+				ECBE5D7FCA1FC291197F17CF9CC71FB9 /* ConnectButton+Transition.swift in Sources */,
+				A0384E78979B9129350DDF4355A15BA4 /* ConnectButton.swift in Sources */,
+				A695800996F74469AD5270AAEADFE302 /* ConnectButtonController.swift in Sources */,
+				0C4C9B975C089E3A9DF17F82166FDE33 /* Connection+Location.swift in Sources */,
+				A4A6F67618451DA719F16C6B38C37552 /* Connection+Parsing.swift in Sources */,
+				1FD111BFDEBBDE893449617978EC9FC8 /* Connection+Request.swift in Sources */,
+				77B7297D6E958D4C8CB3A80F5B06DDA1 /* Connection.swift in Sources */,
+				A0F1550EB125CEA538B3C1BC9B22E294 /* ConnectionActivationFlow.swift in Sources */,
+				83D84A91DCEF642C24E82ED41AB18434 /* ConnectionConfiguration.swift in Sources */,
+				04EE8DA6EDF145D82BA7CDD673D7A2D3 /* ConnectionCredentialProvider.swift in Sources */,
+				7AF0C40BBDD00DD9765ABE9E57014800 /* ConnectionDeeplinkAction.swift in Sources */,
+				EBB1D22497E2F18B2F127A09F96ABAFE /* ConnectionNetworkController.swift in Sources */,
+				ECDD50EDE6A9ACC871F5612ABB14867C /* ConnectionNetworkError.swift in Sources */,
+				E3A0830C98E5E344F692A55084EEAF8A /* ConnectionRedirectHandler.swift in Sources */,
+				D14AF0C2D74FADAEAA60C497B35487BB /* ConnectionsMonitor.swift in Sources */,
+				AD0A1E53825217E97B6343E6BEF05B32 /* ConnectionsRegistry.swift in Sources */,
+				E376A668D034CAA7A9EE9F1F7C5EB131 /* ConnectionsSynchronizer.swift in Sources */,
+				39EF2E6683C48E1CE1AD2ACA624B198F /* ConnectionVerificationSession.swift in Sources */,
+				E0980F9535C8491D5E95F0621A586DC2 /* ConstraintsMaker.swift in Sources */,
+				1BCB33CB6844E37B5FDDB0E9A6279CD9 /* EmailValidator.swift in Sources */,
+				6716353B8AE8E89DCB4CF55946EA4DAD /* EventPublisher.swift in Sources */,
+				9BFC82BA668587FA34DE582B000472FD /* IFTTTConnectSDK-dummy.m in Sources */,
+				ACB1D641BD3C873EDB6527D8D08E9B68 /* ImageCache.swift in Sources */,
+				7FAB135BEAD1520E776C2D73B8C1E10C /* ImageDownloader.swift in Sources */,
+				05842D87EE295D34BE3A9BB37D24D743 /* ImageViewNetworkController.swift in Sources */,
+				A001908B095E24B53CF10D2F4E399625 /* JSON.swift in Sources */,
+				F708C23C2A3579C5165A86BF6CB8BDF0 /* Keychain.swift in Sources */,
+				AED3A829C9F2D43F0C3C37B7FC869526 /* LegalTermsText.swift in Sources */,
+				DDA633850B772DB245413B66163CEACB /* Links.swift in Sources */,
+				24EE888C683045AF74B45D73F80F8037 /* LocalizedStrings.swift in Sources */,
+				615DC2BB98A0636F011DA5BE483BE2E6 /* LocationMonitor.swift in Sources */,
+				0A8CAC5B153A8CCB21440E833ED869EF /* LocationService.swift in Sources */,
+				705A6E74F5FCD942289FB44E8F625C0E /* NativeServices.swift in Sources */,
+				984F7136F859E76C9251D775ADE9200A /* Notification+Redirect.swift in Sources */,
+				CE98991A6030B4994C44C5EF133E6A37 /* PassthroughView.swift in Sources */,
+				87FEC327A27A1F96B555234334835B25 /* PillButton.swift in Sources */,
+				F55D64BB16972688DAFF1DD905249690 /* PillView.swift in Sources */,
+				C7204A4CB08F3ABF13EF8A8B58D468B3 /* ProgressBarController.swift in Sources */,
+				A5E4253DDB9FFC9F1D482B449068E5EA /* Reachability.swift in Sources */,
+				875A20A17957EC4D928C2E2D3747C6E7 /* RegionsMonitor.swift in Sources */,
+				A650D52A796305D6FBD62727E605F3D9 /* Result<ValueType,ErrorType>.swift in Sources */,
+				9F601BB1CE1A2AA6E823B3FC2E2EFF8B /* Selectable.swift in Sources */,
+				199B7ACEDA3F38B25E99638673046765 /* SelectGestureRecognizer.swift in Sources */,
+				0977895446625A850D56DD1A1D3E9DB9 /* ServiceIconsNetworkController.swift in Sources */,
+				35CBB9572F6D6533DA5EAD1B5BE45E31 /* Set+Helpers.swift in Sources */,
+				8158C1C3D879BD379B14E7F774712769 /* SynchronizationManager.swift in Sources */,
+				2EB7F72CC3968AA726BA92B8D221A32F /* SynchronizationScheduler.swift in Sources */,
+				36DF368D092785BFF434C1F6C5E13CC0 /* SynchronizationSubscriber.swift in Sources */,
+				105EA432980171BA4292EE99145162F1 /* SynchronizationTriggerEvent.swift in Sources */,
+				6157BF298B906674DDEF0FD679B70ECE /* UIFont+CommonValues.swift in Sources */,
+				797CB06985C7DB5425B95176076AD18E /* UIKit+ConvenienceInit.swift in Sources */,
+				8950D7F47D15042C25962ADD58D271D3 /* URLComponents+email.swift in Sources */,
+				5F24FC64A1C9BCA1840D3CE4A44BB47F /* URLRequest+CommonValues.swift in Sources */,
+				573B588E2AB0740A488005F16566BD79 /* URLSession+JSONTask.swift in Sources */,
+				199126BF927B50CA1EBA9796105A29FC /* User.swift in Sources */,
+				BC10FD252896810013A228BE3FF68CA6 /* VisitsMonitor.swift in Sources */,
+			);
+			runOnlyForDeploymentPostprocessing = 0;
+		};
+		424FBDB782718F6A127E724C38839E08 /* Sources */ = {
 			isa = PBXSourcesBuildPhase;
 			buildActionMask = 2147483647;
 			files = (
-				B50265C434AA39CD6465585EC162FD2A /* AboutViewController.swift in Sources */,
-				BA9E8D2DEC4FC27E9BB2139ACF1AFC5E /* Analytics+DataStructures.swift in Sources */,
-				A56016723854A5462151EFACD686F669 /* Analytics.swift in Sources */,
-				458376AD8CAD55A4B3937C1CD0F4D91C /* AnalyticsNetworkController.swift in Sources */,
-				C2FC64271C408A6D6E0B40D3710EFDE7 /* API.swift in Sources */,
-				AEE4D69A2AE8AFF62CD2544811EB5E5A /* Assets.swift in Sources */,
-				F8B8C940306B98C47422340629F31853 /* AuthenticationSession.swift in Sources */,
-				064741AB32AEC81069483B63DD634C37 /* Bundle+Helpers.swift in Sources */,
-				4EDE841082BA15631BA00F19DF154508 /* CLCircularRegion+Parsing.swift in Sources */,
-				46499C3532C5C4B38F0173111127A57C /* Color.swift in Sources */,
-				49D45531DE71E616CFCC18B1ED13E4E5 /* ConnectButton+AnimationState.swift in Sources */,
-				AB624D429E435238D7E55F583A79D9E6 /* ConnectButton+CheckmarkView.swift in Sources */,
-				9E78A55923EAE8B5688588EA088587C1 /* ConnectButton+Constants.swift in Sources */,
-				7A1AA03D04E90F64CE24DC3907FA0326 /* ConnectButton+Interaction.swift in Sources */,
-				18CDFDB3689ACEF6D730457481731B71 /* ConnectButton+LabelAnimator.swift in Sources */,
-				6BE3586A43DCE396458A769489896478 /* ConnectButton+LabelValue.swift in Sources */,
-				9222CEB9EC524648D3EFAF435302EA69 /* ConnectButton+ProgressBar.swift in Sources */,
-				79896B3EF49F3794C664BD9651227AF6 /* ConnectButton+Service.swift in Sources */,
-				B650DB5FF1B222DB391E95DFA1C4671A /* ConnectButton+Style.swift in Sources */,
-				C63266D23C001CD7652478DDFBBE9BA6 /* ConnectButton+SwitchControl.swift in Sources */,
-				20BDB723D07872A5DBF72A5FB934B9A6 /* ConnectButton+Transition.swift in Sources */,
-				C6DAAF1B42D09D26B632F1484D423F9E /* ConnectButton.swift in Sources */,
-				D484327A8264D089E89DF0D7761DCEE5 /* ConnectButtonController.swift in Sources */,
-				8496D95D321C0975DC9CE96932F04F00 /* Connection+Location.swift in Sources */,
-				D3D116C36B524DE430DE83A7193E7235 /* Connection+Parsing.swift in Sources */,
-				0BECA371F2E0BC78C97F32A9EDB5FD02 /* Connection+Request.swift in Sources */,
-				E3C2B26BDB212EB5FC88F9298EF850AE /* Connection.swift in Sources */,
-				1959903A77B57A1A6B799599D0B990A7 /* ConnectionActivationFlow.swift in Sources */,
-				3FCD6FA11111D8B6DB03A404B1DA4B3B /* ConnectionConfiguration.swift in Sources */,
-				10502741C0E4C626F4377E073776F250 /* ConnectionCredentialProvider.swift in Sources */,
-				C3F85931BD0383AA2366C7987A89B670 /* ConnectionDeeplinkAction.swift in Sources */,
-				243931B54D3B7E6338BEC5594BF70CF6 /* ConnectionNetworkController.swift in Sources */,
-				5AD2D75F2C290804E271F63C2EF73F3E /* ConnectionNetworkError.swift in Sources */,
-				80CD3AAAF1516A9E462289E105075A2F /* ConnectionRedirectHandler.swift in Sources */,
-				9AA7CF159436A4534B9A3C9F7297F6DE /* ConnectionsMonitor.swift in Sources */,
-				85F3F5EE871D1ABFF5EB37EEC41108F0 /* ConnectionVerificationSession.swift in Sources */,
-				34032ADE7FE45F99B4E534D4D35200BC /* ConstraintsMaker.swift in Sources */,
-				47DC872E90E065417C7597792F6B1466 /* EmailValidator.swift in Sources */,
-				D1F299F7BAD825ADB21C443E8DD29690 /* IFTTTConnectSDK-dummy.m in Sources */,
-				93E895D474C95C11E2CC0DD8953125AF /* ImageCache.swift in Sources */,
-				A33015B15A6756B7C202A6A19B444BE0 /* ImageDownloader.swift in Sources */,
-				6B46093DFD81FD23A3F63CE095BF0FF5 /* ImageViewNetworkController.swift in Sources */,
-				0EF9A8B2CCB8467E2BF71F761A5615FE /* JSON.swift in Sources */,
-				E6470EFB16F8C776021644B8CE3B4DB1 /* LegalTermsText.swift in Sources */,
-				C405894C6D8F00C43F19AB202FB80911 /* Links.swift in Sources */,
-				53C5296D3DED93DB2A4C308AADFF1499 /* LocalizedStrings.swift in Sources */,
-				6E2BDF11537E3D11D46C1ED20729A5B2 /* LocationService.swift in Sources */,
-				2C3DE68C47B093006423387140D00311 /* NativeServices.swift in Sources */,
-				AFCE67399783C609CA020C18112802C3 /* Notification+Redirect.swift in Sources */,
-				D841C80F84123BCA1D66DD46301F1AD8 /* PassthroughView.swift in Sources */,
-				32BA2C6582E78EA22F24A91D5DBC1712 /* PillButton.swift in Sources */,
-				AFE7E8F26E5C9F888E122AEDE8130090 /* PillView.swift in Sources */,
-				002CA0ED1A142F3AF6A91ACBD4ABB5D8 /* ProgressBarController.swift in Sources */,
-				4263659CE89824D5AF8D3FA6E600F65D /* Reachability.swift in Sources */,
-				CA0FE6B165E764ACFF4191AD5BB04AAA /* Result<ValueType,ErrorType>.swift in Sources */,
-				F2D93EAAF8A71395FE28E4122FB7F575 /* Selectable.swift in Sources */,
-				32785F460F86B4BC5F5A9FB65C6F4694 /* SelectGestureRecognizer.swift in Sources */,
-				5F63C8DF214390157D75AB0ACE8B9BD8 /* ServiceIconsNetworkController.swift in Sources */,
-				AB4C57D8F6521C7BEC8BB26F79C07C4A /* Set+Helpers.swift in Sources */,
-				8C4BCCAC005998EC892356D9E5322118 /* UIFont+CommonValues.swift in Sources */,
-				F4DCB8C7FD7FCA91EC09B1E28300F5F6 /* UIKit+ConvenienceInit.swift in Sources */,
-				075E9B279DFBC8DF3E9227F258F74198 /* URLComponents+email.swift in Sources */,
-				36A15965A72D33F9CCF39CD948656964 /* URLRequest+CommonValues.swift in Sources */,
-				A766B166C7616AA290F45E584FD2ADFB /* URLSession+JSONTask.swift in Sources */,
-				51EAF598ACB96746001BC04F6EA825D6 /* User.swift in Sources */,
-			);
-			runOnlyForDeploymentPostprocessing = 0;
-		};
-		C677A886FC1B7507D19DF319A7DB4AFA /* Sources */ = {
+			);
+			runOnlyForDeploymentPostprocessing = 0;
+		};
+		E84D6FB0778474E22E587E2E5568793F /* Sources */ = {
 			isa = PBXSourcesBuildPhase;
 			buildActionMask = 2147483647;
 			files = (
-			);
-			runOnlyForDeploymentPostprocessing = 0;
-		};
-		C93A27864ADF7DEA029F92B0A334346D /* Sources */ = {
->>>>>>> c12ab73e
-			isa = PBXSourcesBuildPhase;
-			buildActionMask = 2147483647;
-			files = (
+				95EEB695CA7795500449D01CA9763166 /* Pods-Grocery Express-dummy.m in Sources */,
 			);
 			runOnlyForDeploymentPostprocessing = 0;
 		};
 /* End PBXSourcesBuildPhase section */
 
 /* Begin PBXTargetDependency section */
-		1AAD98A3B8E58A2C4F630B68B72FAD76 /* PBXTargetDependency */ = {
+		A8C835BF86B41C3F7818D3831155C1D7 /* PBXTargetDependency */ = {
+			isa = PBXTargetDependency;
+			name = IFTTTConnectSDK;
+			target = B5959D1178163890A9C5A480671F6C4C /* IFTTTConnectSDK */;
+			targetProxy = 9093741F8C09076242F834424A06170E /* PBXContainerItemProxy */;
+		};
+		D8F26E93734754F9C50E78DFCD2B3BE1 /* PBXTargetDependency */ = {
+			isa = PBXTargetDependency;
+			name = "IFTTTConnectSDK-IFTTTConnectSDK";
+			target = E613B5330DAE11B16489CCE5E17990B3 /* IFTTTConnectSDK-IFTTTConnectSDK */;
+			targetProxy = 036F44BA246EB5DEDB14D64321B740B1 /* PBXContainerItemProxy */;
+		};
+		DE97FCC53B36DF929711C75193E64D38 /* PBXTargetDependency */ = {
 			isa = PBXTargetDependency;
 			name = "IFTTTConnectSDK-IFTTTConnectSDK-Localizations";
 			target = 7C0C0802E972DF00A1A90727B4887492 /* IFTTTConnectSDK-IFTTTConnectSDK-Localizations */;
-			targetProxy = 4AEA3CC96B3CD3073F5135590BD4DA51 /* PBXContainerItemProxy */;
-		};
-		2935A60C90501830213883A2A41277E8 /* PBXTargetDependency */ = {
-			isa = PBXTargetDependency;
-			name = IFTTTConnectSDK;
-			target = B5959D1178163890A9C5A480671F6C4C /* IFTTTConnectSDK */;
-			targetProxy = 3726C1683B54D07E97102477D42F7344 /* PBXContainerItemProxy */;
-		};
-<<<<<<< HEAD
-		49016E48E93E2BCA86E8DF26ABA32981 /* PBXTargetDependency */ = {
-			isa = PBXTargetDependency;
-			name = "IFTTTConnectSDK-IFTTTConnectSDK";
-			target = E613B5330DAE11B16489CCE5E17990B3 /* IFTTTConnectSDK-IFTTTConnectSDK */;
-			targetProxy = 3E50903003EEEACB60A305D46E64C89E /* PBXContainerItemProxy */;
-=======
-		CC50154D97C7F038C27768307DEBE710 /* PBXTargetDependency */ = {
-			isa = PBXTargetDependency;
-			name = "IFTTTConnectSDK-IFTTTConnectSDK";
-			target = E613B5330DAE11B16489CCE5E17990B3 /* IFTTTConnectSDK-IFTTTConnectSDK */;
-			targetProxy = 06EA46F6449C21B236563D73B4D57B04 /* PBXContainerItemProxy */;
->>>>>>> c12ab73e
+			targetProxy = EB69F3E83240C4315BE4BFC0AB443897 /* PBXContainerItemProxy */;
 		};
 /* End PBXTargetDependency section */
 
 /* Begin XCBuildConfiguration section */
-<<<<<<< HEAD
-		0A7A262E036B1420CF7CA13A34173B45 /* Debug */ = {
+		16C28EED9140D01889778F0EFE501949 /* Release */ = {
 			isa = XCBuildConfiguration;
-			baseConfigurationReference = 284B813E7221231FAE248262D448D2D4 /* IFTTTConnectSDK.xcconfig */;
-=======
-		14C15AB68513E647DDFBC5314B1E1685 /* Release */ = {
-			isa = XCBuildConfiguration;
-			baseConfigurationReference = A9396E407CBCD1DCF8133861BCA766D9 /* IFTTTConnectSDK.xcconfig */;
->>>>>>> c12ab73e
+			baseConfigurationReference = 1702353FF83CBFA651156CCB747857BB /* IFTTTConnectSDK.release.xcconfig */;
 			buildSettings = {
 				CODE_SIGN_IDENTITY = "iPhone Developer";
 				CONFIGURATION_BUILD_DIR = "$(BUILD_DIR)/$(CONFIGURATION)$(EFFECTIVE_PLATFORM_NAME)/IFTTTConnectSDK";
 				IBSC_MODULE = IFTTTConnectSDK;
-				INFOPLIST_FILE = "Target Support Files/IFTTTConnectSDK/ResourceBundle-IFTTTConnectSDK-IFTTTConnectSDK-Info.plist";
+				INFOPLIST_FILE = "Target Support Files/IFTTTConnectSDK/ResourceBundle-IFTTTConnectSDK-Localizations-IFTTTConnectSDK-Info.plist";
 				IPHONEOS_DEPLOYMENT_TARGET = 10.0;
-				PRODUCT_NAME = IFTTTConnectSDK;
+				PRODUCT_NAME = "IFTTTConnectSDK-Localizations";
 				SDKROOT = iphoneos;
 				SKIP_INSTALL = YES;
 				TARGETED_DEVICE_FAMILY = "1,2";
 				WRAPPER_EXTENSION = bundle;
+			};
+			name = Release;
+		};
+		16F70A665D2CFFB51D98FC22858EFF8A /* Debug */ = {
+			isa = XCBuildConfiguration;
+			baseConfigurationReference = 022C3A9E1F40EC3C3F5003A36D4A6BB4 /* IFTTTConnectSDK.debug.xcconfig */;
+			buildSettings = {
+				CLANG_ENABLE_OBJC_WEAK = NO;
+				CODE_SIGN_IDENTITY = "iPhone Developer";
+				"CODE_SIGN_IDENTITY[sdk=appletvos*]" = "";
+				"CODE_SIGN_IDENTITY[sdk=iphoneos*]" = "";
+				"CODE_SIGN_IDENTITY[sdk=watchos*]" = "";
+				GCC_PREFIX_HEADER = "Target Support Files/IFTTTConnectSDK/IFTTTConnectSDK-prefix.pch";
+				IPHONEOS_DEPLOYMENT_TARGET = 10.0;
+				MODULEMAP_FILE = Headers/Public/IFTTTConnectSDK/IFTTTConnectSDK.modulemap;
+				OTHER_LDFLAGS = "";
+				OTHER_LIBTOOLFLAGS = "";
+				PRIVATE_HEADERS_FOLDER_PATH = "";
+				PRODUCT_MODULE_NAME = IFTTTConnectSDK;
+				PRODUCT_NAME = IFTTTConnectSDK;
+				PUBLIC_HEADERS_FOLDER_PATH = "";
+				SDKROOT = iphoneos;
+				SKIP_INSTALL = YES;
+				SWIFT_ACTIVE_COMPILATION_CONDITIONS = "$(inherited) ";
+				SWIFT_VERSION = 5.0;
+				TARGETED_DEVICE_FAMILY = "1,2";
 			};
 			name = Debug;
 		};
@@ -1326,10 +927,73 @@
 			};
 			name = Debug;
 		};
-<<<<<<< HEAD
-		1B19A980983724797F888D88D45D0265 /* Release */ = {
+		2488823EA95732443DF5E97F0CAAA6E5 /* Release */ = {
 			isa = XCBuildConfiguration;
-			baseConfigurationReference = 284B813E7221231FAE248262D448D2D4 /* IFTTTConnectSDK.xcconfig */;
+			baseConfigurationReference = 36456F9D604F7BD2513477E99E8AB5A8 /* Pods-Grocery Express.release.xcconfig */;
+			buildSettings = {
+				ALWAYS_EMBED_SWIFT_STANDARD_LIBRARIES = NO;
+				CLANG_ENABLE_OBJC_WEAK = NO;
+				CODE_SIGN_IDENTITY = "iPhone Developer";
+				"CODE_SIGN_IDENTITY[sdk=appletvos*]" = "";
+				"CODE_SIGN_IDENTITY[sdk=iphoneos*]" = "";
+				"CODE_SIGN_IDENTITY[sdk=watchos*]" = "";
+				IPHONEOS_DEPLOYMENT_TARGET = 10.0;
+				MACH_O_TYPE = staticlib;
+				MODULEMAP_FILE = "Target Support Files/Pods-Grocery Express/Pods-Grocery Express.modulemap";
+				OTHER_LDFLAGS = "";
+				OTHER_LIBTOOLFLAGS = "";
+				PODS_ROOT = "$(SRCROOT)";
+				PRODUCT_BUNDLE_IDENTIFIER = "org.cocoapods.${PRODUCT_NAME:rfc1034identifier}";
+				SDKROOT = iphoneos;
+				SKIP_INSTALL = YES;
+				TARGETED_DEVICE_FAMILY = "1,2";
+				VALIDATE_PRODUCT = YES;
+			};
+			name = Release;
+		};
+		29ACD9661D7852090840CC1443E39E32 /* Debug */ = {
+			isa = XCBuildConfiguration;
+			baseConfigurationReference = 022C3A9E1F40EC3C3F5003A36D4A6BB4 /* IFTTTConnectSDK.debug.xcconfig */;
+			buildSettings = {
+				CODE_SIGN_IDENTITY = "iPhone Developer";
+				CONFIGURATION_BUILD_DIR = "$(BUILD_DIR)/$(CONFIGURATION)$(EFFECTIVE_PLATFORM_NAME)/IFTTTConnectSDK";
+				IBSC_MODULE = IFTTTConnectSDK;
+				INFOPLIST_FILE = "Target Support Files/IFTTTConnectSDK/ResourceBundle-IFTTTConnectSDK-Localizations-IFTTTConnectSDK-Info.plist";
+				IPHONEOS_DEPLOYMENT_TARGET = 10.0;
+				PRODUCT_NAME = "IFTTTConnectSDK-Localizations";
+				SDKROOT = iphoneos;
+				SKIP_INSTALL = YES;
+				TARGETED_DEVICE_FAMILY = "1,2";
+				WRAPPER_EXTENSION = bundle;
+			};
+			name = Debug;
+		};
+		32EB71E921E5EF009ED116025D399C8B /* Debug */ = {
+			isa = XCBuildConfiguration;
+			baseConfigurationReference = A4E86A13706CB32CD76C4DD07BB9DE94 /* Pods-Grocery Express.debug.xcconfig */;
+			buildSettings = {
+				ALWAYS_EMBED_SWIFT_STANDARD_LIBRARIES = NO;
+				CLANG_ENABLE_OBJC_WEAK = NO;
+				CODE_SIGN_IDENTITY = "iPhone Developer";
+				"CODE_SIGN_IDENTITY[sdk=appletvos*]" = "";
+				"CODE_SIGN_IDENTITY[sdk=iphoneos*]" = "";
+				"CODE_SIGN_IDENTITY[sdk=watchos*]" = "";
+				IPHONEOS_DEPLOYMENT_TARGET = 10.0;
+				MACH_O_TYPE = staticlib;
+				MODULEMAP_FILE = "Target Support Files/Pods-Grocery Express/Pods-Grocery Express.modulemap";
+				OTHER_LDFLAGS = "";
+				OTHER_LIBTOOLFLAGS = "";
+				PODS_ROOT = "$(SRCROOT)";
+				PRODUCT_BUNDLE_IDENTIFIER = "org.cocoapods.${PRODUCT_NAME:rfc1034identifier}";
+				SDKROOT = iphoneos;
+				SKIP_INSTALL = YES;
+				TARGETED_DEVICE_FAMILY = "1,2";
+			};
+			name = Debug;
+		};
+		88E6BF7092CB15FC7EF90F096EA8EAC0 /* Debug */ = {
+			isa = XCBuildConfiguration;
+			baseConfigurationReference = 022C3A9E1F40EC3C3F5003A36D4A6BB4 /* IFTTTConnectSDK.debug.xcconfig */;
 			buildSettings = {
 				CODE_SIGN_IDENTITY = "iPhone Developer";
 				CONFIGURATION_BUILD_DIR = "$(BUILD_DIR)/$(CONFIGURATION)$(EFFECTIVE_PLATFORM_NAME)/IFTTTConnectSDK";
@@ -1342,67 +1006,7 @@
 				TARGETED_DEVICE_FAMILY = "1,2";
 				WRAPPER_EXTENSION = bundle;
 			};
-			name = Release;
-		};
-		A615D43BAA5ECAC25CD883EE96FB6506 /* Release */ = {
-			isa = XCBuildConfiguration;
-			baseConfigurationReference = 284B813E7221231FAE248262D448D2D4 /* IFTTTConnectSDK.xcconfig */;
-=======
-		2F729B23AFFC363CF1B0BBF102F8D760 /* Release */ = {
-			isa = XCBuildConfiguration;
-			baseConfigurationReference = A9396E407CBCD1DCF8133861BCA766D9 /* IFTTTConnectSDK.xcconfig */;
->>>>>>> c12ab73e
-			buildSettings = {
-				CODE_SIGN_IDENTITY = "iPhone Developer";
-				CONFIGURATION_BUILD_DIR = "$(BUILD_DIR)/$(CONFIGURATION)$(EFFECTIVE_PLATFORM_NAME)/IFTTTConnectSDK";
-				IBSC_MODULE = IFTTTConnectSDK;
-				INFOPLIST_FILE = "Target Support Files/IFTTTConnectSDK/ResourceBundle-IFTTTConnectSDK-Localizations-IFTTTConnectSDK-Info.plist";
-				IPHONEOS_DEPLOYMENT_TARGET = 10.0;
-				PRODUCT_NAME = "IFTTTConnectSDK-Localizations";
-				SDKROOT = iphoneos;
-				SKIP_INSTALL = YES;
-				TARGETED_DEVICE_FAMILY = "1,2";
-				WRAPPER_EXTENSION = bundle;
-			};
-			name = Release;
-		};
-		351C6392D13D0B976145C860468EACC5 /* Debug */ = {
-			isa = XCBuildConfiguration;
-			baseConfigurationReference = A9396E407CBCD1DCF8133861BCA766D9 /* IFTTTConnectSDK.xcconfig */;
-			buildSettings = {
-				CODE_SIGN_IDENTITY = "iPhone Developer";
-				CONFIGURATION_BUILD_DIR = "$(BUILD_DIR)/$(CONFIGURATION)$(EFFECTIVE_PLATFORM_NAME)/IFTTTConnectSDK";
-				IBSC_MODULE = IFTTTConnectSDK;
-				INFOPLIST_FILE = "Target Support Files/IFTTTConnectSDK/ResourceBundle-IFTTTConnectSDK-IFTTTConnectSDK-Info.plist";
-				IPHONEOS_DEPLOYMENT_TARGET = 10.0;
-				PRODUCT_NAME = IFTTTConnectSDK;
-				SDKROOT = iphoneos;
-				SKIP_INSTALL = YES;
-				TARGETED_DEVICE_FAMILY = "1,2";
-<<<<<<< HEAD
-				VALIDATE_PRODUCT = YES;
-=======
-				WRAPPER_EXTENSION = bundle;
->>>>>>> c12ab73e
-			};
-			name = Release;
-		};
-		9EF9A4E4A63F03002F1876E7B065F0D1 /* Release */ = {
-			isa = XCBuildConfiguration;
-			baseConfigurationReference = A9396E407CBCD1DCF8133861BCA766D9 /* IFTTTConnectSDK.xcconfig */;
-			buildSettings = {
-				CODE_SIGN_IDENTITY = "iPhone Developer";
-				CONFIGURATION_BUILD_DIR = "$(BUILD_DIR)/$(CONFIGURATION)$(EFFECTIVE_PLATFORM_NAME)/IFTTTConnectSDK";
-				IBSC_MODULE = IFTTTConnectSDK;
-				INFOPLIST_FILE = "Target Support Files/IFTTTConnectSDK/ResourceBundle-IFTTTConnectSDK-IFTTTConnectSDK-Info.plist";
-				IPHONEOS_DEPLOYMENT_TARGET = 10.0;
-				PRODUCT_NAME = IFTTTConnectSDK;
-				SDKROOT = iphoneos;
-				SKIP_INSTALL = YES;
-				TARGETED_DEVICE_FAMILY = "1,2";
-				WRAPPER_EXTENSION = bundle;
-			};
-			name = Release;
+			name = Debug;
 		};
 		B01D14FDC83DCF9D4BE53066BEA96D05 /* Release */ = {
 			isa = XCBuildConfiguration;
@@ -1464,9 +1068,9 @@
 			};
 			name = Release;
 		};
-		B57775B62AB47D3FCB62AAEAFEEAEDF3 /* Debug */ = {
+		E71643ACA3710D26953D8E0327512272 /* Release */ = {
 			isa = XCBuildConfiguration;
-			baseConfigurationReference = A9396E407CBCD1DCF8133861BCA766D9 /* IFTTTConnectSDK.xcconfig */;
+			baseConfigurationReference = 1702353FF83CBFA651156CCB747857BB /* IFTTTConnectSDK.release.xcconfig */;
 			buildSettings = {
 				CLANG_ENABLE_OBJC_WEAK = NO;
 				CODE_SIGN_IDENTITY = "iPhone Developer";
@@ -1487,168 +1091,71 @@
 				SWIFT_ACTIVE_COMPILATION_CONDITIONS = "$(inherited) ";
 				SWIFT_VERSION = 5.0;
 				TARGETED_DEVICE_FAMILY = "1,2";
+				VALIDATE_PRODUCT = YES;
 			};
-			name = Debug;
-		};
-		BC9944040BE6FA0C52F70752132B0895 /* Release */ = {
+			name = Release;
+		};
+		F87E71888CF18D0DE8AE404583D65693 /* Release */ = {
 			isa = XCBuildConfiguration;
-			baseConfigurationReference = 36456F9D604F7BD2513477E99E8AB5A8 /* Pods-Grocery Express.release.xcconfig */;
+			baseConfigurationReference = 1702353FF83CBFA651156CCB747857BB /* IFTTTConnectSDK.release.xcconfig */;
 			buildSettings = {
-				ALWAYS_EMBED_SWIFT_STANDARD_LIBRARIES = NO;
-				CLANG_ENABLE_OBJC_WEAK = NO;
 				CODE_SIGN_IDENTITY = "iPhone Developer";
-				"CODE_SIGN_IDENTITY[sdk=appletvos*]" = "";
-				"CODE_SIGN_IDENTITY[sdk=iphoneos*]" = "";
-				"CODE_SIGN_IDENTITY[sdk=watchos*]" = "";
+				CONFIGURATION_BUILD_DIR = "$(BUILD_DIR)/$(CONFIGURATION)$(EFFECTIVE_PLATFORM_NAME)/IFTTTConnectSDK";
+				IBSC_MODULE = IFTTTConnectSDK;
+				INFOPLIST_FILE = "Target Support Files/IFTTTConnectSDK/ResourceBundle-IFTTTConnectSDK-IFTTTConnectSDK-Info.plist";
 				IPHONEOS_DEPLOYMENT_TARGET = 10.0;
-				MACH_O_TYPE = staticlib;
-				MODULEMAP_FILE = "Target Support Files/Pods-Grocery Express/Pods-Grocery Express.modulemap";
-				OTHER_LDFLAGS = "";
-				OTHER_LIBTOOLFLAGS = "";
-				PODS_ROOT = "$(SRCROOT)";
-				PRODUCT_BUNDLE_IDENTIFIER = "org.cocoapods.${PRODUCT_NAME:rfc1034identifier}";
+				PRODUCT_NAME = IFTTTConnectSDK;
 				SDKROOT = iphoneos;
 				SKIP_INSTALL = YES;
 				TARGETED_DEVICE_FAMILY = "1,2";
-				VALIDATE_PRODUCT = YES;
+				WRAPPER_EXTENSION = bundle;
 			};
 			name = Release;
 		};
-<<<<<<< HEAD
-		F7475A402CBB80BF85A32D615743E23F /* Debug */ = {
-			isa = XCBuildConfiguration;
-			baseConfigurationReference = A4E86A13706CB32CD76C4DD07BB9DE94 /* Pods-Grocery Express.debug.xcconfig */;
-=======
-		DCC8BDA67E02926E8C4CCC652B58D35F /* Debug */ = {
-			isa = XCBuildConfiguration;
-			baseConfigurationReference = A9396E407CBCD1DCF8133861BCA766D9 /* IFTTTConnectSDK.xcconfig */;
->>>>>>> c12ab73e
-			buildSettings = {
-				ALWAYS_EMBED_SWIFT_STANDARD_LIBRARIES = NO;
-				CLANG_ENABLE_OBJC_WEAK = NO;
-				CODE_SIGN_IDENTITY = "iPhone Developer";
-<<<<<<< HEAD
-				"CODE_SIGN_IDENTITY[sdk=appletvos*]" = "";
-				"CODE_SIGN_IDENTITY[sdk=iphoneos*]" = "";
-				"CODE_SIGN_IDENTITY[sdk=watchos*]" = "";
-				IPHONEOS_DEPLOYMENT_TARGET = 10.0;
-				MACH_O_TYPE = staticlib;
-				MODULEMAP_FILE = "Target Support Files/Pods-Grocery Express/Pods-Grocery Express.modulemap";
-				OTHER_LDFLAGS = "";
-				OTHER_LIBTOOLFLAGS = "";
-				PODS_ROOT = "$(SRCROOT)";
-				PRODUCT_BUNDLE_IDENTIFIER = "org.cocoapods.${PRODUCT_NAME:rfc1034identifier}";
-=======
-				CONFIGURATION_BUILD_DIR = "$(BUILD_DIR)/$(CONFIGURATION)$(EFFECTIVE_PLATFORM_NAME)/IFTTTConnectSDK";
-				IBSC_MODULE = IFTTTConnectSDK;
-				INFOPLIST_FILE = "Target Support Files/IFTTTConnectSDK/ResourceBundle-IFTTTConnectSDK-Localizations-IFTTTConnectSDK-Info.plist";
-				IPHONEOS_DEPLOYMENT_TARGET = 10.0;
-				PRODUCT_NAME = "IFTTTConnectSDK-Localizations";
->>>>>>> c12ab73e
-				SDKROOT = iphoneos;
-				SKIP_INSTALL = YES;
-				TARGETED_DEVICE_FAMILY = "1,2";
-			};
-			name = Debug;
-		};
-<<<<<<< HEAD
-		F794822101D5A3CB882D8FE933876035 /* Debug */ = {
-=======
-		F7475A402CBB80BF85A32D615743E23F /* Debug */ = {
->>>>>>> c12ab73e
-			isa = XCBuildConfiguration;
-			baseConfigurationReference = 284B813E7221231FAE248262D448D2D4 /* IFTTTConnectSDK.xcconfig */;
-			buildSettings = {
-				CLANG_ENABLE_OBJC_WEAK = NO;
-				CODE_SIGN_IDENTITY = "iPhone Developer";
-				"CODE_SIGN_IDENTITY[sdk=appletvos*]" = "";
-				"CODE_SIGN_IDENTITY[sdk=iphoneos*]" = "";
-				"CODE_SIGN_IDENTITY[sdk=watchos*]" = "";
-				GCC_PREFIX_HEADER = "Target Support Files/IFTTTConnectSDK/IFTTTConnectSDK-prefix.pch";
-				IPHONEOS_DEPLOYMENT_TARGET = 10.0;
-				MODULEMAP_FILE = Headers/Public/IFTTTConnectSDK/IFTTTConnectSDK.modulemap;
-				OTHER_LDFLAGS = "";
-				OTHER_LIBTOOLFLAGS = "";
-				PRIVATE_HEADERS_FOLDER_PATH = "";
-				PRODUCT_MODULE_NAME = IFTTTConnectSDK;
-				PRODUCT_NAME = IFTTTConnectSDK;
-				PUBLIC_HEADERS_FOLDER_PATH = "";
-				SDKROOT = iphoneos;
-				SKIP_INSTALL = YES;
-				SWIFT_ACTIVE_COMPILATION_CONDITIONS = "$(inherited) ";
-				SWIFT_VERSION = 5.0;
-				TARGETED_DEVICE_FAMILY = "1,2";
-			};
-			name = Debug;
-		};
 /* End XCBuildConfiguration section */
 
 /* Begin XCConfigurationList section */
-<<<<<<< HEAD
-		36F397F91E649A1BF29F5CD19F4758F1 /* Build configuration list for PBXNativeTarget "IFTTTConnectSDK-IFTTTConnectSDK" */ = {
-			isa = XCConfigurationList;
-			buildConfigurations = (
-				0A7A262E036B1420CF7CA13A34173B45 /* Debug */,
-				1B19A980983724797F888D88D45D0265 /* Release */,
-=======
-		3060B5D8535A9E192C35477FE840D6FF /* Build configuration list for PBXNativeTarget "IFTTTConnectSDK-IFTTTConnectSDK" */ = {
-			isa = XCConfigurationList;
-			buildConfigurations = (
-				351C6392D13D0B976145C860468EACC5 /* Debug */,
-				9EF9A4E4A63F03002F1876E7B065F0D1 /* Release */,
->>>>>>> c12ab73e
-			);
-			defaultConfigurationIsVisible = 0;
-			defaultConfigurationName = Release;
-		};
-<<<<<<< HEAD
 		4821239608C13582E20E6DA73FD5F1F9 /* Build configuration list for PBXProject "Pods" */ = {
 			isa = XCConfigurationList;
 			buildConfigurations = (
 				196DFA3E4A09A28224918543529A1885 /* Debug */,
 				B01D14FDC83DCF9D4BE53066BEA96D05 /* Release */,
-=======
-		378A57066D86E3F195B9F6436E9E5F5F /* Build configuration list for PBXNativeTarget "IFTTTConnectSDK-IFTTTConnectSDK-Localizations" */ = {
+			);
+			defaultConfigurationIsVisible = 0;
+			defaultConfigurationName = Release;
+		};
+		5F7B3547627640BC6ED78C6AEF422813 /* Build configuration list for PBXNativeTarget "IFTTTConnectSDK" */ = {
 			isa = XCConfigurationList;
 			buildConfigurations = (
-				DCC8BDA67E02926E8C4CCC652B58D35F /* Debug */,
-				2F729B23AFFC363CF1B0BBF102F8D760 /* Release */,
->>>>>>> c12ab73e
+				16F70A665D2CFFB51D98FC22858EFF8A /* Debug */,
+				E71643ACA3710D26953D8E0327512272 /* Release */,
 			);
 			defaultConfigurationIsVisible = 0;
 			defaultConfigurationName = Release;
 		};
-		4821239608C13582E20E6DA73FD5F1F9 /* Build configuration list for PBXProject "Pods" */ = {
+		60C73D524D5A8A5545147D053BCEE097 /* Build configuration list for PBXNativeTarget "Pods-Grocery Express" */ = {
 			isa = XCConfigurationList;
 			buildConfigurations = (
-				196DFA3E4A09A28224918543529A1885 /* Debug */,
-				B01D14FDC83DCF9D4BE53066BEA96D05 /* Release */,
+				32EB71E921E5EF009ED116025D399C8B /* Debug */,
+				2488823EA95732443DF5E97F0CAAA6E5 /* Release */,
 			);
 			defaultConfigurationIsVisible = 0;
 			defaultConfigurationName = Release;
 		};
-<<<<<<< HEAD
-		D35360B231A3E9C241E2385AAFB8B2D4 /* Build configuration list for PBXNativeTarget "IFTTTConnectSDK" */ = {
+		61EBAC7EF753E59BEEDD0649B3F4EEF8 /* Build configuration list for PBXNativeTarget "IFTTTConnectSDK-IFTTTConnectSDK" */ = {
 			isa = XCConfigurationList;
 			buildConfigurations = (
-				F794822101D5A3CB882D8FE933876035 /* Debug */,
-				A615D43BAA5ECAC25CD883EE96FB6506 /* Release */,
-=======
-		8ABF99634A4675AD57D19F7C1209683D /* Build configuration list for PBXNativeTarget "IFTTTConnectSDK" */ = {
+				88E6BF7092CB15FC7EF90F096EA8EAC0 /* Debug */,
+				F87E71888CF18D0DE8AE404583D65693 /* Release */,
+			);
+			defaultConfigurationIsVisible = 0;
+			defaultConfigurationName = Release;
+		};
+		A8F6FE3BBE0DADD360DB566A15537380 /* Build configuration list for PBXNativeTarget "IFTTTConnectSDK-IFTTTConnectSDK-Localizations" */ = {
 			isa = XCConfigurationList;
 			buildConfigurations = (
-				B57775B62AB47D3FCB62AAEAFEEAEDF3 /* Debug */,
-				14C15AB68513E647DDFBC5314B1E1685 /* Release */,
-			);
-			defaultConfigurationIsVisible = 0;
-			defaultConfigurationName = Release;
-		};
-		A70B9EB37F5FC7EF0F7DB68FD023C825 /* Build configuration list for PBXNativeTarget "Pods-Grocery Express" */ = {
-			isa = XCConfigurationList;
-			buildConfigurations = (
-				F7475A402CBB80BF85A32D615743E23F /* Debug */,
-				BC9944040BE6FA0C52F70752132B0895 /* Release */,
->>>>>>> c12ab73e
+				29ACD9661D7852090840CC1443E39E32 /* Debug */,
+				16C28EED9140D01889778F0EFE501949 /* Release */,
 			);
 			defaultConfigurationIsVisible = 0;
 			defaultConfigurationName = Release;
