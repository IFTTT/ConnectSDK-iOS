// !$*UTF8*$!
{
	archiveVersion = 1;
	classes = {
	};
	objectVersion = 50;
	objects = {

/* Begin PBXBuildFile section */
		1D4B50AA2194857A004D1559 /* ConnectionNetworkController.swift in Sources */ = {isa = PBXBuildFile; fileRef = 1D4B50A92194857A004D1559 /* ConnectionNetworkController.swift */; };
		1D4B50AC21949223004D1559 /* ConnectionConfiguration.swift in Sources */ = {isa = PBXBuildFile; fileRef = 1D4B50AB21949223004D1559 /* ConnectionConfiguration.swift */; };
		1D981C33219210D7001784C4 /* Result<ResultType>.swift in Sources */ = {isa = PBXBuildFile; fileRef = 1D981C32219210D7001784C4 /* Result<ResultType>.swift */; };
		1DFE02052190E25500856ABC /* CredentialProvider.swift in Sources */ = {isa = PBXBuildFile; fileRef = 1DFE02042190E25500856ABC /* CredentialProvider.swift */; };
		1DFE02072190E2E600856ABC /* Notification+Redirect.swift in Sources */ = {isa = PBXBuildFile; fileRef = 1DFE02062190E2E600856ABC /* Notification+Redirect.swift */; };
		1DFE02092190E35300856ABC /* AuthenticationRedirectHandler.swift in Sources */ = {isa = PBXBuildFile; fileRef = 1DFE02082190E35300856ABC /* AuthenticationRedirectHandler.swift */; };
		1DFE020B2190E39B00856ABC /* Connection+Request.swift in Sources */ = {isa = PBXBuildFile; fileRef = 1DFE020A2190E39B00856ABC /* Connection+Request.swift */; };
		1DFE020D2190E3DB00856ABC /* API.swift in Sources */ = {isa = PBXBuildFile; fileRef = 1DFE020C2190E3DB00856ABC /* API.swift */; };
		1DFE02132190E4D300856ABC /* URLRequest+CommonValues.swift in Sources */ = {isa = PBXBuildFile; fileRef = 1DFE02122190E4D300856ABC /* URLRequest+CommonValues.swift */; };
		1DFE02152190E54200856ABC /* Connection+URLGeneration.swift in Sources */ = {isa = PBXBuildFile; fileRef = 1DFE02142190E54200856ABC /* Connection+URLGeneration.swift */; };
		1DFE02172190E58700856ABC /* URLSession+JSONTask.swift in Sources */ = {isa = PBXBuildFile; fileRef = 1DFE02162190E58700856ABC /* URLSession+JSONTask.swift */; };
		FC04FE1B21501A8F008AC8A5 /* About.swift in Sources */ = {isa = PBXBuildFile; fileRef = FC04FE1A21501A8F008AC8A5 /* About.swift */; };
		FC04FE1D21502968008AC8A5 /* Assets.xcassets in Resources */ = {isa = PBXBuildFile; fileRef = FC04FE1C21502968008AC8A5 /* Assets.xcassets */; };
		FC094BA3215D9E2D008B35F6 /* Localizable.strings in Resources */ = {isa = PBXBuildFile; fileRef = FC094BA2215D9E2D008B35F6 /* Localizable.strings */; };
		FC094BA5215ED6F5008B35F6 /* Typography.swift in Sources */ = {isa = PBXBuildFile; fileRef = FC094BA4215ED6F5008B35F6 /* Typography.swift */; };
		FC094BA7215ED72F008B35F6 /* Color.swift in Sources */ = {isa = PBXBuildFile; fileRef = FC094BA6215ED72F008B35F6 /* Color.swift */; };
<<<<<<< HEAD
		FC22B19421ACA54000738023 /* ImageCache.swift in Sources */ = {isa = PBXBuildFile; fileRef = FC22B19321ACA54000738023 /* ImageCache.swift */; };
		FC22B19621ACA54A00738023 /* ImageDownloader.swift in Sources */ = {isa = PBXBuildFile; fileRef = FC22B19521ACA54A00738023 /* ImageDownloader.swift */; };
		FC22B19821ACA55300738023 /* ImageFuture.swift in Sources */ = {isa = PBXBuildFile; fileRef = FC22B19721ACA55300738023 /* ImageFuture.swift */; };
=======
		FC22B19A21ACCD9C00738023 /* Autolayout.swift in Sources */ = {isa = PBXBuildFile; fileRef = FC22B19921ACCD9C00738023 /* Autolayout.swift */; };
		FC22B19C21ACCDA600738023 /* PillView.swift in Sources */ = {isa = PBXBuildFile; fileRef = FC22B19B21ACCDA600738023 /* PillView.swift */; };
		FC22B19E21ACCDAC00738023 /* PillButton.swift in Sources */ = {isa = PBXBuildFile; fileRef = FC22B19D21ACCDAC00738023 /* PillButton.swift */; };
		FC22B1A021ACCDB200738023 /* Selectable.swift in Sources */ = {isa = PBXBuildFile; fileRef = FC22B19F21ACCDB200738023 /* Selectable.swift */; };
		FC22B1A221ACCDC000738023 /* SelectGestureRecognizer.swift in Sources */ = {isa = PBXBuildFile; fileRef = FC22B1A121ACCDC000738023 /* SelectGestureRecognizer.swift */; };
		FC22B1A421ACCDF800738023 /* PassthroughView.swift in Sources */ = {isa = PBXBuildFile; fileRef = FC22B1A321ACCDF800738023 /* PassthroughView.swift */; };
		FC22B1A621ACCE5E00738023 /* UIKit+ConvenienceInit.swift in Sources */ = {isa = PBXBuildFile; fileRef = FC22B1A521ACCE5E00738023 /* UIKit+ConvenienceInit.swift */; };
>>>>>>> a6c49cd1
		FC2573132139E8CC0065AAD6 /* ConnectButton.swift in Sources */ = {isa = PBXBuildFile; fileRef = FC2573122139E8CC0065AAD6 /* ConnectButton.swift */; };
		FC3E3078215C42D6002326AE /* IFTTT_SDK.framework in Frameworks */ = {isa = PBXBuildFile; fileRef = FCBA15EA21389F7500EB1BC8 /* IFTTT_SDK.framework */; };
		FC3E3079215C42D6002326AE /* IFTTT_SDK.framework in Embed Frameworks */ = {isa = PBXBuildFile; fileRef = FCBA15EA21389F7500EB1BC8 /* IFTTT_SDK.framework */; settings = {ATTRIBUTES = (CodeSignOnCopy, RemoveHeadersOnCopy, ); }; };
		FC44E0892162E81F0063DCA1 /* LogoView.swift in Sources */ = {isa = PBXBuildFile; fileRef = FC44E0882162E81F0063DCA1 /* LogoView.swift */; };
		FC74F1D82152AE4D00035A66 /* ConnectButtonController.swift in Sources */ = {isa = PBXBuildFile; fileRef = FC74F1D72152AE4D00035A66 /* ConnectButtonController.swift */; };
		FCBA15F421389F7500EB1BC8 /* IFTTT_SDK.framework in Frameworks */ = {isa = PBXBuildFile; fileRef = FCBA15EA21389F7500EB1BC8 /* IFTTT_SDK.framework */; };
		FCBA15FB21389F7500EB1BC8 /* IFTTT_SDK.h in Headers */ = {isa = PBXBuildFile; fileRef = FCBA15ED21389F7500EB1BC8 /* IFTTT_SDK.h */; settings = {ATTRIBUTES = (Public, ); }; };
		FCBA16052138A4EE00EB1BC8 /* Connection.swift in Sources */ = {isa = PBXBuildFile; fileRef = FCBA16042138A4EE00EB1BC8 /* Connection.swift */; };
		FCBA16112139ACD600EB1BC8 /* AppDelegate.swift in Sources */ = {isa = PBXBuildFile; fileRef = FCBA16102139ACD600EB1BC8 /* AppDelegate.swift */; };
		FCBA16132139ACD600EB1BC8 /* AppletViewController.swift in Sources */ = {isa = PBXBuildFile; fileRef = FCBA16122139ACD600EB1BC8 /* AppletViewController.swift */; };
		FCBA16182139ACD800EB1BC8 /* Assets.xcassets in Resources */ = {isa = PBXBuildFile; fileRef = FCBA16172139ACD800EB1BC8 /* Assets.xcassets */; };
		FCBA161B2139ACD800EB1BC8 /* LaunchScreen.storyboard in Resources */ = {isa = PBXBuildFile; fileRef = FCBA16192139ACD800EB1BC8 /* LaunchScreen.storyboard */; };
		FCBA16232139AF5E00EB1BC8 /* HomeViewController.swift in Sources */ = {isa = PBXBuildFile; fileRef = FCBA16222139AF5E00EB1BC8 /* HomeViewController.swift */; };
		FCC6DEB2215D90DD008C8405 /* Assets.swift in Sources */ = {isa = PBXBuildFile; fileRef = FCC6DEB1215D90DD008C8405 /* Assets.swift */; };
		FCD99590218277EE00F69149 /* LoginViewController.swift in Sources */ = {isa = PBXBuildFile; fileRef = FCD9958F218277EE00F69149 /* LoginViewController.swift */; };
		FCF29FC52187C7E0004B1100 /* JSON.swift in Sources */ = {isa = PBXBuildFile; fileRef = FCF29FC42187C7E0004B1100 /* JSON.swift */; };
		FCF29FC72187C8C2004B1100 /* Applet_internal.swift in Sources */ = {isa = PBXBuildFile; fileRef = FCF29FC62187C8C2004B1100 /* Applet_internal.swift */; };
		FCF29FCB2187D0E3004B1100 /* User.swift in Sources */ = {isa = PBXBuildFile; fileRef = FCF29FCA2187D0E3004B1100 /* User.swift */; };
/* End PBXBuildFile section */

/* Begin PBXContainerItemProxy section */
		FC3E307A215C42D6002326AE /* PBXContainerItemProxy */ = {
			isa = PBXContainerItemProxy;
			containerPortal = FCBA15E121389F7500EB1BC8 /* Project object */;
			proxyType = 1;
			remoteGlobalIDString = FCBA15E921389F7500EB1BC8;
			remoteInfo = "IFTTT SDK";
		};
		FCBA15F521389F7500EB1BC8 /* PBXContainerItemProxy */ = {
			isa = PBXContainerItemProxy;
			containerPortal = FCBA15E121389F7500EB1BC8 /* Project object */;
			proxyType = 1;
			remoteGlobalIDString = FCBA15E921389F7500EB1BC8;
			remoteInfo = "IFTTT SDK";
		};
/* End PBXContainerItemProxy section */

/* Begin PBXCopyFilesBuildPhase section */
		FC3E307C215C42D6002326AE /* Embed Frameworks */ = {
			isa = PBXCopyFilesBuildPhase;
			buildActionMask = 2147483647;
			dstPath = "";
			dstSubfolderSpec = 10;
			files = (
				FC3E3079215C42D6002326AE /* IFTTT_SDK.framework in Embed Frameworks */,
			);
			name = "Embed Frameworks";
			runOnlyForDeploymentPostprocessing = 0;
		};
/* End PBXCopyFilesBuildPhase section */

/* Begin PBXFileReference section */
		1D4B50A92194857A004D1559 /* ConnectionNetworkController.swift */ = {isa = PBXFileReference; lastKnownFileType = sourcecode.swift; path = ConnectionNetworkController.swift; sourceTree = "<group>"; };
		1D4B50AB21949223004D1559 /* ConnectionConfiguration.swift */ = {isa = PBXFileReference; lastKnownFileType = sourcecode.swift; path = ConnectionConfiguration.swift; sourceTree = "<group>"; };
		1D981C32219210D7001784C4 /* Result<ResultType>.swift */ = {isa = PBXFileReference; lastKnownFileType = sourcecode.swift; path = "Result<ResultType>.swift"; sourceTree = "<group>"; };
		1DFE02042190E25500856ABC /* CredentialProvider.swift */ = {isa = PBXFileReference; lastKnownFileType = sourcecode.swift; path = CredentialProvider.swift; sourceTree = "<group>"; };
		1DFE02062190E2E600856ABC /* Notification+Redirect.swift */ = {isa = PBXFileReference; lastKnownFileType = sourcecode.swift; path = "Notification+Redirect.swift"; sourceTree = "<group>"; };
		1DFE02082190E35300856ABC /* AuthenticationRedirectHandler.swift */ = {isa = PBXFileReference; lastKnownFileType = sourcecode.swift; path = AuthenticationRedirectHandler.swift; sourceTree = "<group>"; };
		1DFE020A2190E39B00856ABC /* Connection+Request.swift */ = {isa = PBXFileReference; lastKnownFileType = sourcecode.swift; path = "Connection+Request.swift"; sourceTree = "<group>"; };
		1DFE020C2190E3DB00856ABC /* API.swift */ = {isa = PBXFileReference; lastKnownFileType = sourcecode.swift; path = API.swift; sourceTree = "<group>"; };
		1DFE02122190E4D300856ABC /* URLRequest+CommonValues.swift */ = {isa = PBXFileReference; lastKnownFileType = sourcecode.swift; path = "URLRequest+CommonValues.swift"; sourceTree = "<group>"; };
		1DFE02142190E54200856ABC /* Connection+URLGeneration.swift */ = {isa = PBXFileReference; lastKnownFileType = sourcecode.swift; path = "Connection+URLGeneration.swift"; sourceTree = "<group>"; };
		1DFE02162190E58700856ABC /* URLSession+JSONTask.swift */ = {isa = PBXFileReference; lastKnownFileType = sourcecode.swift; path = "URLSession+JSONTask.swift"; sourceTree = "<group>"; };
		FC04FE1A21501A8F008AC8A5 /* About.swift */ = {isa = PBXFileReference; lastKnownFileType = sourcecode.swift; path = About.swift; sourceTree = "<group>"; };
		FC04FE1C21502968008AC8A5 /* Assets.xcassets */ = {isa = PBXFileReference; lastKnownFileType = folder.assetcatalog; path = Assets.xcassets; sourceTree = "<group>"; };
		FC094BA2215D9E2D008B35F6 /* Localizable.strings */ = {isa = PBXFileReference; lastKnownFileType = text.plist.strings; path = Localizable.strings; sourceTree = "<group>"; };
		FC094BA4215ED6F5008B35F6 /* Typography.swift */ = {isa = PBXFileReference; lastKnownFileType = sourcecode.swift; path = Typography.swift; sourceTree = "<group>"; };
		FC094BA6215ED72F008B35F6 /* Color.swift */ = {isa = PBXFileReference; lastKnownFileType = sourcecode.swift; path = Color.swift; sourceTree = "<group>"; };
<<<<<<< HEAD
		FC22B19321ACA54000738023 /* ImageCache.swift */ = {isa = PBXFileReference; lastKnownFileType = sourcecode.swift; path = ImageCache.swift; sourceTree = "<group>"; };
		FC22B19521ACA54A00738023 /* ImageDownloader.swift */ = {isa = PBXFileReference; lastKnownFileType = sourcecode.swift; path = ImageDownloader.swift; sourceTree = "<group>"; };
		FC22B19721ACA55300738023 /* ImageFuture.swift */ = {isa = PBXFileReference; lastKnownFileType = sourcecode.swift; path = ImageFuture.swift; sourceTree = "<group>"; };
=======
		FC22B19921ACCD9C00738023 /* Autolayout.swift */ = {isa = PBXFileReference; lastKnownFileType = sourcecode.swift; path = Autolayout.swift; sourceTree = "<group>"; };
		FC22B19B21ACCDA600738023 /* PillView.swift */ = {isa = PBXFileReference; lastKnownFileType = sourcecode.swift; path = PillView.swift; sourceTree = "<group>"; };
		FC22B19D21ACCDAC00738023 /* PillButton.swift */ = {isa = PBXFileReference; lastKnownFileType = sourcecode.swift; path = PillButton.swift; sourceTree = "<group>"; };
		FC22B19F21ACCDB200738023 /* Selectable.swift */ = {isa = PBXFileReference; lastKnownFileType = sourcecode.swift; path = Selectable.swift; sourceTree = "<group>"; };
		FC22B1A121ACCDC000738023 /* SelectGestureRecognizer.swift */ = {isa = PBXFileReference; lastKnownFileType = sourcecode.swift; path = SelectGestureRecognizer.swift; sourceTree = "<group>"; };
		FC22B1A321ACCDF800738023 /* PassthroughView.swift */ = {isa = PBXFileReference; lastKnownFileType = sourcecode.swift; path = PassthroughView.swift; sourceTree = "<group>"; };
		FC22B1A521ACCE5E00738023 /* UIKit+ConvenienceInit.swift */ = {isa = PBXFileReference; lastKnownFileType = sourcecode.swift; path = "UIKit+ConvenienceInit.swift"; sourceTree = "<group>"; };
>>>>>>> a6c49cd1
		FC2573122139E8CC0065AAD6 /* ConnectButton.swift */ = {isa = PBXFileReference; lastKnownFileType = sourcecode.swift; path = ConnectButton.swift; sourceTree = "<group>"; };
		FC44E0882162E81F0063DCA1 /* LogoView.swift */ = {isa = PBXFileReference; lastKnownFileType = sourcecode.swift; path = LogoView.swift; sourceTree = "<group>"; };
		FC74F1D72152AE4D00035A66 /* ConnectButtonController.swift */ = {isa = PBXFileReference; lastKnownFileType = sourcecode.swift; path = ConnectButtonController.swift; sourceTree = "<group>"; };
		FCBA15EA21389F7500EB1BC8 /* IFTTT_SDK.framework */ = {isa = PBXFileReference; explicitFileType = wrapper.framework; includeInIndex = 0; path = IFTTT_SDK.framework; sourceTree = BUILT_PRODUCTS_DIR; };
		FCBA15ED21389F7500EB1BC8 /* IFTTT_SDK.h */ = {isa = PBXFileReference; lastKnownFileType = sourcecode.c.h; path = IFTTT_SDK.h; sourceTree = "<group>"; };
		FCBA15EE21389F7500EB1BC8 /* Info.plist */ = {isa = PBXFileReference; lastKnownFileType = text.plist.xml; path = Info.plist; sourceTree = "<group>"; };
		FCBA15F321389F7500EB1BC8 /* IFTTT SDKTests.xctest */ = {isa = PBXFileReference; explicitFileType = wrapper.cfbundle; includeInIndex = 0; path = "IFTTT SDKTests.xctest"; sourceTree = BUILT_PRODUCTS_DIR; };
		FCBA15FA21389F7500EB1BC8 /* Info.plist */ = {isa = PBXFileReference; lastKnownFileType = text.plist.xml; path = Info.plist; sourceTree = "<group>"; };
		FCBA16042138A4EE00EB1BC8 /* Connection.swift */ = {isa = PBXFileReference; lastKnownFileType = sourcecode.swift; path = Connection.swift; sourceTree = "<group>"; };
		FCBA160E2139ACD600EB1BC8 /* SDK Example.app */ = {isa = PBXFileReference; explicitFileType = wrapper.application; includeInIndex = 0; path = "SDK Example.app"; sourceTree = BUILT_PRODUCTS_DIR; };
		FCBA16102139ACD600EB1BC8 /* AppDelegate.swift */ = {isa = PBXFileReference; lastKnownFileType = sourcecode.swift; path = AppDelegate.swift; sourceTree = "<group>"; };
		FCBA16122139ACD600EB1BC8 /* AppletViewController.swift */ = {isa = PBXFileReference; lastKnownFileType = sourcecode.swift; path = AppletViewController.swift; sourceTree = "<group>"; };
		FCBA16172139ACD800EB1BC8 /* Assets.xcassets */ = {isa = PBXFileReference; lastKnownFileType = folder.assetcatalog; path = Assets.xcassets; sourceTree = "<group>"; };
		FCBA161A2139ACD800EB1BC8 /* Base */ = {isa = PBXFileReference; lastKnownFileType = file.storyboard; name = Base; path = Base.lproj/LaunchScreen.storyboard; sourceTree = "<group>"; };
		FCBA161C2139ACD800EB1BC8 /* Info.plist */ = {isa = PBXFileReference; lastKnownFileType = text.plist.xml; path = Info.plist; sourceTree = "<group>"; };
		FCBA16222139AF5E00EB1BC8 /* HomeViewController.swift */ = {isa = PBXFileReference; lastKnownFileType = sourcecode.swift; path = HomeViewController.swift; sourceTree = "<group>"; };
		FCC6DEB1215D90DD008C8405 /* Assets.swift */ = {isa = PBXFileReference; lastKnownFileType = sourcecode.swift; path = Assets.swift; sourceTree = "<group>"; };
		FCD9958F218277EE00F69149 /* LoginViewController.swift */ = {isa = PBXFileReference; lastKnownFileType = sourcecode.swift; path = LoginViewController.swift; sourceTree = "<group>"; };
		FCF29FC42187C7E0004B1100 /* JSON.swift */ = {isa = PBXFileReference; lastKnownFileType = sourcecode.swift; path = JSON.swift; sourceTree = "<group>"; };
		FCF29FC62187C8C2004B1100 /* Applet_internal.swift */ = {isa = PBXFileReference; lastKnownFileType = sourcecode.swift; path = Applet_internal.swift; sourceTree = "<group>"; };
		FCF29FCA2187D0E3004B1100 /* User.swift */ = {isa = PBXFileReference; lastKnownFileType = sourcecode.swift; path = User.swift; sourceTree = "<group>"; };
/* End PBXFileReference section */

/* Begin PBXFrameworksBuildPhase section */
		FCBA15E721389F7500EB1BC8 /* Frameworks */ = {
			isa = PBXFrameworksBuildPhase;
			buildActionMask = 2147483647;
			files = (
			);
			runOnlyForDeploymentPostprocessing = 0;
		};
		FCBA15F021389F7500EB1BC8 /* Frameworks */ = {
			isa = PBXFrameworksBuildPhase;
			buildActionMask = 2147483647;
			files = (
				FCBA15F421389F7500EB1BC8 /* IFTTT_SDK.framework in Frameworks */,
			);
			runOnlyForDeploymentPostprocessing = 0;
		};
		FCBA160B2139ACD600EB1BC8 /* Frameworks */ = {
			isa = PBXFrameworksBuildPhase;
			buildActionMask = 2147483647;
			files = (
				FC3E3078215C42D6002326AE /* IFTTT_SDK.framework in Frameworks */,
			);
			runOnlyForDeploymentPostprocessing = 0;
		};
/* End PBXFrameworksBuildPhase section */

/* Begin PBXGroup section */
		1DFE02112190E44400856ABC /* Connection */ = {
			isa = PBXGroup;
			children = (
				FCBA16042138A4EE00EB1BC8 /* Connection.swift */,
				1DFE02142190E54200856ABC /* Connection+URLGeneration.swift */,
				1DFE020A2190E39B00856ABC /* Connection+Request.swift */,
				1DFE02182190E59F00856ABC /* Extensions */,
			);
			name = Connection;
			sourceTree = "<group>";
		};
		1DFE02182190E59F00856ABC /* Extensions */ = {
			isa = PBXGroup;
			children = (
				1DFE02062190E2E600856ABC /* Notification+Redirect.swift */,
				1DFE02122190E4D300856ABC /* URLRequest+CommonValues.swift */,
				1DFE02162190E58700856ABC /* URLSession+JSONTask.swift */,
			);
			name = Extensions;
			sourceTree = "<group>";
		};
		FCBA15E021389F7500EB1BC8 = {
			isa = PBXGroup;
			children = (
				FCBA15EC21389F7500EB1BC8 /* IFTTT SDK */,
				FCBA15F721389F7500EB1BC8 /* IFTTT SDKTests */,
				FCBA160F2139ACD600EB1BC8 /* SDK Example */,
				FCBA15EB21389F7500EB1BC8 /* Products */,
				FCBA16202139ACF500EB1BC8 /* Frameworks */,
			);
			sourceTree = "<group>";
		};
		FCBA15EB21389F7500EB1BC8 /* Products */ = {
			isa = PBXGroup;
			children = (
				FCBA15EA21389F7500EB1BC8 /* IFTTT_SDK.framework */,
				FCBA15F321389F7500EB1BC8 /* IFTTT SDKTests.xctest */,
				FCBA160E2139ACD600EB1BC8 /* SDK Example.app */,
			);
			name = Products;
			sourceTree = "<group>";
		};
		FCBA15EC21389F7500EB1BC8 /* IFTTT SDK */ = {
			isa = PBXGroup;
			children = (
				FCBA15ED21389F7500EB1BC8 /* IFTTT_SDK.h */,
				FCBA15EE21389F7500EB1BC8 /* Info.plist */,
				FCF29FC92187CF71004B1100 /* Public */,
				FCF29FC32187B903004B1100 /* Internal */,
				FCF29FC82187CF33004B1100 /* Resources */,
			);
			path = "IFTTT SDK";
			sourceTree = "<group>";
		};
		FCBA15F721389F7500EB1BC8 /* IFTTT SDKTests */ = {
			isa = PBXGroup;
			children = (
				FCBA15FA21389F7500EB1BC8 /* Info.plist */,
			);
			path = "IFTTT SDKTests";
			sourceTree = "<group>";
		};
		FCBA160F2139ACD600EB1BC8 /* SDK Example */ = {
			isa = PBXGroup;
			children = (
				FCBA16102139ACD600EB1BC8 /* AppDelegate.swift */,
				FCD9958F218277EE00F69149 /* LoginViewController.swift */,
				FCBA16222139AF5E00EB1BC8 /* HomeViewController.swift */,
				FCBA16122139ACD600EB1BC8 /* AppletViewController.swift */,
				FCBA16172139ACD800EB1BC8 /* Assets.xcassets */,
				FCBA16192139ACD800EB1BC8 /* LaunchScreen.storyboard */,
				FCBA161C2139ACD800EB1BC8 /* Info.plist */,
			);
			path = "SDK Example";
			sourceTree = "<group>";
		};
		FCBA16202139ACF500EB1BC8 /* Frameworks */ = {
			isa = PBXGroup;
			children = (
			);
			name = Frameworks;
			sourceTree = "<group>";
		};
		FCF29FC32187B903004B1100 /* Internal */ = {
			isa = PBXGroup;
			children = (
				FCF29FC42187C7E0004B1100 /* JSON.swift */,
				FCF29FC62187C8C2004B1100 /* Applet_internal.swift */,
				FCF29FCA2187D0E3004B1100 /* User.swift */,
				FC22B1A521ACCE5E00738023 /* UIKit+ConvenienceInit.swift */,
				FC22B19921ACCD9C00738023 /* Autolayout.swift */,
				FC22B19B21ACCDA600738023 /* PillView.swift */,
				FC22B19D21ACCDAC00738023 /* PillButton.swift */,
				FC22B1A321ACCDF800738023 /* PassthroughView.swift */,
				FC22B19F21ACCDB200738023 /* Selectable.swift */,
				FC22B1A121ACCDC000738023 /* SelectGestureRecognizer.swift */,
				FC44E0882162E81F0063DCA1 /* LogoView.swift */,
				FC04FE1A21501A8F008AC8A5 /* About.swift */,
				FC22B19321ACA54000738023 /* ImageCache.swift */,
				FC22B19521ACA54A00738023 /* ImageDownloader.swift */,
				FC22B19721ACA55300738023 /* ImageFuture.swift */,
				FC094BA4215ED6F5008B35F6 /* Typography.swift */,
				FC094BA6215ED72F008B35F6 /* Color.swift */,
				FCC6DEB1215D90DD008C8405 /* Assets.swift */,
			);
			name = Internal;
			sourceTree = "<group>";
		};
		FCF29FC82187CF33004B1100 /* Resources */ = {
			isa = PBXGroup;
			children = (
				FC094BA2215D9E2D008B35F6 /* Localizable.strings */,
				FC04FE1C21502968008AC8A5 /* Assets.xcassets */,
			);
			name = Resources;
			sourceTree = "<group>";
		};
		FCF29FC92187CF71004B1100 /* Public */ = {
			isa = PBXGroup;
			children = (
				1DFE02112190E44400856ABC /* Connection */,
				1DFE020C2190E3DB00856ABC /* API.swift */,
				FC2573122139E8CC0065AAD6 /* ConnectButton.swift */,
				FC74F1D72152AE4D00035A66 /* ConnectButtonController.swift */,
				1D4B50A92194857A004D1559 /* ConnectionNetworkController.swift */,
				1D4B50AB21949223004D1559 /* ConnectionConfiguration.swift */,
				1DFE02082190E35300856ABC /* AuthenticationRedirectHandler.swift */,
				1DFE02042190E25500856ABC /* CredentialProvider.swift */,
				1D981C32219210D7001784C4 /* Result<ResultType>.swift */,
			);
			name = Public;
			sourceTree = "<group>";
		};
/* End PBXGroup section */

/* Begin PBXHeadersBuildPhase section */
		FCBA15E521389F7500EB1BC8 /* Headers */ = {
			isa = PBXHeadersBuildPhase;
			buildActionMask = 2147483647;
			files = (
				FCBA15FB21389F7500EB1BC8 /* IFTTT_SDK.h in Headers */,
			);
			runOnlyForDeploymentPostprocessing = 0;
		};
/* End PBXHeadersBuildPhase section */

/* Begin PBXNativeTarget section */
		FCBA15E921389F7500EB1BC8 /* IFTTT SDK */ = {
			isa = PBXNativeTarget;
			buildConfigurationList = FCBA15FE21389F7500EB1BC8 /* Build configuration list for PBXNativeTarget "IFTTT SDK" */;
			buildPhases = (
				FCBA15E521389F7500EB1BC8 /* Headers */,
				FCBA15E621389F7500EB1BC8 /* Sources */,
				FCBA15E721389F7500EB1BC8 /* Frameworks */,
				FCBA15E821389F7500EB1BC8 /* Resources */,
			);
			buildRules = (
			);
			dependencies = (
			);
			name = "IFTTT SDK";
			productName = "IFTTT SDK";
			productReference = FCBA15EA21389F7500EB1BC8 /* IFTTT_SDK.framework */;
			productType = "com.apple.product-type.framework";
		};
		FCBA15F221389F7500EB1BC8 /* IFTTT SDKTests */ = {
			isa = PBXNativeTarget;
			buildConfigurationList = FCBA160121389F7500EB1BC8 /* Build configuration list for PBXNativeTarget "IFTTT SDKTests" */;
			buildPhases = (
				FCBA15EF21389F7500EB1BC8 /* Sources */,
				FCBA15F021389F7500EB1BC8 /* Frameworks */,
				FCBA15F121389F7500EB1BC8 /* Resources */,
			);
			buildRules = (
			);
			dependencies = (
				FCBA15F621389F7500EB1BC8 /* PBXTargetDependency */,
			);
			name = "IFTTT SDKTests";
			productName = "IFTTT SDKTests";
			productReference = FCBA15F321389F7500EB1BC8 /* IFTTT SDKTests.xctest */;
			productType = "com.apple.product-type.bundle.unit-test";
		};
		FCBA160D2139ACD600EB1BC8 /* SDK Example */ = {
			isa = PBXNativeTarget;
			buildConfigurationList = FCBA161D2139ACD800EB1BC8 /* Build configuration list for PBXNativeTarget "SDK Example" */;
			buildPhases = (
				FCBA160A2139ACD600EB1BC8 /* Sources */,
				FCBA160B2139ACD600EB1BC8 /* Frameworks */,
				FCBA160C2139ACD600EB1BC8 /* Resources */,
				FC3E307C215C42D6002326AE /* Embed Frameworks */,
			);
			buildRules = (
			);
			dependencies = (
				FC3E307B215C42D6002326AE /* PBXTargetDependency */,
			);
			name = "SDK Example";
			productName = "SDK Example";
			productReference = FCBA160E2139ACD600EB1BC8 /* SDK Example.app */;
			productType = "com.apple.product-type.application";
		};
/* End PBXNativeTarget section */

/* Begin PBXProject section */
		FCBA15E121389F7500EB1BC8 /* Project object */ = {
			isa = PBXProject;
			attributes = {
				LastSwiftUpdateCheck = 1000;
				LastUpgradeCheck = 1000;
				ORGANIZATIONNAME = IFTTT;
				TargetAttributes = {
					FCBA15E921389F7500EB1BC8 = {
						CreatedOnToolsVersion = 10.0;
						LastSwiftMigration = 1000;
					};
					FCBA15F221389F7500EB1BC8 = {
						CreatedOnToolsVersion = 10.0;
					};
					FCBA160D2139ACD600EB1BC8 = {
						CreatedOnToolsVersion = 10.0;
					};
				};
			};
			buildConfigurationList = FCBA15E421389F7500EB1BC8 /* Build configuration list for PBXProject "IFTTT SDK" */;
			compatibilityVersion = "Xcode 9.3";
			developmentRegion = en;
			hasScannedForEncodings = 0;
			knownRegions = (
				en,
				Base,
			);
			mainGroup = FCBA15E021389F7500EB1BC8;
			productRefGroup = FCBA15EB21389F7500EB1BC8 /* Products */;
			projectDirPath = "";
			projectRoot = "";
			targets = (
				FCBA15E921389F7500EB1BC8 /* IFTTT SDK */,
				FCBA15F221389F7500EB1BC8 /* IFTTT SDKTests */,
				FCBA160D2139ACD600EB1BC8 /* SDK Example */,
			);
		};
/* End PBXProject section */

/* Begin PBXResourcesBuildPhase section */
		FCBA15E821389F7500EB1BC8 /* Resources */ = {
			isa = PBXResourcesBuildPhase;
			buildActionMask = 2147483647;
			files = (
				FC04FE1D21502968008AC8A5 /* Assets.xcassets in Resources */,
				FC094BA3215D9E2D008B35F6 /* Localizable.strings in Resources */,
			);
			runOnlyForDeploymentPostprocessing = 0;
		};
		FCBA15F121389F7500EB1BC8 /* Resources */ = {
			isa = PBXResourcesBuildPhase;
			buildActionMask = 2147483647;
			files = (
			);
			runOnlyForDeploymentPostprocessing = 0;
		};
		FCBA160C2139ACD600EB1BC8 /* Resources */ = {
			isa = PBXResourcesBuildPhase;
			buildActionMask = 2147483647;
			files = (
				FCBA161B2139ACD800EB1BC8 /* LaunchScreen.storyboard in Resources */,
				FCBA16182139ACD800EB1BC8 /* Assets.xcassets in Resources */,
			);
			runOnlyForDeploymentPostprocessing = 0;
		};
/* End PBXResourcesBuildPhase section */

/* Begin PBXSourcesBuildPhase section */
		FCBA15E621389F7500EB1BC8 /* Sources */ = {
			isa = PBXSourcesBuildPhase;
			buildActionMask = 2147483647;
			files = (
				FCF29FCB2187D0E3004B1100 /* User.swift in Sources */,
				FC22B1A421ACCDF800738023 /* PassthroughView.swift in Sources */,
				FC2573132139E8CC0065AAD6 /* ConnectButton.swift in Sources */,
				FC22B19621ACA54A00738023 /* ImageDownloader.swift in Sources */,
				FCF29FC52187C7E0004B1100 /* JSON.swift in Sources */,
				FC22B1A621ACCE5E00738023 /* UIKit+ConvenienceInit.swift in Sources */,
				FC22B19E21ACCDAC00738023 /* PillButton.swift in Sources */,
				FC44E0892162E81F0063DCA1 /* LogoView.swift in Sources */,
				1DFE02132190E4D300856ABC /* URLRequest+CommonValues.swift in Sources */,
				FC22B19C21ACCDA600738023 /* PillView.swift in Sources */,
				1D4B50AC21949223004D1559 /* ConnectionConfiguration.swift in Sources */,
				FC22B19A21ACCD9C00738023 /* Autolayout.swift in Sources */,
				1DFE02092190E35300856ABC /* AuthenticationRedirectHandler.swift in Sources */,
				FC04FE1B21501A8F008AC8A5 /* About.swift in Sources */,
				1D4B50AA2194857A004D1559 /* ConnectionNetworkController.swift in Sources */,
				FC22B19421ACA54000738023 /* ImageCache.swift in Sources */,
				1DFE02072190E2E600856ABC /* Notification+Redirect.swift in Sources */,
				1DFE02052190E25500856ABC /* CredentialProvider.swift in Sources */,
				FC094BA7215ED72F008B35F6 /* Color.swift in Sources */,
				FC74F1D82152AE4D00035A66 /* ConnectButtonController.swift in Sources */,
<<<<<<< HEAD
				FC22B19821ACA55300738023 /* ImageFuture.swift in Sources */,
=======
				FC22B1A221ACCDC000738023 /* SelectGestureRecognizer.swift in Sources */,
				FC4588FE215172C00038630F /* Images.swift in Sources */,
>>>>>>> a6c49cd1
				FCF29FC72187C8C2004B1100 /* Applet_internal.swift in Sources */,
				1DFE020B2190E39B00856ABC /* Connection+Request.swift in Sources */,
				1D981C33219210D7001784C4 /* Result<ResultType>.swift in Sources */,
				1DFE02172190E58700856ABC /* URLSession+JSONTask.swift in Sources */,
				FCC6DEB2215D90DD008C8405 /* Assets.swift in Sources */,
				FC094BA5215ED6F5008B35F6 /* Typography.swift in Sources */,
				1DFE020D2190E3DB00856ABC /* API.swift in Sources */,
				1DFE02152190E54200856ABC /* Connection+URLGeneration.swift in Sources */,
				FCBA16052138A4EE00EB1BC8 /* Connection.swift in Sources */,
				FC22B1A021ACCDB200738023 /* Selectable.swift in Sources */,
			);
			runOnlyForDeploymentPostprocessing = 0;
		};
		FCBA15EF21389F7500EB1BC8 /* Sources */ = {
			isa = PBXSourcesBuildPhase;
			buildActionMask = 2147483647;
			files = (
			);
			runOnlyForDeploymentPostprocessing = 0;
		};
		FCBA160A2139ACD600EB1BC8 /* Sources */ = {
			isa = PBXSourcesBuildPhase;
			buildActionMask = 2147483647;
			files = (
				FCBA16132139ACD600EB1BC8 /* AppletViewController.swift in Sources */,
				FCBA16112139ACD600EB1BC8 /* AppDelegate.swift in Sources */,
				FCD99590218277EE00F69149 /* LoginViewController.swift in Sources */,
				FCBA16232139AF5E00EB1BC8 /* HomeViewController.swift in Sources */,
			);
			runOnlyForDeploymentPostprocessing = 0;
		};
/* End PBXSourcesBuildPhase section */

/* Begin PBXTargetDependency section */
		FC3E307B215C42D6002326AE /* PBXTargetDependency */ = {
			isa = PBXTargetDependency;
			target = FCBA15E921389F7500EB1BC8 /* IFTTT SDK */;
			targetProxy = FC3E307A215C42D6002326AE /* PBXContainerItemProxy */;
		};
		FCBA15F621389F7500EB1BC8 /* PBXTargetDependency */ = {
			isa = PBXTargetDependency;
			target = FCBA15E921389F7500EB1BC8 /* IFTTT SDK */;
			targetProxy = FCBA15F521389F7500EB1BC8 /* PBXContainerItemProxy */;
		};
/* End PBXTargetDependency section */

/* Begin PBXVariantGroup section */
		FCBA16192139ACD800EB1BC8 /* LaunchScreen.storyboard */ = {
			isa = PBXVariantGroup;
			children = (
				FCBA161A2139ACD800EB1BC8 /* Base */,
			);
			name = LaunchScreen.storyboard;
			sourceTree = "<group>";
		};
/* End PBXVariantGroup section */

/* Begin XCBuildConfiguration section */
		FCBA15FC21389F7500EB1BC8 /* Debug */ = {
			isa = XCBuildConfiguration;
			buildSettings = {
				ALWAYS_SEARCH_USER_PATHS = NO;
				CLANG_ANALYZER_NONNULL = YES;
				CLANG_ANALYZER_NUMBER_OBJECT_CONVERSION = YES_AGGRESSIVE;
				CLANG_CXX_LANGUAGE_STANDARD = "gnu++14";
				CLANG_CXX_LIBRARY = "libc++";
				CLANG_ENABLE_MODULES = YES;
				CLANG_ENABLE_OBJC_ARC = YES;
				CLANG_ENABLE_OBJC_WEAK = YES;
				CLANG_WARN_BLOCK_CAPTURE_AUTORELEASING = YES;
				CLANG_WARN_BOOL_CONVERSION = YES;
				CLANG_WARN_COMMA = YES;
				CLANG_WARN_CONSTANT_CONVERSION = YES;
				CLANG_WARN_DEPRECATED_OBJC_IMPLEMENTATIONS = YES;
				CLANG_WARN_DIRECT_OBJC_ISA_USAGE = YES_ERROR;
				CLANG_WARN_DOCUMENTATION_COMMENTS = YES;
				CLANG_WARN_EMPTY_BODY = YES;
				CLANG_WARN_ENUM_CONVERSION = YES;
				CLANG_WARN_INFINITE_RECURSION = YES;
				CLANG_WARN_INT_CONVERSION = YES;
				CLANG_WARN_NON_LITERAL_NULL_CONVERSION = YES;
				CLANG_WARN_OBJC_IMPLICIT_RETAIN_SELF = YES;
				CLANG_WARN_OBJC_LITERAL_CONVERSION = YES;
				CLANG_WARN_OBJC_ROOT_CLASS = YES_ERROR;
				CLANG_WARN_RANGE_LOOP_ANALYSIS = YES;
				CLANG_WARN_STRICT_PROTOTYPES = YES;
				CLANG_WARN_SUSPICIOUS_MOVE = YES;
				CLANG_WARN_UNGUARDED_AVAILABILITY = YES_AGGRESSIVE;
				CLANG_WARN_UNREACHABLE_CODE = YES;
				CLANG_WARN__DUPLICATE_METHOD_MATCH = YES;
				CODE_SIGN_IDENTITY = "iPhone Developer";
				COPY_PHASE_STRIP = NO;
				CURRENT_PROJECT_VERSION = 1;
				DEBUG_INFORMATION_FORMAT = dwarf;
				ENABLE_STRICT_OBJC_MSGSEND = YES;
				ENABLE_TESTABILITY = YES;
				GCC_C_LANGUAGE_STANDARD = gnu11;
				GCC_DYNAMIC_NO_PIC = NO;
				GCC_NO_COMMON_BLOCKS = YES;
				GCC_OPTIMIZATION_LEVEL = 0;
				GCC_PREPROCESSOR_DEFINITIONS = (
					"DEBUG=1",
					"$(inherited)",
				);
				GCC_WARN_64_TO_32_BIT_CONVERSION = YES;
				GCC_WARN_ABOUT_RETURN_TYPE = YES_ERROR;
				GCC_WARN_UNDECLARED_SELECTOR = YES;
				GCC_WARN_UNINITIALIZED_AUTOS = YES_AGGRESSIVE;
				GCC_WARN_UNUSED_FUNCTION = YES;
				GCC_WARN_UNUSED_VARIABLE = YES;
				IPHONEOS_DEPLOYMENT_TARGET = 8.0;
				MTL_ENABLE_DEBUG_INFO = INCLUDE_SOURCE;
				MTL_FAST_MATH = YES;
				ONLY_ACTIVE_ARCH = YES;
				SDKROOT = iphoneos;
				SWIFT_ACTIVE_COMPILATION_CONDITIONS = DEBUG;
				SWIFT_OPTIMIZATION_LEVEL = "-Onone";
				VERSIONING_SYSTEM = "apple-generic";
				VERSION_INFO_PREFIX = "";
			};
			name = Debug;
		};
		FCBA15FD21389F7500EB1BC8 /* Release */ = {
			isa = XCBuildConfiguration;
			buildSettings = {
				ALWAYS_SEARCH_USER_PATHS = NO;
				CLANG_ANALYZER_NONNULL = YES;
				CLANG_ANALYZER_NUMBER_OBJECT_CONVERSION = YES_AGGRESSIVE;
				CLANG_CXX_LANGUAGE_STANDARD = "gnu++14";
				CLANG_CXX_LIBRARY = "libc++";
				CLANG_ENABLE_MODULES = YES;
				CLANG_ENABLE_OBJC_ARC = YES;
				CLANG_ENABLE_OBJC_WEAK = YES;
				CLANG_WARN_BLOCK_CAPTURE_AUTORELEASING = YES;
				CLANG_WARN_BOOL_CONVERSION = YES;
				CLANG_WARN_COMMA = YES;
				CLANG_WARN_CONSTANT_CONVERSION = YES;
				CLANG_WARN_DEPRECATED_OBJC_IMPLEMENTATIONS = YES;
				CLANG_WARN_DIRECT_OBJC_ISA_USAGE = YES_ERROR;
				CLANG_WARN_DOCUMENTATION_COMMENTS = YES;
				CLANG_WARN_EMPTY_BODY = YES;
				CLANG_WARN_ENUM_CONVERSION = YES;
				CLANG_WARN_INFINITE_RECURSION = YES;
				CLANG_WARN_INT_CONVERSION = YES;
				CLANG_WARN_NON_LITERAL_NULL_CONVERSION = YES;
				CLANG_WARN_OBJC_IMPLICIT_RETAIN_SELF = YES;
				CLANG_WARN_OBJC_LITERAL_CONVERSION = YES;
				CLANG_WARN_OBJC_ROOT_CLASS = YES_ERROR;
				CLANG_WARN_RANGE_LOOP_ANALYSIS = YES;
				CLANG_WARN_STRICT_PROTOTYPES = YES;
				CLANG_WARN_SUSPICIOUS_MOVE = YES;
				CLANG_WARN_UNGUARDED_AVAILABILITY = YES_AGGRESSIVE;
				CLANG_WARN_UNREACHABLE_CODE = YES;
				CLANG_WARN__DUPLICATE_METHOD_MATCH = YES;
				CODE_SIGN_IDENTITY = "iPhone Developer";
				COPY_PHASE_STRIP = NO;
				CURRENT_PROJECT_VERSION = 1;
				DEBUG_INFORMATION_FORMAT = "dwarf-with-dsym";
				ENABLE_NS_ASSERTIONS = NO;
				ENABLE_STRICT_OBJC_MSGSEND = YES;
				GCC_C_LANGUAGE_STANDARD = gnu11;
				GCC_NO_COMMON_BLOCKS = YES;
				GCC_WARN_64_TO_32_BIT_CONVERSION = YES;
				GCC_WARN_ABOUT_RETURN_TYPE = YES_ERROR;
				GCC_WARN_UNDECLARED_SELECTOR = YES;
				GCC_WARN_UNINITIALIZED_AUTOS = YES_AGGRESSIVE;
				GCC_WARN_UNUSED_FUNCTION = YES;
				GCC_WARN_UNUSED_VARIABLE = YES;
				IPHONEOS_DEPLOYMENT_TARGET = 8.0;
				MTL_ENABLE_DEBUG_INFO = NO;
				MTL_FAST_MATH = YES;
				SDKROOT = iphoneos;
				SWIFT_COMPILATION_MODE = wholemodule;
				SWIFT_OPTIMIZATION_LEVEL = "-O";
				VALIDATE_PRODUCT = YES;
				VERSIONING_SYSTEM = "apple-generic";
				VERSION_INFO_PREFIX = "";
			};
			name = Release;
		};
		FCBA15FF21389F7500EB1BC8 /* Debug */ = {
			isa = XCBuildConfiguration;
			buildSettings = {
				CLANG_ENABLE_MODULES = YES;
				CODE_SIGN_IDENTITY = "";
				CODE_SIGN_STYLE = Automatic;
				DEFINES_MODULE = YES;
				DEVELOPMENT_TEAM = 8SV2G8GQ6K;
				DYLIB_COMPATIBILITY_VERSION = 1;
				DYLIB_CURRENT_VERSION = 1;
				DYLIB_INSTALL_NAME_BASE = "@rpath";
				INFOPLIST_FILE = "IFTTT SDK/Info.plist";
				INSTALL_PATH = "$(LOCAL_LIBRARY_DIR)/Frameworks";
				LD_RUNPATH_SEARCH_PATHS = (
					"$(inherited)",
					"@executable_path/Frameworks",
					"@loader_path/Frameworks",
				);
				PRODUCT_BUNDLE_IDENTIFIER = "ifttt.IFTTT-SDK";
				PRODUCT_NAME = "$(TARGET_NAME:c99extidentifier)";
				SKIP_INSTALL = YES;
				SWIFT_OPTIMIZATION_LEVEL = "-Onone";
				SWIFT_VERSION = 4.2;
				TARGETED_DEVICE_FAMILY = "1,2";
			};
			name = Debug;
		};
		FCBA160021389F7500EB1BC8 /* Release */ = {
			isa = XCBuildConfiguration;
			buildSettings = {
				CLANG_ENABLE_MODULES = YES;
				CODE_SIGN_IDENTITY = "";
				CODE_SIGN_STYLE = Automatic;
				DEFINES_MODULE = YES;
				DEVELOPMENT_TEAM = 8SV2G8GQ6K;
				DYLIB_COMPATIBILITY_VERSION = 1;
				DYLIB_CURRENT_VERSION = 1;
				DYLIB_INSTALL_NAME_BASE = "@rpath";
				INFOPLIST_FILE = "IFTTT SDK/Info.plist";
				INSTALL_PATH = "$(LOCAL_LIBRARY_DIR)/Frameworks";
				LD_RUNPATH_SEARCH_PATHS = (
					"$(inherited)",
					"@executable_path/Frameworks",
					"@loader_path/Frameworks",
				);
				PRODUCT_BUNDLE_IDENTIFIER = "ifttt.IFTTT-SDK";
				PRODUCT_NAME = "$(TARGET_NAME:c99extidentifier)";
				SKIP_INSTALL = YES;
				SWIFT_VERSION = 4.2;
				TARGETED_DEVICE_FAMILY = "1,2";
			};
			name = Release;
		};
		FCBA160221389F7500EB1BC8 /* Debug */ = {
			isa = XCBuildConfiguration;
			buildSettings = {
				ALWAYS_EMBED_SWIFT_STANDARD_LIBRARIES = YES;
				CODE_SIGN_STYLE = Automatic;
				DEVELOPMENT_TEAM = 8SV2G8GQ6K;
				INFOPLIST_FILE = "IFTTT SDKTests/Info.plist";
				LD_RUNPATH_SEARCH_PATHS = (
					"$(inherited)",
					"@executable_path/Frameworks",
					"@loader_path/Frameworks",
				);
				PRODUCT_BUNDLE_IDENTIFIER = "ifttt.IFTTT-SDKTests";
				PRODUCT_NAME = "$(TARGET_NAME)";
				SWIFT_VERSION = 4.2;
				TARGETED_DEVICE_FAMILY = "1,2";
			};
			name = Debug;
		};
		FCBA160321389F7500EB1BC8 /* Release */ = {
			isa = XCBuildConfiguration;
			buildSettings = {
				ALWAYS_EMBED_SWIFT_STANDARD_LIBRARIES = YES;
				CODE_SIGN_STYLE = Automatic;
				DEVELOPMENT_TEAM = 8SV2G8GQ6K;
				INFOPLIST_FILE = "IFTTT SDKTests/Info.plist";
				LD_RUNPATH_SEARCH_PATHS = (
					"$(inherited)",
					"@executable_path/Frameworks",
					"@loader_path/Frameworks",
				);
				PRODUCT_BUNDLE_IDENTIFIER = "ifttt.IFTTT-SDKTests";
				PRODUCT_NAME = "$(TARGET_NAME)";
				SWIFT_VERSION = 4.2;
				TARGETED_DEVICE_FAMILY = "1,2";
			};
			name = Release;
		};
		FCBA161E2139ACD800EB1BC8 /* Debug */ = {
			isa = XCBuildConfiguration;
			buildSettings = {
				ALWAYS_EMBED_SWIFT_STANDARD_LIBRARIES = YES;
				ASSETCATALOG_COMPILER_APPICON_NAME = AppIcon;
				CODE_SIGN_STYLE = Automatic;
				DEVELOPMENT_TEAM = 8SV2G8GQ6K;
				INFOPLIST_FILE = "SDK Example/Info.plist";
				IPHONEOS_DEPLOYMENT_TARGET = 10;
				LD_RUNPATH_SEARCH_PATHS = (
					"$(inherited)",
					"@executable_path/Frameworks",
				);
				PRODUCT_BUNDLE_IDENTIFIER = com.ifttt.sdk;
				PRODUCT_NAME = "$(TARGET_NAME)";
				SWIFT_VERSION = 4.2;
				TARGETED_DEVICE_FAMILY = "1,2";
			};
			name = Debug;
		};
		FCBA161F2139ACD800EB1BC8 /* Release */ = {
			isa = XCBuildConfiguration;
			buildSettings = {
				ALWAYS_EMBED_SWIFT_STANDARD_LIBRARIES = YES;
				ASSETCATALOG_COMPILER_APPICON_NAME = AppIcon;
				CODE_SIGN_STYLE = Automatic;
				DEVELOPMENT_TEAM = 8SV2G8GQ6K;
				INFOPLIST_FILE = "SDK Example/Info.plist";
				IPHONEOS_DEPLOYMENT_TARGET = 10;
				LD_RUNPATH_SEARCH_PATHS = (
					"$(inherited)",
					"@executable_path/Frameworks",
				);
				PRODUCT_BUNDLE_IDENTIFIER = com.ifttt.sdk;
				PRODUCT_NAME = "$(TARGET_NAME)";
				SWIFT_VERSION = 4.2;
				TARGETED_DEVICE_FAMILY = "1,2";
			};
			name = Release;
		};
/* End XCBuildConfiguration section */

/* Begin XCConfigurationList section */
		FCBA15E421389F7500EB1BC8 /* Build configuration list for PBXProject "IFTTT SDK" */ = {
			isa = XCConfigurationList;
			buildConfigurations = (
				FCBA15FC21389F7500EB1BC8 /* Debug */,
				FCBA15FD21389F7500EB1BC8 /* Release */,
			);
			defaultConfigurationIsVisible = 0;
			defaultConfigurationName = Release;
		};
		FCBA15FE21389F7500EB1BC8 /* Build configuration list for PBXNativeTarget "IFTTT SDK" */ = {
			isa = XCConfigurationList;
			buildConfigurations = (
				FCBA15FF21389F7500EB1BC8 /* Debug */,
				FCBA160021389F7500EB1BC8 /* Release */,
			);
			defaultConfigurationIsVisible = 0;
			defaultConfigurationName = Release;
		};
		FCBA160121389F7500EB1BC8 /* Build configuration list for PBXNativeTarget "IFTTT SDKTests" */ = {
			isa = XCConfigurationList;
			buildConfigurations = (
				FCBA160221389F7500EB1BC8 /* Debug */,
				FCBA160321389F7500EB1BC8 /* Release */,
			);
			defaultConfigurationIsVisible = 0;
			defaultConfigurationName = Release;
		};
		FCBA161D2139ACD800EB1BC8 /* Build configuration list for PBXNativeTarget "SDK Example" */ = {
			isa = XCConfigurationList;
			buildConfigurations = (
				FCBA161E2139ACD800EB1BC8 /* Debug */,
				FCBA161F2139ACD800EB1BC8 /* Release */,
			);
			defaultConfigurationIsVisible = 0;
			defaultConfigurationName = Release;
		};
/* End XCConfigurationList section */
	};
	rootObject = FCBA15E121389F7500EB1BC8 /* Project object */;
}<|MERGE_RESOLUTION|>--- conflicted
+++ resolved
@@ -23,11 +23,9 @@
 		FC094BA3215D9E2D008B35F6 /* Localizable.strings in Resources */ = {isa = PBXBuildFile; fileRef = FC094BA2215D9E2D008B35F6 /* Localizable.strings */; };
 		FC094BA5215ED6F5008B35F6 /* Typography.swift in Sources */ = {isa = PBXBuildFile; fileRef = FC094BA4215ED6F5008B35F6 /* Typography.swift */; };
 		FC094BA7215ED72F008B35F6 /* Color.swift in Sources */ = {isa = PBXBuildFile; fileRef = FC094BA6215ED72F008B35F6 /* Color.swift */; };
-<<<<<<< HEAD
 		FC22B19421ACA54000738023 /* ImageCache.swift in Sources */ = {isa = PBXBuildFile; fileRef = FC22B19321ACA54000738023 /* ImageCache.swift */; };
 		FC22B19621ACA54A00738023 /* ImageDownloader.swift in Sources */ = {isa = PBXBuildFile; fileRef = FC22B19521ACA54A00738023 /* ImageDownloader.swift */; };
 		FC22B19821ACA55300738023 /* ImageFuture.swift in Sources */ = {isa = PBXBuildFile; fileRef = FC22B19721ACA55300738023 /* ImageFuture.swift */; };
-=======
 		FC22B19A21ACCD9C00738023 /* Autolayout.swift in Sources */ = {isa = PBXBuildFile; fileRef = FC22B19921ACCD9C00738023 /* Autolayout.swift */; };
 		FC22B19C21ACCDA600738023 /* PillView.swift in Sources */ = {isa = PBXBuildFile; fileRef = FC22B19B21ACCDA600738023 /* PillView.swift */; };
 		FC22B19E21ACCDAC00738023 /* PillButton.swift in Sources */ = {isa = PBXBuildFile; fileRef = FC22B19D21ACCDAC00738023 /* PillButton.swift */; };
@@ -35,7 +33,6 @@
 		FC22B1A221ACCDC000738023 /* SelectGestureRecognizer.swift in Sources */ = {isa = PBXBuildFile; fileRef = FC22B1A121ACCDC000738023 /* SelectGestureRecognizer.swift */; };
 		FC22B1A421ACCDF800738023 /* PassthroughView.swift in Sources */ = {isa = PBXBuildFile; fileRef = FC22B1A321ACCDF800738023 /* PassthroughView.swift */; };
 		FC22B1A621ACCE5E00738023 /* UIKit+ConvenienceInit.swift in Sources */ = {isa = PBXBuildFile; fileRef = FC22B1A521ACCE5E00738023 /* UIKit+ConvenienceInit.swift */; };
->>>>>>> a6c49cd1
 		FC2573132139E8CC0065AAD6 /* ConnectButton.swift in Sources */ = {isa = PBXBuildFile; fileRef = FC2573122139E8CC0065AAD6 /* ConnectButton.swift */; };
 		FC3E3078215C42D6002326AE /* IFTTT_SDK.framework in Frameworks */ = {isa = PBXBuildFile; fileRef = FCBA15EA21389F7500EB1BC8 /* IFTTT_SDK.framework */; };
 		FC3E3079215C42D6002326AE /* IFTTT_SDK.framework in Embed Frameworks */ = {isa = PBXBuildFile; fileRef = FCBA15EA21389F7500EB1BC8 /* IFTTT_SDK.framework */; settings = {ATTRIBUTES = (CodeSignOnCopy, RemoveHeadersOnCopy, ); }; };
@@ -104,11 +101,9 @@
 		FC094BA2215D9E2D008B35F6 /* Localizable.strings */ = {isa = PBXFileReference; lastKnownFileType = text.plist.strings; path = Localizable.strings; sourceTree = "<group>"; };
 		FC094BA4215ED6F5008B35F6 /* Typography.swift */ = {isa = PBXFileReference; lastKnownFileType = sourcecode.swift; path = Typography.swift; sourceTree = "<group>"; };
 		FC094BA6215ED72F008B35F6 /* Color.swift */ = {isa = PBXFileReference; lastKnownFileType = sourcecode.swift; path = Color.swift; sourceTree = "<group>"; };
-<<<<<<< HEAD
 		FC22B19321ACA54000738023 /* ImageCache.swift */ = {isa = PBXFileReference; lastKnownFileType = sourcecode.swift; path = ImageCache.swift; sourceTree = "<group>"; };
 		FC22B19521ACA54A00738023 /* ImageDownloader.swift */ = {isa = PBXFileReference; lastKnownFileType = sourcecode.swift; path = ImageDownloader.swift; sourceTree = "<group>"; };
 		FC22B19721ACA55300738023 /* ImageFuture.swift */ = {isa = PBXFileReference; lastKnownFileType = sourcecode.swift; path = ImageFuture.swift; sourceTree = "<group>"; };
-=======
 		FC22B19921ACCD9C00738023 /* Autolayout.swift */ = {isa = PBXFileReference; lastKnownFileType = sourcecode.swift; path = Autolayout.swift; sourceTree = "<group>"; };
 		FC22B19B21ACCDA600738023 /* PillView.swift */ = {isa = PBXFileReference; lastKnownFileType = sourcecode.swift; path = PillView.swift; sourceTree = "<group>"; };
 		FC22B19D21ACCDAC00738023 /* PillButton.swift */ = {isa = PBXFileReference; lastKnownFileType = sourcecode.swift; path = PillButton.swift; sourceTree = "<group>"; };
@@ -116,7 +111,6 @@
 		FC22B1A121ACCDC000738023 /* SelectGestureRecognizer.swift */ = {isa = PBXFileReference; lastKnownFileType = sourcecode.swift; path = SelectGestureRecognizer.swift; sourceTree = "<group>"; };
 		FC22B1A321ACCDF800738023 /* PassthroughView.swift */ = {isa = PBXFileReference; lastKnownFileType = sourcecode.swift; path = PassthroughView.swift; sourceTree = "<group>"; };
 		FC22B1A521ACCE5E00738023 /* UIKit+ConvenienceInit.swift */ = {isa = PBXFileReference; lastKnownFileType = sourcecode.swift; path = "UIKit+ConvenienceInit.swift"; sourceTree = "<group>"; };
->>>>>>> a6c49cd1
 		FC2573122139E8CC0065AAD6 /* ConnectButton.swift */ = {isa = PBXFileReference; lastKnownFileType = sourcecode.swift; path = ConnectButton.swift; sourceTree = "<group>"; };
 		FC44E0882162E81F0063DCA1 /* LogoView.swift */ = {isa = PBXFileReference; lastKnownFileType = sourcecode.swift; path = LogoView.swift; sourceTree = "<group>"; };
 		FC74F1D72152AE4D00035A66 /* ConnectButtonController.swift */ = {isa = PBXFileReference; lastKnownFileType = sourcecode.swift; path = ConnectButtonController.swift; sourceTree = "<group>"; };
@@ -464,12 +458,8 @@
 				1DFE02052190E25500856ABC /* CredentialProvider.swift in Sources */,
 				FC094BA7215ED72F008B35F6 /* Color.swift in Sources */,
 				FC74F1D82152AE4D00035A66 /* ConnectButtonController.swift in Sources */,
-<<<<<<< HEAD
 				FC22B19821ACA55300738023 /* ImageFuture.swift in Sources */,
-=======
 				FC22B1A221ACCDC000738023 /* SelectGestureRecognizer.swift in Sources */,
-				FC4588FE215172C00038630F /* Images.swift in Sources */,
->>>>>>> a6c49cd1
 				FCF29FC72187C8C2004B1100 /* Applet_internal.swift in Sources */,
 				1DFE020B2190E39B00856ABC /* Connection+Request.swift in Sources */,
 				1D981C33219210D7001784C4 /* Result<ResultType>.swift in Sources */,
