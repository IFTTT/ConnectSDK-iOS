//
//  Applet+URLGeneration.swift
//  IFTTT SDK
//
//  Created by Michael Amundsen on 11/5/18.
//  Copyright © 2018 IFTTT. All rights reserved.
//

import Foundation

extension Applet {
    
    private enum URLQueryItemConstants {
        static let sdkReturnName = "sdk_return_to"
        static let inviteCodeName = "invite_code"
        static let userIdName = "user_id"
        static let emailName = "email"
        static let skipSDKRedirectName = "skip_sdk_redirect"
        static let sdkCreatAccountName = "sdk_create_account"
        static let tokenName = "token"
        static let defaultTrueValue = "true"
    }
    
    enum ActivationStep {
        case
        login(User.Id),
        serviceConnection(newUserEmail: String?, token: String?)
    }
    
    func activationURL(for step: ActivationStep) -> URL {
        let session = Applet.Session.shared
        var components = URLComponents(url: activationURL, resolvingAgainstBaseURL: false)
        components?.queryItems = queryItems(for: step, with: session)
        return components?.url ?? activationURL
    }
    
    private func queryItems(for step: ActivationStep, with session: Applet.Session) -> [URLQueryItem] {
        var queryItems = [URLQueryItem(name: URLQueryItemConstants.sdkReturnName, value: session.appletActivationRedirect.absoluteString)]
        
        if let inviteCode = session.inviteCode {
            queryItems.append(URLQueryItem(name: URLQueryItemConstants.inviteCodeName, value: inviteCode))
        }
        
        switch step {
<<<<<<< HEAD
        case .login(let id):
            switch id {
            case .username(let username):
                // FIXME: Verify this param name when we have it
                queryItems.append(URLQueryItem(name: "user_id", value: username))
            case .email(let email):
                queryItems.append(URLQueryItem(name: "email", value: email))
            }
            
        case .serviceConnection(let newUserEmail, let token):
            if let email = newUserEmail {
                queryItems.append(URLQueryItem(name: "email", value: email))
                queryItems.append(URLQueryItem(name: "sdk_create_account", value: "true"))
            }
            if let token = token {
                queryItems.append(URLQueryItem(name: "code", value: token))
            }
            queryItems.append(URLQueryItem(name: "skip_sdk_redirect", value: "true"))
=======
        case let .login(userId):
            queryItems.append(queryItemForLogin(userId: userId))
        case let .serviceConnection(userEmail, token):
            queryItems.append(contentsOf: queryItemsforServiceConnection(userEmail: userEmail, token: token))
>>>>>>> c9fed9ce
        }
        
        return queryItems
    }
    
    private func queryItemForLogin( userId: User.Id) -> URLQueryItem {
        switch userId {
        case let .username(username):
            // FIXME: Verify this param name when we have it
            return URLQueryItem(name: URLQueryItemConstants.userIdName, value: username)
        case let .email(email):
            return URLQueryItem(name: URLQueryItemConstants.emailName, value: email)
        }
    }
    
    private func queryItemsforServiceConnection(userEmail: String?, token: String?) -> [URLQueryItem] {
        var queryItems = [URLQueryItem(name: URLQueryItemConstants.skipSDKRedirectName, value: URLQueryItemConstants.defaultTrueValue)]
        
        if let email = userEmail {
            queryItems.append(URLQueryItem(name: URLQueryItemConstants.emailName, value: email))
            queryItems.append(URLQueryItem(name: URLQueryItemConstants.sdkCreatAccountName, value: URLQueryItemConstants.defaultTrueValue))
        }
        
        if let token = token {
            queryItems.append(URLQueryItem(name: URLQueryItemConstants.tokenName, value: token))
        }
        
        return queryItems
    }
}<|MERGE_RESOLUTION|>--- conflicted
+++ resolved
@@ -17,7 +17,7 @@
         static let emailName = "email"
         static let skipSDKRedirectName = "skip_sdk_redirect"
         static let sdkCreatAccountName = "sdk_create_account"
-        static let tokenName = "token"
+        static let tokenName = "code"
         static let defaultTrueValue = "true"
     }
     
@@ -42,31 +42,10 @@
         }
         
         switch step {
-<<<<<<< HEAD
-        case .login(let id):
-            switch id {
-            case .username(let username):
-                // FIXME: Verify this param name when we have it
-                queryItems.append(URLQueryItem(name: "user_id", value: username))
-            case .email(let email):
-                queryItems.append(URLQueryItem(name: "email", value: email))
-            }
-            
-        case .serviceConnection(let newUserEmail, let token):
-            if let email = newUserEmail {
-                queryItems.append(URLQueryItem(name: "email", value: email))
-                queryItems.append(URLQueryItem(name: "sdk_create_account", value: "true"))
-            }
-            if let token = token {
-                queryItems.append(URLQueryItem(name: "code", value: token))
-            }
-            queryItems.append(URLQueryItem(name: "skip_sdk_redirect", value: "true"))
-=======
         case let .login(userId):
             queryItems.append(queryItemForLogin(userId: userId))
         case let .serviceConnection(userEmail, token):
             queryItems.append(contentsOf: queryItemsforServiceConnection(userEmail: userEmail, token: token))
->>>>>>> c9fed9ce
         }
         
         return queryItems
