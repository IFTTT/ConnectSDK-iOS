--- conflicted
+++ resolved
@@ -470,21 +470,14 @@
                 button.animator(for: .buttonState(.step(for: nil,
                                                         message: "button.state.checking_account".localized),
                                                   footerValue: FooterMessages.poweredBy.value)
-<<<<<<< HEAD
-                    ).preform()
-=======
             ).preform()
->>>>>>> c9fed9ce
+
                 
             case .token:
                 button.animator(for: .buttonState(.step(for: nil,
                                                         message: "button.state.accessing_existing_account".localized),
                                                   footerValue: FooterMessages.poweredBy.value)
-<<<<<<< HEAD
-                    ).preform()
-=======
             ).preform()
->>>>>>> c9fed9ce
             }
             
             let progress = button.progressBar(timeout: timeout)
@@ -506,11 +499,7 @@
                     // Then move to the first step of the service connection flow
                     self.button.animator(for: .buttonState(.step(for: nil,
                                                                  message: "button.state.creating_account".localized))
-<<<<<<< HEAD
-                        ).preform()
-=======
                 ).preform()
->>>>>>> c9fed9ce
                     
                     progress.resume(with: UISpringTimingParameters(dampingRatio: 1), duration: 1.5)
                     progress.onComplete {
