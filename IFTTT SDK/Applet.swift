//
//  Applet.swift
//  IFTTT SDK
//
//  Created by Jon Chmura on 8/30/18.
//  Copyright © 2018 IFTTT. All rights reserved.
//

import Foundation

<<<<<<< HEAD
/// A structure that encapsulates interacting with a connect service.
=======
// MARK: - Model

/// A structure representing an Applet created using the IFTTT Platform
>>>>>>> 991a6021
public struct Applet: Equatable {
    
    /// Represents the various states an `Applet` can be in based on interaction.
    public enum Status: String {
        
        /// This Applet has never been enabled.
        case initial = "never_enabled"
        
        /// The Applet is currently enabled.
        case enabled = "enabled"
        
        /// The Applet has been disabled.
        case disabled = "disabled"
        
        /// The Applet is in an unexpected state.
        case unknown = ""
    }
    
    /// Information about a connect service.
    public struct Service: Equatable {
        
        /// The identifier of the service.
        public let id: String
        
        /// A name for the service.
        public let name: String
        
        /// Whether the service is the primary service.
        public let isPrimary: Bool
        
        /// The `URL` to an icon that is intended to be tinted. Typically this is white or black.
        public let templateIconURL: URL
        
        /// The `URL`of an icon that is intended to be presented on top of a background with the service's `brandColor`.
        public let transparentBackgroundIconURL: URL
        
        /// A primary color defined by the service's brand.
        public let brandColor: UIColor
        
        /// The `URL` to the service.
        public let url: URL
        
        public static func ==(lhs: Service, rhs: Service) -> Bool {
            return lhs.id == rhs.id
        }
    }
    
    /// The identifier of the `Applet`.
    public let id: String
    
    /// The name of the `Applet`.
    public let name: String
    
    /// Information about the `Applet`.
    public let description: String
    
    /// The `Status` of the `Applet`.
    public internal(set) var status: Status
    
    /// The `URL` for the `Applet`.
    public let url: URL
    
    /// An array of `Service`s associated with the `Applet`.
    public let services: [Service]
    
    /// The main `Service` for the `Applet`.
    public let primaryService: Service
    
    /// An array of the `Service`s that work with this `Applet`.
    public var worksWithServices: [Service] {
        return services.filter({ $0.isPrimary == false })
    }
    
    let activationURL: URL
    
    public static func ==(lhs: Applet, rhs: Applet) -> Bool {
        return lhs.id == rhs.id
    }
}<|MERGE_RESOLUTION|>--- conflicted
+++ resolved
@@ -8,13 +8,7 @@
 
 import Foundation
 
-<<<<<<< HEAD
-/// A structure that encapsulates interacting with a connect service.
-=======
-// MARK: - Model
-
-/// A structure representing an Applet created using the IFTTT Platform
->>>>>>> 991a6021
+/// A structure representing an Applet created using the IFTTT Platform.
 public struct Applet: Equatable {
     
     /// Represents the various states an `Applet` can be in based on interaction.
