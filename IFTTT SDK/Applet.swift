//
//  Applet.swift
//  IFTTT SDK
//
//  Created by Jon Chmura on 8/30/18.
//  Copyright © 2018 IFTTT. All rights reserved.
//

import Foundation

/// A structure representing an Applet created using the IFTTT Platform.
public struct Applet: Equatable {
    
    /// Represents the various states an `Applet` can be in based on interaction.
    public enum Status: String {
        
        /// This Applet has never been enabled.
        case initial = "never_enabled"
        
        /// The Applet is currently enabled.
        case enabled = "enabled"
        
        /// The Applet has been disabled.
        case disabled = "disabled"
        
        /// The Applet is in an unexpected state.
        case unknown = ""
    }
    
    /// Information about a connect service.
    public struct Service: Equatable {
        
        /// The identifier of the service.
        public let id: String
        
        /// A name for the service.
        public let name: String
        
        /// Whether the service is the primary service.
        public let isPrimary: Bool
        
        /// The `URL` to an icon that is intended to be tinted. Typically this is white or black. Also know as `Works with icon` on the IFTTT platform.
        public let templateIconURL: URL
        
        /// The `URL` of an icon that is intended to be presented on top of a background with the service's `brandColor`. Also know as `Applet logo` on the IFTTT platform.
        public let standardIconURL: URL
        
        /// A primary color defined by the service's brand.
        public let brandColor: UIColor
        
        /// The `URL` to the service.
        public let url: URL
        
        public static func ==(lhs: Service, rhs: Service) -> Bool {
            return lhs.id == rhs.id
        }
    }
    
    /// The identifier of the `Applet`.
    public let id: String
    
    /// The name of the `Applet`.
    public let name: String
    
    /// Information about the `Applet`.
    public let description: String
    
    /// The `Status` of the `Applet`.
    public internal(set) var status: Status
    
    /// The `URL` for the `Applet`.
    public let url: URL
    
    /// An array of `Service`s associated with the `Applet`.
    public let services: [Service]
    
    /// The main `Service` for the `Applet`.
    public let primaryService: Service
    
    /// An array of the `Service`s that work with this `Applet`.
    public var worksWithServices: [Service] {
        return services.filter({ $0.isPrimary == false })
    }
    
    let activationURL: URL
    
    public static func ==(lhs: Applet, rhs: Applet) -> Bool {
        return lhs.id == rhs.id
    }
<<<<<<< HEAD
=======
}


// MARK: - Session Manager

/// A protocol that defines APIs for requesting tokens for services.
public protocol TokenProviding {
    
    /// Provides the partner OAuth token for the provided session.
    ///
    /// - Parameter session: The `Applet.Session` that the partner OAuth token is for.
    /// - Returns: A `String` that respresents the OAuth token for the partner's connection service.
    func partnerOauthTokenForServiceConnection(_ session: Applet.Session) -> String
    
    /// Provides the IFTTT user token for the provided session.
    ///
    /// - Parameter session: The `Applet.Session` that the IFTTT user token is for.
    /// - Returns: A `String` that respresents the IFTTT user token for the connection service.
    func iftttUserToken(for session: Applet.Session) -> String?
}

extension Notification.Name {
    
    /// A `Notification.Name` used to post notifications when the app recieves a redirect request for an `Applet` activation.
    static let appletActivationRedirect = Notification.Name("ifttt.applet.activation.redirect")
}

public extension Applet {
    
    /// Encapsulates various information used for interacting with Applet configuration and activation.
    public class Session {
        
        /// The configured shared `Session`. This must be configured with the static function `begin(tokenProvider:suggestedUserEmail:appletActivationRedirect:inviteCode:)` first before calling, otherwise it will result in an exception.
        public static var shared: Session {
            if let session = _shared {
                return session
            } else {
                fatalError("IFTTT SDK has not been configured. This is a programming error. It must be configured before it can be used.")
            }
        }
        
        private static var _shared: Session?
        
        /// Creates the shared session configured with the provided parameters. The result is discardable and can be accessed again by calling the `Session.shared` instance.
        ///
        /// - Parameters:
        ///   - tokenProvider: An object that handle providing tokens for the session.
        ///   - suggestedUserEmail: A `String` provided as the suggested user's email address for their IFTTT account. If the user already has an IFTTT account with the same email, it will use that, otherwise it will create them a new account with this email.
        ///   - appletActivationRedirect: A `URL` used as the activation redirection endpoint. This must be registered on `platform.ifttt.com` and set in the applications `Info.plist`.
        ///   - inviteCode: An optional `String` containing an invitation code for the session. Used when testing unpublished services. The code can be found on `platform.ifttt.com`.
        /// - Returns: A configured `Session`, to use on the `Applet`. This is discardable and can be accessed again by calling the `Session.shared` instance.
        @discardableResult
        static public func begin(tokenProvider: TokenProviding, suggestedUserEmail: String, appletActivationRedirect: URL, inviteCode: String?) -> Session {
            assert(suggestedUserEmail.isValidEmail, "You must provide a valid email address for the user")
            
            let configuration = URLSessionConfiguration.ephemeral
            configuration.httpAdditionalHeaders = [
                "Accept" : "application/json"
            ]
            let urlSession = URLSession(configuration: configuration)
            
            _shared = Session(urlSession: urlSession,
                              tokenProvider: tokenProvider,
                              suggestedUserEmail: suggestedUserEmail,
                              appletActivationRedirect: appletActivationRedirect,
                              inviteCode: inviteCode)
            return shared
        }
        
        /// An object that handle providing tokens for the session.
        public let tokenProvider: TokenProviding
        
        /// A `String` provided as the suggested user's email address.
        public let suggestedUserEmail: String
        
        /// A `URL` used as the activation redirection endpoint.
        public let appletActivationRedirect: URL
        
        /// An optional `String` containing an invitation code for the session.
        public let inviteCode: String?
        
        /// An object for handling network data transfer tasks for the session.
        public let urlSession: URLSession
        
        /// Handles redirects during applet activation.
        ///
        /// Generally, this is used to handle url redirects the app recieves in `func application(_ app: UIApplication, open url: URL, options: [UIApplication.OpenURLOptionsKey : Any] = [:]) -> Bool` in the `AppDelgate`.
        /// - Example: `Applet.Session.shared.handleApplicationRedirect(url: url, options: options)`.
        ///
        /// - Parameters:
        ///   - url: The `URL` resource to open.
        ///   - options: A dictionary of `URL` handling options. For information about the possible keys in this dictionary, see UIApplicationOpenURLOptionsKey.
        /// - Returns: True if this is an IFTTT SDK redirect. False for any other `URL`.
        public func handleApplicationRedirect(url: URL, options: [UIApplication.OpenURLOptionsKey : Any]) -> Bool {
            
            // Checks if the source is `SafariViewService` and the scheme matches the SDK redirect.
            if let source = options[.sourceApplication] as? String, url.scheme == appletActivationRedirect.scheme && source == "com.apple.SafariViewService" {
                NotificationCenter.default.post(name: .appletActivationRedirect, object: url)
                return true
            }
            
            return false
        }
        
        var userToken: String? {
            return tokenProvider.iftttUserToken(for: self)
        }
        
        var partnerToken: String {
            return tokenProvider.partnerOauthTokenForServiceConnection(self)
        }
        
        private init(urlSession: URLSession,
                     tokenProvider: TokenProviding,
                     suggestedUserEmail: String,
                     appletActivationRedirect: URL,
                     inviteCode: String?) {
            self.urlSession = urlSession
            self.tokenProvider = tokenProvider
            self.suggestedUserEmail = suggestedUserEmail
            self.appletActivationRedirect = appletActivationRedirect
            self.inviteCode = inviteCode
        }
    }
}


// MARK: - Requests

public extension Applet {
    
    /// Handles network requests related to the `Applet` connection service.
    public struct Request {
        
        /// The HTTP request method options.
        public enum Method: String {
            
            /// The HTTP GET method.
            case GET = "GET"
            
            /// The HTTP POST method.
            case POST = "POST"
        }
        
        /// The `Request`'s `URLRequest` that task are completed on.
        public let urlRequest: URLRequest
        
        /// A structure encapsulating responses from the `Applet` activation service network requests.
        public struct Response {
            
            /// The metadata associated with the response to network request.
            public let urlResponse: URLResponse?
            
            /// The network repsonse status code.
            public let statusCode: Int?
            
            /// The `Result` of the network request.
            public let result: Result
        }
        
        /// An enum to encapsulate success and failure responses from a network request.
        public enum Result {
            
            /// A successful result with an `Applet`.
            ///
            /// - Parameter applet: An `Applet` downloaded from the `Session`.
            case success(_ applet: Applet)
            
            /// A failure result with an optionally provided `Error`.
            ///
            /// - Parameter error: An optional `Error` with information about why the request failed.
            case failure(_ error: Error?)
        }
        
        /// A handler that is used when a `Response` is recieved from a network request.
        ///
        /// - Parameter response: The `Response` object from the completed request.
        public typealias CompletionHandler = (_ response: Response) -> Void
        
        /// A closure called when a network task has completed.
        public let completion: CompletionHandler
        
        /// Starts a network task on a `Applet`'s `Session`.
        ///
        /// - Parameter session: A `Session` to begin the network request on. Defaults to the shared session.
        public func start(with session: Session = .shared) {
            task(with: session.urlSession, urlRequest: urlRequest, minimumDuration: nil).resume()
        }
        
        /// A `Request` configured for an `Applet` with the provided identifier.
        ///
        /// - Parameters:
        ///   - id: The identifier of the `Applet`.
        ///   - completion: A `CompletionHandler` for handling the result of the request.
        /// - Returns: A `Request` configured to get the `Applet`.
        public static func applet(id: String, _ completion: @escaping CompletionHandler) -> Request {
            return Request(path: "/applets/\(id)", method: .GET, completion: completion)
        }
        
        /// A disconnection `Request` for an `Applet` with the provided identifier.
        ///
        /// - Parameters:
        ///   - id: The identifier of the `Applet`.
        ///   - completion: A `CompletionHandler` for handling the result of the request.
        /// - Returns: A `Request` configured to disconnect the `Applet`.
        public static func disconnectApplet(id: String, _ completion: @escaping CompletionHandler) -> Request {
            return Request(path: "/applets/\(id)/disable)", method: .POST, completion: completion)
        }
        
        func start(with session: Session = .shared, waitUntil minimumDuration: TimeInterval, timeout: TimeInterval) {
            var urlRequest = self.urlRequest
            urlRequest.timeoutInterval = timeout
            task(with: session.urlSession, urlRequest: urlRequest, minimumDuration: minimumDuration).resume()
        }
        
        private func task(with urlSession: URLSession, urlRequest: URLRequest, minimumDuration: TimeInterval?) -> URLSessionDataTask {
            let handler = { (parser: Parser, response: HTTPURLResponse?, error: Error?) in
                let statusCode = response?.statusCode
                if let applet = Applet.parseAppletsResponse(parser)?.first {
                    self.completion(Response(urlResponse: response, statusCode: statusCode, result: .success(applet)))
                } else {
                    self.completion(Response(urlResponse: response, statusCode: statusCode, result: .failure(error)))
                }
            }
            if let minimumDuration = minimumDuration {
                return urlSession.jsonTask(with: urlRequest, waitUntil: minimumDuration, handler)
            } else {
                return urlSession.jsonTask(with: urlRequest, handler)
            }
        }
        
        private init(path: String, method: Method, completion: @escaping CompletionHandler) {
            let url = API.base.appendingPathComponent(path)
            
            var request = URLRequest(url: url)
            request.httpMethod = method.rawValue
            
            if let userToken = Applet.Session.shared.userToken, userToken.isEmpty == false {
                request.addIftttUserToken(userToken)
            }
            if let inviteCode = Applet.Session.shared.inviteCode, inviteCode.isEmpty == false {
                request.addIftttInviteCode(inviteCode)
            }
            
            self.urlRequest = request
            self.completion = completion
        }
    }
}


// MARK: - API

struct API {
    static let base = URL(string: "https://api.ifttt.com/v2")!
}

extension URLRequest {
    mutating func addIftttUserToken(_ token: String) {
        let tokenString = "Bearer \(token)"
        addValue(tokenString, forHTTPHeaderField: "Authorization")
    }
    mutating func addIftttInviteCode(_ code: String) {
        addValue(code, forHTTPHeaderField: "IFTTT-Invite-Code")
    }
}


// MARK: - Applet connection url generation (Internal)

extension Applet {
    enum ActivationStep {
        case
        login(User.Id),
        serviceConnection(newUserEmail: String?, token: String?)
    }
    
    func activationURL(_ step: ActivationStep) -> URL {
        let session = Applet.Session.shared
        
        var components = URLComponents(url: activationURL, resolvingAgainstBaseURL: false)
        var queryItems = [URLQueryItem]()
        queryItems.append(URLQueryItem(name: "sdk_return_to", value: session.appletActivationRedirect.absoluteString))
        
        if let inviteCode = session.inviteCode {
            queryItems.append(URLQueryItem(name: "invite_code", value: inviteCode))
        }
        
        switch step {
        case .login(let id):
            switch id {
            case .username(let username):
                // FIXME: Verify this param name when we have it
                queryItems.append(URLQueryItem(name: "user_id", value: username))
            case .email(let email):
                queryItems.append(URLQueryItem(name: "email", value: email))
            }
            
        case .serviceConnection(let newUserEmail, let token):
            if let email = newUserEmail {
                queryItems.append(URLQueryItem(name: "email", value: email))
                queryItems.append(URLQueryItem(name: "sdk_create_account", value: "true"))
            }
            if let token = token {
                queryItems.append(URLQueryItem(name: "token", value: token))
            }
            queryItems.append(URLQueryItem(name: "skip_sdk_redirect", value: "true"))
        }
        components?.queryItems = queryItems
        return components?.url ?? activationURL
    }
}


// MARK: - Connect configuration (Internal)

struct ConnectConfiguration {
    enum UserLookupMethod {
        case token(String), email(String)
    }
    
    let isExistingUser: Bool
    let userId: User.Id
    let partnerOpaqueToken: String?
}

extension Applet.Session {
    
    func getConnectConfiguration(user: ConnectConfiguration.UserLookupMethod,
                                 waitUntil: TimeInterval,
                                 timeout: TimeInterval,
                                 _ completion: @escaping (ConnectConfiguration?, Error?) -> Void) {
        
        let urlSession = Applet.Session.shared.urlSession
        var isExistingUser: Bool = false
        var userId: User.Id?
        var partnerOpaqueToken: String?
        var error: Error?
        
        let semaphore = DispatchSemaphore(value: 0)
        
        let partnerHandshake = {
            if self.partnerToken.isEmpty == false,
                let body = try? JSONSerialization.data(withJSONObject: ["token" : self.partnerToken]) {
                
                var request = URLRequest(url: URL(string: "https://ifttt.com/access/api/handshake")!)
                request.httpMethod = "POST"
                request.httpBody = body
                request.timeoutInterval = timeout
                
                urlSession.jsonTask(with: request, waitUntil: waitUntil) { (parser, _, _error) in
                    partnerOpaqueToken = parser["token"].string
                    error = _error
                    semaphore.signal()
                }.resume()
            } else {
                semaphore.signal()
            }
        }
        let checkUser = {
            switch user {
            case .email(let email):
                userId = .email(email)
                
                let url = URL(string: "https://api.ifttt.com/v2/account/find?email=\(email)")!
                var request = URLRequest(url: url)
                request.timeoutInterval = timeout
                
                urlSession.jsonTask(with: request, waitUntil: waitUntil) { (_, response, _error) in
                    isExistingUser = response?.statusCode == 204
                    error = _error
                    semaphore.signal()
                }.resume()
            case .token(let token):
                let url = API.base.appendingPathComponent("/me")
                var request = URLRequest(url: url)
                request.addIftttUserToken(token)
                request.timeoutInterval = timeout
                
                urlSession.jsonTask(with: request, waitUntil: waitUntil) { (parser, _, _error) in
                    if let username = parser["user_login"].string {
                        userId = .username(username)
                    }
                    error = _error
                    semaphore.signal()
                }.resume()
            }
        }
        
        partnerHandshake()
        checkUser()
        
        DispatchQueue(label: "com.ifttt.get-connect-configuration").async {
            [partnerHandshake, checkUser].forEach { _ in semaphore.wait() }
            DispatchQueue.main.async {
                if let userId = userId {
                    completion(ConnectConfiguration(isExistingUser: isExistingUser,
                                                    userId: userId,
                                                    partnerOpaqueToken: partnerOpaqueToken), error)
                } else {
                    completion(nil, error) // Something went wrong
                }
            }
        }
    }
}


// MARK: - URLSession (Internal)

extension URLSession {
    func jsonTask(with urlRequest: URLRequest, _ completion: @escaping (Parser, HTTPURLResponse?, Error?) -> Void) -> URLSessionDataTask {
        return dataTask(with: urlRequest) { (data, response, error) in
            DispatchQueue.main.async {
                completion(Parser(content: data), response as? HTTPURLResponse, error)
            }
        }
    }
    func jsonTask(with urlRequest: URLRequest,
                  waitUntil minimumDuration: TimeInterval,
                  _ completion: @escaping (Parser, HTTPURLResponse?, Error?) -> Void) -> URLSessionDataTask {
        
        var result: (Parser, HTTPURLResponse?, Error?)?
        var minimumTimeElapsed = false
        
        DispatchQueue.main.asyncAfter(deadline: .now() + minimumDuration) {
            minimumTimeElapsed = true
            if let result = result {
                completion(result.0, result.1, result.2)
            }
        }
        
        return jsonTask(with: urlRequest) { (parser, response, error) in
            if minimumTimeElapsed {
                completion(parser, response, error)
            } else {
                result = (parser, response, error)
            }
        }
    }
>>>>>>> db9fd804
}<|MERGE_RESOLUTION|>--- conflicted
+++ resolved
@@ -87,447 +87,4 @@
     public static func ==(lhs: Applet, rhs: Applet) -> Bool {
         return lhs.id == rhs.id
     }
-<<<<<<< HEAD
-=======
-}
-
-
-// MARK: - Session Manager
-
-/// A protocol that defines APIs for requesting tokens for services.
-public protocol TokenProviding {
-    
-    /// Provides the partner OAuth token for the provided session.
-    ///
-    /// - Parameter session: The `Applet.Session` that the partner OAuth token is for.
-    /// - Returns: A `String` that respresents the OAuth token for the partner's connection service.
-    func partnerOauthTokenForServiceConnection(_ session: Applet.Session) -> String
-    
-    /// Provides the IFTTT user token for the provided session.
-    ///
-    /// - Parameter session: The `Applet.Session` that the IFTTT user token is for.
-    /// - Returns: A `String` that respresents the IFTTT user token for the connection service.
-    func iftttUserToken(for session: Applet.Session) -> String?
-}
-
-extension Notification.Name {
-    
-    /// A `Notification.Name` used to post notifications when the app recieves a redirect request for an `Applet` activation.
-    static let appletActivationRedirect = Notification.Name("ifttt.applet.activation.redirect")
-}
-
-public extension Applet {
-    
-    /// Encapsulates various information used for interacting with Applet configuration and activation.
-    public class Session {
-        
-        /// The configured shared `Session`. This must be configured with the static function `begin(tokenProvider:suggestedUserEmail:appletActivationRedirect:inviteCode:)` first before calling, otherwise it will result in an exception.
-        public static var shared: Session {
-            if let session = _shared {
-                return session
-            } else {
-                fatalError("IFTTT SDK has not been configured. This is a programming error. It must be configured before it can be used.")
-            }
-        }
-        
-        private static var _shared: Session?
-        
-        /// Creates the shared session configured with the provided parameters. The result is discardable and can be accessed again by calling the `Session.shared` instance.
-        ///
-        /// - Parameters:
-        ///   - tokenProvider: An object that handle providing tokens for the session.
-        ///   - suggestedUserEmail: A `String` provided as the suggested user's email address for their IFTTT account. If the user already has an IFTTT account with the same email, it will use that, otherwise it will create them a new account with this email.
-        ///   - appletActivationRedirect: A `URL` used as the activation redirection endpoint. This must be registered on `platform.ifttt.com` and set in the applications `Info.plist`.
-        ///   - inviteCode: An optional `String` containing an invitation code for the session. Used when testing unpublished services. The code can be found on `platform.ifttt.com`.
-        /// - Returns: A configured `Session`, to use on the `Applet`. This is discardable and can be accessed again by calling the `Session.shared` instance.
-        @discardableResult
-        static public func begin(tokenProvider: TokenProviding, suggestedUserEmail: String, appletActivationRedirect: URL, inviteCode: String?) -> Session {
-            assert(suggestedUserEmail.isValidEmail, "You must provide a valid email address for the user")
-            
-            let configuration = URLSessionConfiguration.ephemeral
-            configuration.httpAdditionalHeaders = [
-                "Accept" : "application/json"
-            ]
-            let urlSession = URLSession(configuration: configuration)
-            
-            _shared = Session(urlSession: urlSession,
-                              tokenProvider: tokenProvider,
-                              suggestedUserEmail: suggestedUserEmail,
-                              appletActivationRedirect: appletActivationRedirect,
-                              inviteCode: inviteCode)
-            return shared
-        }
-        
-        /// An object that handle providing tokens for the session.
-        public let tokenProvider: TokenProviding
-        
-        /// A `String` provided as the suggested user's email address.
-        public let suggestedUserEmail: String
-        
-        /// A `URL` used as the activation redirection endpoint.
-        public let appletActivationRedirect: URL
-        
-        /// An optional `String` containing an invitation code for the session.
-        public let inviteCode: String?
-        
-        /// An object for handling network data transfer tasks for the session.
-        public let urlSession: URLSession
-        
-        /// Handles redirects during applet activation.
-        ///
-        /// Generally, this is used to handle url redirects the app recieves in `func application(_ app: UIApplication, open url: URL, options: [UIApplication.OpenURLOptionsKey : Any] = [:]) -> Bool` in the `AppDelgate`.
-        /// - Example: `Applet.Session.shared.handleApplicationRedirect(url: url, options: options)`.
-        ///
-        /// - Parameters:
-        ///   - url: The `URL` resource to open.
-        ///   - options: A dictionary of `URL` handling options. For information about the possible keys in this dictionary, see UIApplicationOpenURLOptionsKey.
-        /// - Returns: True if this is an IFTTT SDK redirect. False for any other `URL`.
-        public func handleApplicationRedirect(url: URL, options: [UIApplication.OpenURLOptionsKey : Any]) -> Bool {
-            
-            // Checks if the source is `SafariViewService` and the scheme matches the SDK redirect.
-            if let source = options[.sourceApplication] as? String, url.scheme == appletActivationRedirect.scheme && source == "com.apple.SafariViewService" {
-                NotificationCenter.default.post(name: .appletActivationRedirect, object: url)
-                return true
-            }
-            
-            return false
-        }
-        
-        var userToken: String? {
-            return tokenProvider.iftttUserToken(for: self)
-        }
-        
-        var partnerToken: String {
-            return tokenProvider.partnerOauthTokenForServiceConnection(self)
-        }
-        
-        private init(urlSession: URLSession,
-                     tokenProvider: TokenProviding,
-                     suggestedUserEmail: String,
-                     appletActivationRedirect: URL,
-                     inviteCode: String?) {
-            self.urlSession = urlSession
-            self.tokenProvider = tokenProvider
-            self.suggestedUserEmail = suggestedUserEmail
-            self.appletActivationRedirect = appletActivationRedirect
-            self.inviteCode = inviteCode
-        }
-    }
-}
-
-
-// MARK: - Requests
-
-public extension Applet {
-    
-    /// Handles network requests related to the `Applet` connection service.
-    public struct Request {
-        
-        /// The HTTP request method options.
-        public enum Method: String {
-            
-            /// The HTTP GET method.
-            case GET = "GET"
-            
-            /// The HTTP POST method.
-            case POST = "POST"
-        }
-        
-        /// The `Request`'s `URLRequest` that task are completed on.
-        public let urlRequest: URLRequest
-        
-        /// A structure encapsulating responses from the `Applet` activation service network requests.
-        public struct Response {
-            
-            /// The metadata associated with the response to network request.
-            public let urlResponse: URLResponse?
-            
-            /// The network repsonse status code.
-            public let statusCode: Int?
-            
-            /// The `Result` of the network request.
-            public let result: Result
-        }
-        
-        /// An enum to encapsulate success and failure responses from a network request.
-        public enum Result {
-            
-            /// A successful result with an `Applet`.
-            ///
-            /// - Parameter applet: An `Applet` downloaded from the `Session`.
-            case success(_ applet: Applet)
-            
-            /// A failure result with an optionally provided `Error`.
-            ///
-            /// - Parameter error: An optional `Error` with information about why the request failed.
-            case failure(_ error: Error?)
-        }
-        
-        /// A handler that is used when a `Response` is recieved from a network request.
-        ///
-        /// - Parameter response: The `Response` object from the completed request.
-        public typealias CompletionHandler = (_ response: Response) -> Void
-        
-        /// A closure called when a network task has completed.
-        public let completion: CompletionHandler
-        
-        /// Starts a network task on a `Applet`'s `Session`.
-        ///
-        /// - Parameter session: A `Session` to begin the network request on. Defaults to the shared session.
-        public func start(with session: Session = .shared) {
-            task(with: session.urlSession, urlRequest: urlRequest, minimumDuration: nil).resume()
-        }
-        
-        /// A `Request` configured for an `Applet` with the provided identifier.
-        ///
-        /// - Parameters:
-        ///   - id: The identifier of the `Applet`.
-        ///   - completion: A `CompletionHandler` for handling the result of the request.
-        /// - Returns: A `Request` configured to get the `Applet`.
-        public static func applet(id: String, _ completion: @escaping CompletionHandler) -> Request {
-            return Request(path: "/applets/\(id)", method: .GET, completion: completion)
-        }
-        
-        /// A disconnection `Request` for an `Applet` with the provided identifier.
-        ///
-        /// - Parameters:
-        ///   - id: The identifier of the `Applet`.
-        ///   - completion: A `CompletionHandler` for handling the result of the request.
-        /// - Returns: A `Request` configured to disconnect the `Applet`.
-        public static func disconnectApplet(id: String, _ completion: @escaping CompletionHandler) -> Request {
-            return Request(path: "/applets/\(id)/disable)", method: .POST, completion: completion)
-        }
-        
-        func start(with session: Session = .shared, waitUntil minimumDuration: TimeInterval, timeout: TimeInterval) {
-            var urlRequest = self.urlRequest
-            urlRequest.timeoutInterval = timeout
-            task(with: session.urlSession, urlRequest: urlRequest, minimumDuration: minimumDuration).resume()
-        }
-        
-        private func task(with urlSession: URLSession, urlRequest: URLRequest, minimumDuration: TimeInterval?) -> URLSessionDataTask {
-            let handler = { (parser: Parser, response: HTTPURLResponse?, error: Error?) in
-                let statusCode = response?.statusCode
-                if let applet = Applet.parseAppletsResponse(parser)?.first {
-                    self.completion(Response(urlResponse: response, statusCode: statusCode, result: .success(applet)))
-                } else {
-                    self.completion(Response(urlResponse: response, statusCode: statusCode, result: .failure(error)))
-                }
-            }
-            if let minimumDuration = minimumDuration {
-                return urlSession.jsonTask(with: urlRequest, waitUntil: minimumDuration, handler)
-            } else {
-                return urlSession.jsonTask(with: urlRequest, handler)
-            }
-        }
-        
-        private init(path: String, method: Method, completion: @escaping CompletionHandler) {
-            let url = API.base.appendingPathComponent(path)
-            
-            var request = URLRequest(url: url)
-            request.httpMethod = method.rawValue
-            
-            if let userToken = Applet.Session.shared.userToken, userToken.isEmpty == false {
-                request.addIftttUserToken(userToken)
-            }
-            if let inviteCode = Applet.Session.shared.inviteCode, inviteCode.isEmpty == false {
-                request.addIftttInviteCode(inviteCode)
-            }
-            
-            self.urlRequest = request
-            self.completion = completion
-        }
-    }
-}
-
-
-// MARK: - API
-
-struct API {
-    static let base = URL(string: "https://api.ifttt.com/v2")!
-}
-
-extension URLRequest {
-    mutating func addIftttUserToken(_ token: String) {
-        let tokenString = "Bearer \(token)"
-        addValue(tokenString, forHTTPHeaderField: "Authorization")
-    }
-    mutating func addIftttInviteCode(_ code: String) {
-        addValue(code, forHTTPHeaderField: "IFTTT-Invite-Code")
-    }
-}
-
-
-// MARK: - Applet connection url generation (Internal)
-
-extension Applet {
-    enum ActivationStep {
-        case
-        login(User.Id),
-        serviceConnection(newUserEmail: String?, token: String?)
-    }
-    
-    func activationURL(_ step: ActivationStep) -> URL {
-        let session = Applet.Session.shared
-        
-        var components = URLComponents(url: activationURL, resolvingAgainstBaseURL: false)
-        var queryItems = [URLQueryItem]()
-        queryItems.append(URLQueryItem(name: "sdk_return_to", value: session.appletActivationRedirect.absoluteString))
-        
-        if let inviteCode = session.inviteCode {
-            queryItems.append(URLQueryItem(name: "invite_code", value: inviteCode))
-        }
-        
-        switch step {
-        case .login(let id):
-            switch id {
-            case .username(let username):
-                // FIXME: Verify this param name when we have it
-                queryItems.append(URLQueryItem(name: "user_id", value: username))
-            case .email(let email):
-                queryItems.append(URLQueryItem(name: "email", value: email))
-            }
-            
-        case .serviceConnection(let newUserEmail, let token):
-            if let email = newUserEmail {
-                queryItems.append(URLQueryItem(name: "email", value: email))
-                queryItems.append(URLQueryItem(name: "sdk_create_account", value: "true"))
-            }
-            if let token = token {
-                queryItems.append(URLQueryItem(name: "token", value: token))
-            }
-            queryItems.append(URLQueryItem(name: "skip_sdk_redirect", value: "true"))
-        }
-        components?.queryItems = queryItems
-        return components?.url ?? activationURL
-    }
-}
-
-
-// MARK: - Connect configuration (Internal)
-
-struct ConnectConfiguration {
-    enum UserLookupMethod {
-        case token(String), email(String)
-    }
-    
-    let isExistingUser: Bool
-    let userId: User.Id
-    let partnerOpaqueToken: String?
-}
-
-extension Applet.Session {
-    
-    func getConnectConfiguration(user: ConnectConfiguration.UserLookupMethod,
-                                 waitUntil: TimeInterval,
-                                 timeout: TimeInterval,
-                                 _ completion: @escaping (ConnectConfiguration?, Error?) -> Void) {
-        
-        let urlSession = Applet.Session.shared.urlSession
-        var isExistingUser: Bool = false
-        var userId: User.Id?
-        var partnerOpaqueToken: String?
-        var error: Error?
-        
-        let semaphore = DispatchSemaphore(value: 0)
-        
-        let partnerHandshake = {
-            if self.partnerToken.isEmpty == false,
-                let body = try? JSONSerialization.data(withJSONObject: ["token" : self.partnerToken]) {
-                
-                var request = URLRequest(url: URL(string: "https://ifttt.com/access/api/handshake")!)
-                request.httpMethod = "POST"
-                request.httpBody = body
-                request.timeoutInterval = timeout
-                
-                urlSession.jsonTask(with: request, waitUntil: waitUntil) { (parser, _, _error) in
-                    partnerOpaqueToken = parser["token"].string
-                    error = _error
-                    semaphore.signal()
-                }.resume()
-            } else {
-                semaphore.signal()
-            }
-        }
-        let checkUser = {
-            switch user {
-            case .email(let email):
-                userId = .email(email)
-                
-                let url = URL(string: "https://api.ifttt.com/v2/account/find?email=\(email)")!
-                var request = URLRequest(url: url)
-                request.timeoutInterval = timeout
-                
-                urlSession.jsonTask(with: request, waitUntil: waitUntil) { (_, response, _error) in
-                    isExistingUser = response?.statusCode == 204
-                    error = _error
-                    semaphore.signal()
-                }.resume()
-            case .token(let token):
-                let url = API.base.appendingPathComponent("/me")
-                var request = URLRequest(url: url)
-                request.addIftttUserToken(token)
-                request.timeoutInterval = timeout
-                
-                urlSession.jsonTask(with: request, waitUntil: waitUntil) { (parser, _, _error) in
-                    if let username = parser["user_login"].string {
-                        userId = .username(username)
-                    }
-                    error = _error
-                    semaphore.signal()
-                }.resume()
-            }
-        }
-        
-        partnerHandshake()
-        checkUser()
-        
-        DispatchQueue(label: "com.ifttt.get-connect-configuration").async {
-            [partnerHandshake, checkUser].forEach { _ in semaphore.wait() }
-            DispatchQueue.main.async {
-                if let userId = userId {
-                    completion(ConnectConfiguration(isExistingUser: isExistingUser,
-                                                    userId: userId,
-                                                    partnerOpaqueToken: partnerOpaqueToken), error)
-                } else {
-                    completion(nil, error) // Something went wrong
-                }
-            }
-        }
-    }
-}
-
-
-// MARK: - URLSession (Internal)
-
-extension URLSession {
-    func jsonTask(with urlRequest: URLRequest, _ completion: @escaping (Parser, HTTPURLResponse?, Error?) -> Void) -> URLSessionDataTask {
-        return dataTask(with: urlRequest) { (data, response, error) in
-            DispatchQueue.main.async {
-                completion(Parser(content: data), response as? HTTPURLResponse, error)
-            }
-        }
-    }
-    func jsonTask(with urlRequest: URLRequest,
-                  waitUntil minimumDuration: TimeInterval,
-                  _ completion: @escaping (Parser, HTTPURLResponse?, Error?) -> Void) -> URLSessionDataTask {
-        
-        var result: (Parser, HTTPURLResponse?, Error?)?
-        var minimumTimeElapsed = false
-        
-        DispatchQueue.main.asyncAfter(deadline: .now() + minimumDuration) {
-            minimumTimeElapsed = true
-            if let result = result {
-                completion(result.0, result.1, result.2)
-            }
-        }
-        
-        return jsonTask(with: urlRequest) { (parser, response, error) in
-            if minimumTimeElapsed {
-                completion(parser, response, error)
-            } else {
-                result = (parser, response, error)
-            }
-        }
-    }
->>>>>>> db9fd804
 }