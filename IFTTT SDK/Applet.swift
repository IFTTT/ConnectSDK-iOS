--- conflicted
+++ resolved
@@ -10,14 +10,10 @@
 
 // MARK: - Model
 
-<<<<<<< HEAD
 /// A structure that encapsulates interacting with a connect service.
-public struct Applet {
-
+public struct Applet: Equatable {
+    
     /// Represents the various states an `Applet` can be in based on interaction.
-=======
-public struct Applet: Equatable {
->>>>>>> bd9ed555
     public enum Status: String {
         
         /// This Applet has never been enabled.
@@ -33,14 +29,10 @@
         case unknown = ""
     }
     
-<<<<<<< HEAD
     /// Information about a connect service.
-    public struct Service {
+    public struct Service: Equatable {
         
         /// The identifier of the service.
-=======
-    public struct Service: Equatable {
->>>>>>> bd9ed555
         public let id: String
         
         /// A name for the service.
@@ -231,36 +223,80 @@
 
 public extension Applet {
     
+    /// Handles network requests related to the `Applet` connection service.
     public struct Request {
         
+        /// The HTTP request method options.
         public enum Method: String {
-            case
-            GET = "GET",
-            POST = "POST"
-        }
-        
+            
+            /// The HTTP GET method.
+            case GET = "GET"
+            
+            /// The HTTP POST method.
+            case POST = "POST"
+        }
+        
+        /// The `Request`'s `URLRequest` that task are completed on.
         public let urlRequest: URLRequest
         
+        /// A structure encapsulating responses from the `Applet` activation service network requests.
         public struct Response {
+            
+            /// The metadata associated with the response to network request.
             public let urlResponse: URLResponse?
+            
+            /// The network repsonse status code.
             public let statusCode: Int?
+            
+            /// The `Result` of the network request.
             public let result: Result
         }
+        
+        /// An enum to encapsulate success and failure responses from a network request.
         public enum Result {
-            case success(Applet), failure(Error?)
-        }
-        public typealias CompletionHandler = (Response) -> Void
-        
+            
+            /// A successful result with an `Applet`.
+            ///
+            /// - Parameter applet: An `Applet` downloaded from the `Session`.
+            case success(_ applet: Applet)
+            
+            /// A failure result with an optionally provided `Error`.
+            ///
+            /// - Parameter error: An optional `Error` with information about why the request failed.
+            case failure(_ error: Error?)
+        }
+        
+        /// A handler that is used when a `Response` is recieve from a network request.
+        ///
+        /// - Parameter response: The `Response` object from the completed request.
+        public typealias CompletionHandler = (_ response: Response) -> Void
+        
+        /// A closure called when a network task has completed.
         public let completion: CompletionHandler
         
+        /// Starts a network task on a `Applet`'s `Session`.
+        ///
+        /// - Parameter session: A `Session` to begin the network request on. Defaults to the shared session.
         public func start(with session: Session = .shared) {
             task(with: session.urlSession, urlRequest: urlRequest, minimumDuration: nil).resume()
         }
         
+        /// A `Request` configured for an `Applet` with the provided identifier.
+        ///
+        /// - Parameters:
+        ///   - id: The identifier of the `Applet`.
+        ///   - completion: A `CompletionHandler` for handling the result of the request.
+        /// - Returns: A `Request` configured to get the `Applet`.
         public static func applet(id: String, _ completion: @escaping CompletionHandler) -> Request {
             return Request(path: "/applets/\(id)", method: .GET, completion: completion)
         }
         
+        /// A disconnection `Request` for an `Applet` with the provided identifier.
+        ///
+        /// - Parameters:
+        ///   - id: The identifier of the `Applet`.
+        ///   - completion: A `CompletionHandler` for handling the result of the request.
+        /// - Returns: A `Request` configured to disconnect the `Applet`.
         public static func disconnectApplet(id: String, _ completion: @escaping CompletionHandler) -> Request {
             return Request(path: "/applets/\(id)/disable)", method: .POST, completion: completion)
         }
@@ -410,7 +446,7 @@
                     partnerOpaqueToken = parser["token"].string
                     error = _error
                     semaphore.signal()
-                }.resume()
+                    }.resume()
             } else {
                 semaphore.signal()
             }
@@ -428,8 +464,8 @@
                     isExistingUser = response?.statusCode == 204
                     error = _error
                     semaphore.signal()
-                }.resume()
-            
+                    }.resume()
+                
             case .token(let token):
                 let url = API.base.appendingPathComponent("/me")
                 var request = URLRequest(url: url)
@@ -442,7 +478,7 @@
                     }
                     error = _error
                     semaphore.signal()
-                }.resume()
+                    }.resume()
             }
         }
         
