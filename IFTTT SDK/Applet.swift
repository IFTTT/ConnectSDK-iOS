//
//  Applet.swift
//  IFTTT SDK
//
//  Created by Jon Chmura on 8/30/18.
//  Copyright © 2018 IFTTT. All rights reserved.
//

import Foundation

// MARK: - Model

/// A structure that encapsulates interacting with a connect service.
public struct Applet: Equatable {
    
    /// Represents the various states an `Applet` can be in based on interaction.
    public enum Status: String {
        
        /// This Applet has never been enabled.
        case initial = "never_enabled"
        
        /// The Applet is currently enabled.
        case enabled = "enabled"
        
        /// The Applet has been disabled.
        case disabled = "disabled"
        
        /// The Applet is in an unexpected state.
        case unknown = ""
    }
    
    /// Information about a connect service.
    public struct Service: Equatable {
        
        /// The identifier of the service.
        public let id: String
        
        /// A name for the service.
        public let name: String
        
        /// Whether the service is the primary service.
        public let isPrimary: Bool
        
        /// The `URL` to an icon that is intended to be tinted. Typically this is white or black.
        public let templateIconURL: URL
        
        /// The `URL`of an icon that is intended to be presented on top of a background with the service's `brandColor`.
        public let transparentBackgroundIconURL: URL
        
        /// A primary color defined by the service's brand.
        public let brandColor: UIColor
        
        /// The `URL` to the service.
        public let url: URL
        
        public static func ==(lhs: Service, rhs: Service) -> Bool {
            return lhs.id == rhs.id
        }
    }
    
    /// The identifier of the `Applet`.
    public let id: String
    
    /// The name of the `Applet`.
    public let name: String
    
    /// Information about the `Applet`.
    public let description: String
    
    /// The `Status` of the `Applet`.
    public internal(set) var status: Status
    
<<<<<<< HEAD
    mutating func updating(status: Status) {
        self.status = status
    }
    
    /// The `URL` for the `Applet`.
=======
>>>>>>> 13787493
    public let url: URL
    
    /// An array of `Service`s associated with the `Applet`.
    public let services: [Service]
    
    /// The main `Service` for the `Applet`.
    public let primaryService: Service
    
    /// An array of the `Service`s that work with this `Applet`.
    public var worksWithServices: [Service] {
        return services.filter({ $0.isPrimary == false })
    }
    
    let activationURL: URL
    
    public static func ==(lhs: Applet, rhs: Applet) -> Bool {
        return lhs.id == rhs.id
    }
}


// MARK: - Session Manager

/// A protocol that defines APIs for requesting tokens for services.
public protocol TokenProviding {
    
    /// Provides the partner OAuth token for the provided session.
    ///
    /// - Parameter session: The `Applet.Session` that the partner OAuth token is for.
    /// - Returns: A `String` that respresents the OAuth token for the partner's connection service.
    func partnerOauthTokenForServiceConnection(_ session: Applet.Session) -> String
    
    /// Provides the IFTTT user token for the provided session.
    ///
    /// - Parameter session: The `Applet.Session` that the IFTTT user token is for.
    /// - Returns: A `String` that respresents the IFTTT user token for the connection service.
    func iftttUserToken(for session: Applet.Session) -> String?
}

extension Notification.Name {
<<<<<<< HEAD
    
    /// A `Notification.Name` used to post notifications when the app recieves a redirect request for an `Applet` activation.
    static var iftttAppletActivationRedirect: Notification.Name {
        return Notification.Name("ifttt.applet.activation.redirect")
    }
=======
    static let iftttAppletActivationRedirect = Notification.Name("ifttt.applet.activation.redirect")
>>>>>>> 13787493
}

public extension Applet {
    
    /// Encapsulates various information used for interacting with Applet configuration and activation.
    public class Session {
        
        /// The configured shared `Session`. This must be configured with the static function `begin(tokenProvider:suggestedUserEmail:appletActivationRedirect:inviteCode:)` first before calling, otherwise it will result in an exception.
        public static var shared: Session {
            if let session = _shared {
                return session
            } else {
                fatalError("IFTTT SDK has not been configured. This is a programming error. It must be configured before it can be used.")
            }
        }
        
        private static var _shared: Session?
        
        /// Creates the shared session configured with the provided parameters. The result is discardable and can be accessed again by calling the `Session.shared` instance.
        ///
        /// - Parameters:
        ///   - tokenProvider: An object that handle providing tokens for the session.
        ///   - suggestedUserEmail: A `String` provided as the suggested user's email address for their IFTTT account. If the user already has an IFTTT account with the same email, it will use that, otherwise it will create them a new account with this email.
        ///   - appletActivationRedirect: A `URL` used as the activation redirection endpoint. This must be registered on `platform.ifttt.com` and set in the applications `Info.plist`.
        ///   - inviteCode: An optional `String` containing an invitation code for the session. Used when testing unpublished services. The code can be found on `platform.ifttt.com`.
        /// - Returns: A configured `Session`, to use on the `Applet`. This is discardable and can be accessed again by calling the `Session.shared` instance.
        @discardableResult
        static public func begin(tokenProvider: TokenProviding, suggestedUserEmail: String, appletActivationRedirect: URL, inviteCode: String?) -> Session {
            assert(suggestedUserEmail.isValidEmail, "You must provide a valid email address for the user")
            
            let configuration = URLSessionConfiguration.ephemeral
            configuration.httpAdditionalHeaders = [
                "Accept" : "application/json"
            ]
            let urlSession = URLSession(configuration: configuration)
            
            _shared = Session(urlSession: urlSession,
                              tokenProvider: tokenProvider,
                              suggestedUserEmail: suggestedUserEmail,
                              appletActivationRedirect: appletActivationRedirect,
                              inviteCode: inviteCode)
            return shared
        }
        
        /// An object that handle providing tokens for the session.
        public let tokenProvider: TokenProviding
        
        /// A `String` provided as the suggested user's email address.
        public let suggestedUserEmail: String
        
        /// A `URL` used as the activation redirection endpoint.
        public let appletActivationRedirect: URL
        
        /// An optional `String` containing an invitation code for the session.
        public let inviteCode: String?
        
        /// An object for handling network data transfer tasks for the session.
        public let urlSession: URLSession
        
        /// Handles redirects during applet activation.
        ///
        /// Generally, this is used to handle url redirects the app recieves in `func application(_ app: UIApplication, open url: URL, options: [UIApplication.OpenURLOptionsKey : Any] = [:]) -> Bool` in the `AppDelgate`.
        /// - Example: `Applet.Session.shared.handleApplicationRedirect(url: url, options: options)`.
        ///
        /// - Parameters:
        ///   - url: The `URL` resource to open.
        ///   - options: A dictionary of `URL` handling options. For information about the possible keys in this dictionary, see UIApplicationOpenURLOptionsKey.
        /// - Returns: True if this is an IFTTT SDK redirect. False for any other `URL`.
        public func handleApplicationRedirect(url: URL, options: [UIApplication.OpenURLOptionsKey : Any]) -> Bool {
            
            // Checks if the source is `SafariViewService` and the scheme matches the SDK redirect.
            if let source = options[.sourceApplication] as? String, url.scheme == appletActivationRedirect.scheme && source == "com.apple.SafariViewService" {
                NotificationCenter.default.post(name: .iftttAppletActivationRedirect, object: url)
                return true
            }
            
            return false
        }
        
        var userToken: String? {
            return tokenProvider.iftttUserToken(for: self)
        }
        
        var partnerToken: String {
            return tokenProvider.partnerOauthTokenForServiceConnection(self)
        }
        
        private init(urlSession: URLSession,
                     tokenProvider: TokenProviding,
                     suggestedUserEmail: String,
                     appletActivationRedirect: URL,
                     inviteCode: String?) {
            self.urlSession = urlSession
            self.tokenProvider = tokenProvider
            self.suggestedUserEmail = suggestedUserEmail
            self.appletActivationRedirect = appletActivationRedirect
            self.inviteCode = inviteCode
        }
    }
}


// MARK: - Requests

public extension Applet {
    
    /// Handles network requests related to the `Applet` connection service.
    public struct Request {
        
        /// The HTTP request method options.
        public enum Method: String {
            
            /// The HTTP GET method.
            case GET = "GET"
            
            /// The HTTP POST method.
            case POST = "POST"
        }
        
        /// The `Request`'s `URLRequest` that task are completed on.
        public let urlRequest: URLRequest
        
        /// A structure encapsulating responses from the `Applet` activation service network requests.
        public struct Response {
            
            /// The metadata associated with the response to network request.
            public let urlResponse: URLResponse?
            
            /// The network repsonse status code.
            public let statusCode: Int?
            
            /// The `Result` of the network request.
            public let result: Result
        }
        
        /// An enum to encapsulate success and failure responses from a network request.
        public enum Result {
            
            /// A successful result with an `Applet`.
            ///
            /// - Parameter applet: An `Applet` downloaded from the `Session`.
            case success(_ applet: Applet)
            
            /// A failure result with an optionally provided `Error`.
            ///
            /// - Parameter error: An optional `Error` with information about why the request failed.
            case failure(_ error: Error?)
        }
        
        /// A handler that is used when a `Response` is recieved from a network request.
        ///
        /// - Parameter response: The `Response` object from the completed request.
        public typealias CompletionHandler = (_ response: Response) -> Void
        
        /// A closure called when a network task has completed.
        public let completion: CompletionHandler
        
        /// Starts a network task on a `Applet`'s `Session`.
        ///
        /// - Parameter session: A `Session` to begin the network request on. Defaults to the shared session.
        public func start(with session: Session = .shared) {
            task(with: session.urlSession, urlRequest: urlRequest, minimumDuration: nil).resume()
        }
        
        /// A `Request` configured for an `Applet` with the provided identifier.
        ///
        /// - Parameters:
        ///   - id: The identifier of the `Applet`.
        ///   - completion: A `CompletionHandler` for handling the result of the request.
        /// - Returns: A `Request` configured to get the `Applet`.
        public static func applet(id: String, _ completion: @escaping CompletionHandler) -> Request {
            return Request(path: "/applets/\(id)", method: .GET, completion: completion)
        }
        
        /// A disconnection `Request` for an `Applet` with the provided identifier.
        ///
        /// - Parameters:
        ///   - id: The identifier of the `Applet`.
        ///   - completion: A `CompletionHandler` for handling the result of the request.
        /// - Returns: A `Request` configured to disconnect the `Applet`.
        public static func disconnectApplet(id: String, _ completion: @escaping CompletionHandler) -> Request {
            return Request(path: "/applets/\(id)/disable)", method: .POST, completion: completion)
        }
        
        func start(with session: Session = .shared, waitUntil minimumDuration: TimeInterval, timeout: TimeInterval) {
            var urlRequest = self.urlRequest
            urlRequest.timeoutInterval = timeout
            task(with: session.urlSession, urlRequest: urlRequest, minimumDuration: minimumDuration).resume()
        }
        
        private func task(with urlSession: URLSession, urlRequest: URLRequest, minimumDuration: TimeInterval?) -> URLSessionDataTask {
            let handler = { (parser: Parser, response: HTTPURLResponse?, error: Error?) in
                let statusCode = response?.statusCode
                if let applet = Applet.parseAppletsResponse(parser)?.first {
                    self.completion(Response(urlResponse: response, statusCode: statusCode, result: .success(applet)))
                } else {
                    self.completion(Response(urlResponse: response, statusCode: statusCode, result: .failure(error)))
                }
            }
            if let minimumDuration = minimumDuration {
                return urlSession.jsonTask(with: urlRequest, waitUntil: minimumDuration, handler)
            } else {
                return urlSession.jsonTask(with: urlRequest, handler)
            }
        }
        
        private init(path: String, method: Method, completion: @escaping CompletionHandler) {
            let url = API.base.appendingPathComponent(path)
            
            var request = URLRequest(url: url)
            request.httpMethod = method.rawValue
            
            if let userToken = Applet.Session.shared.userToken, userToken.isEmpty == false {
                request.addIftttUserToken(userToken)
            }
            if let inviteCode = Applet.Session.shared.inviteCode, inviteCode.isEmpty == false {
                request.addIftttInviteCode(inviteCode)
            }
            
            self.urlRequest = request
            self.completion = completion
        }
    }
}


// MARK: - API

struct API {
    static let base = URL(string: "https://api.ifttt.com/v2")!
}

extension URLRequest {
    mutating func addIftttUserToken(_ token: String) {
        let tokenString = "Bearer \(token)"
        addValue(tokenString, forHTTPHeaderField: "Authorization")
    }
    mutating func addIftttInviteCode(_ code: String) {
        addValue(code, forHTTPHeaderField: "IFTTT-Invite-Code")
    }
}


// MARK: - Applet connection url generation (Internal)

extension Applet {
    enum ActivationStep {
        case
        login(User.Id),
        serviceConnection(newUserEmail: String?, token: String?)
    }
    
    func activationURL(_ step: ActivationStep) -> URL {
        let session = Applet.Session.shared
        
        var components = URLComponents(url: activationURL, resolvingAgainstBaseURL: false)
        var queryItems = [URLQueryItem]()
        queryItems.append(URLQueryItem(name: "sdk_return_to", value: session.appletActivationRedirect.absoluteString))
        
        if let inviteCode = session.inviteCode {
            queryItems.append(URLQueryItem(name: "invite_code", value: inviteCode))
        }
        
        switch step {
        case .login(let id):
            switch id {
            case .username(let username):
                // FIXME: Verify this param name when we have it
                queryItems.append(URLQueryItem(name: "user_id", value: username))
            case .email(let email):
                queryItems.append(URLQueryItem(name: "email", value: email))
            }
            
        case .serviceConnection(let newUserEmail, let token):
            if let email = newUserEmail {
                queryItems.append(URLQueryItem(name: "email", value: email))
                queryItems.append(URLQueryItem(name: "sdk_create_account", value: "true"))
            }
            if let token = token {
                queryItems.append(URLQueryItem(name: "token", value: token))
            }
            queryItems.append(URLQueryItem(name: "skip_sdk_redirect", value: "true"))
        }
        components?.queryItems = queryItems
        return components?.url ?? activationURL
    }
}


// MARK: - Connect configuration (Internal)

struct ConnectConfiguration {
    enum UserLookupMethod {
        case token(String), email(String)
    }
    
    let isExistingUser: Bool
    let userId: User.Id
    let partnerOpaqueToken: String?
}

extension Applet.Session {
    
    func getConnectConfiguration(user: ConnectConfiguration.UserLookupMethod,
                                 waitUntil: TimeInterval,
                                 timeout: TimeInterval,
                                 _ completion: @escaping (ConnectConfiguration?, Error?) -> Void) {
        
        let urlSession = Applet.Session.shared.urlSession
        var isExistingUser: Bool = false
        var userId: User.Id?
        var partnerOpaqueToken: String?
        var error: Error?
        
        let semaphore = DispatchSemaphore(value: 0)
        
        let partnerHandshake = {
            if self.partnerToken.isEmpty == false,
                let body = try? JSONSerialization.data(withJSONObject: ["token" : self.partnerToken]) {
                
                var request = URLRequest(url: URL(string: "https://ifttt.com/access/api/handshake")!)
                request.httpMethod = "POST"
                request.httpBody = body
                request.timeoutInterval = timeout
                
                urlSession.jsonTask(with: request, waitUntil: waitUntil) { (parser, _, _error) in
                    partnerOpaqueToken = parser["token"].string
                    error = _error
                    semaphore.signal()
                }.resume()
            } else {
                semaphore.signal()
            }
        }
        let checkUser = {
            switch user {
            case .email(let email):
                userId = .email(email)
                
                let url = URL(string: "https://api.ifttt.com/v2/account/find?email=\(email)")!
                var request = URLRequest(url: url)
                request.timeoutInterval = timeout
                
                urlSession.jsonTask(with: request, waitUntil: waitUntil) { (_, response, _error) in
                    isExistingUser = response?.statusCode == 204
                    error = _error
                    semaphore.signal()
                }.resume()
            case .token(let token):
                let url = API.base.appendingPathComponent("/me")
                var request = URLRequest(url: url)
                request.addIftttUserToken(token)
                request.timeoutInterval = timeout
                
                urlSession.jsonTask(with: request, waitUntil: waitUntil) { (parser, _, _error) in
                    if let username = parser["user_login"].string {
                        userId = .username(username)
                    }
                    error = _error
                    semaphore.signal()
                }.resume()
            }
        }
        
        partnerHandshake()
        checkUser()
        
        DispatchQueue(label: "com.ifttt.get-connect-configuration").async {
            [partnerHandshake, checkUser].forEach { _ in semaphore.wait() }
            DispatchQueue.main.async {
                if let userId = userId {
                    completion(ConnectConfiguration(isExistingUser: isExistingUser,
                                                    userId: userId,
                                                    partnerOpaqueToken: partnerOpaqueToken), error)
                } else {
                    completion(nil, error) // Something went wrong
                }
            }
        }
    }
}


// MARK: - URLSession (Internal)

extension URLSession {
    func jsonTask(with urlRequest: URLRequest, _ completion: @escaping (Parser, HTTPURLResponse?, Error?) -> Void) -> URLSessionDataTask {
        return dataTask(with: urlRequest) { (data, response, error) in
            DispatchQueue.main.async {
                completion(Parser(content: data), response as? HTTPURLResponse, error)
            }
        }
    }
    func jsonTask(with urlRequest: URLRequest,
                  waitUntil minimumDuration: TimeInterval,
                  _ completion: @escaping (Parser, HTTPURLResponse?, Error?) -> Void) -> URLSessionDataTask {
        
        var result: (Parser, HTTPURLResponse?, Error?)?
        var minimumTimeElapsed = false
        
        DispatchQueue.main.asyncAfter(deadline: .now() + minimumDuration) {
            minimumTimeElapsed = true
            if let result = result {
                completion(result.0, result.1, result.2)
            }
        }
        
        return jsonTask(with: urlRequest) { (parser, response, error) in
            if minimumTimeElapsed {
                completion(parser, response, error)
            } else {
                result = (parser, response, error)
            }
        }
    }
}<|MERGE_RESOLUTION|>--- conflicted
+++ resolved
@@ -70,14 +70,7 @@
     /// The `Status` of the `Applet`.
     public internal(set) var status: Status
     
-<<<<<<< HEAD
-    mutating func updating(status: Status) {
-        self.status = status
-    }
-    
     /// The `URL` for the `Applet`.
-=======
->>>>>>> 13787493
     public let url: URL
     
     /// An array of `Service`s associated with the `Applet`.
@@ -118,15 +111,9 @@
 }
 
 extension Notification.Name {
-<<<<<<< HEAD
     
     /// A `Notification.Name` used to post notifications when the app recieves a redirect request for an `Applet` activation.
-    static var iftttAppletActivationRedirect: Notification.Name {
-        return Notification.Name("ifttt.applet.activation.redirect")
-    }
-=======
     static let iftttAppletActivationRedirect = Notification.Name("ifttt.applet.activation.redirect")
->>>>>>> 13787493
 }
 
 public extension Applet {
