--- conflicted
+++ resolved
@@ -275,14 +275,10 @@
 
             case .emailInvalid:
                 let text = "button.footer.email.invalid".localized
-<<<<<<< HEAD
                 return NSAttributedString(string: text, attributes: [.font : Constants.footnoteFont])
                 
             case .loadingFailed:
                 return NSMutableAttributedString(string: "button.footer.loading.failed".localized, attributes: [.font : Constants.footnoteFont, .foregroundColor : UIColor.red])
-=======
-                return NSAttributedString(string: text, attributes: [.font : Constants.footnoteFont, .foregroundColor : Constants.errorTextColor])
->>>>>>> 0a08a4f5
 
             case .verifying(let email):
                 let text = NSMutableAttributedString(string: "button.footer.email.sign_in".localized(with: email), attributes: [.font : Constants.footnoteFont])
