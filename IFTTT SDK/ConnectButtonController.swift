//
//  ConnectButtonController.swift
//  IFTTT SDK
//
//  Created by Jon Chmura on 9/19/18.
//  Copyright © 2018 IFTTT. All rights reserved.
//

import UIKit
import SafariServices

/// An error occurred, preventing a connect button from completing a service authentication with the `Connection`.
public enum ConnectButtonControllerError: Error {

    /// For some reason we could not create an IFTTT account for a new user.
    case iftttAccountCreationFailed

    /// Some generic networking error occurred.
    case networkError(NetworkError)

    /// A user canceled the service authentication with the `Connection`. This happens when the user cancels from the sign in process on an authorization page in a safari view controller.
    case canceled

    /// Redirect parameters did not match what we expected. This should never happen. Verify you are using the latest SDK.
    case unknownRedirect

    /// Response parameters did not match what we expected. This should never happen. Verify you are using the latest SDK.
    case unknownResponse

    /// For some reason the `Connection` used by this controller has gone nil or could not be retrieved. This should never happen.
    case unableToGetConnection
}

/// Defines the communication between ConnectButtonController and your app. It is required to implement this protocol.
@available(iOS 10.0, *)
public protocol ConnectButtonControllerDelegate: class {

    /// The `ConnectButtonController` needs to present a view controller. This includes the About IFTTT page and Safari VC during Connection activation.
    ///
    /// - Parameter connectButtonController: The `ConnectButtonController` controller that is sending the message.
    /// - Returns: A `UIViewController` to present other view controllers on.
    func presentingViewController(for connectButtonController: ConnectButtonController) -> UIViewController

    /// Connection activation is finished.
    ///
    /// On success, the controller transitions the button to its connected state. It is recommended that you fetch or refresh the user's IFTTT token after successfully authenticating a connection.
    ///
    /// On failure, the controller resets the button to its initial state but does not present any error message.
    /// It is up to you to decided how to present an error message to your user. You may use our message or one you provide.
    ///
    /// For these two scenarios it's not neccessary for you to show additional confirmation, however, you may
    /// want to update your app's UI in some way or ask they user why they canceled if you recieve a canceled error.
    ///
    /// - Parameters:
    ///   - connectButtonController: The `ConnectButtonController` controller that is sending the message.
    ///   - result: A result of the connection activation request.
    func connectButtonController(_ connectButtonController: ConnectButtonController, didFinishActivationWithResult result: Result<Connection, ConnectButtonControllerError>)

    /// Connection deactivation is finished.
    ///
    /// On success, the controller transitions the button to its deactivated initial state.
    ///
    /// On failure, the controller will reset the Connection to the connected state but will not show any messaging. The user attempted to deactivate the Connection but something unexpected went wrong, likely a network failure. It is up to you to do this. This should be rare but should be handled.
    ///
    /// - Parameters:
    ///   - connectButtonController: The `ConnectButtonController` controller that is sending the message.
    ///   - result: A result of the connection deactivation request.
    func connectButtonController(_ connectButtonController: ConnectButtonController, didFinishDeactivationWithResult result: Result<Connection, ConnectButtonControllerError>)

    /// The controller recieved an invalid email from the user. The default implementation of this function is to do nothing.
    ///
    /// - Parameters:
    ///   - connectButtonController: The `ConnectButtonController` controller that is sending the message.
    ///   - email: The invalid email `String` provided by the user.
    func connectButtonController(_ connectButtonController: ConnectButtonController, didRecieveInvalidEmail email: String)
}

@available(iOS 10.0, *)
public extension ConnectButtonControllerDelegate {
    func connectButtonController(_ connectButtonController: ConnectButtonController, didRecieveInvalidEmail email: String) { }
}

/// A controller that handles the `ConnectButton` when authenticating a `Connection`. It is mandatory that you interact with the ConnectButton only through this controller.
@available(iOS 10.0, *)
public class ConnectButtonController {

    /// The connect button in this interaction
    public let button: ConnectButton

    /// The `Connection` the controller is handling. The controller may change the `Connection.Status` of the `Connection`.
    public private(set) var connection: Connection?

    private func appletChangedStatus(isOn: Bool) {
        guard let connection = connection else {
            return
        }

        self.connection?.status = isOn ? .enabled : .disabled

        if isOn {
            delegate?.connectButtonController(self, didFinishActivationWithResult: .success(connection))
        } else {
            delegate?.connectButtonController(self, didFinishDeactivationWithResult: .success(connection))
        }
    }

    private var credentialProvider: CredentialProvider {
        return connectionConfiguration.credentialProvider
    }

    /// An `ConnectButtonControllerDelegate` object that will recieved messages about events that happen on the `ConnectButtonController`.
    public private(set) weak var delegate: ConnectButtonControllerDelegate?

    private let connectionConfiguration: ConnectionConfiguration
    private let connectionNetworkController = ConnectionNetworkController()
    private let serviceIconNetworkController = ServiceIconsNetworkController()

    /// Creates a new `ConnectButtonController`.
    ///
    /// - Parameters:
    ///   - connectButton: The `ConnectButton` that the controller is handling interaction for.
    ///   - connectionConfiguration: The `ConnectionConfiguration` with information for authenticating a `Connection`.
    ///   - delegate: A `ConnectInteractionDelegate` to respond to various events that happen on the controller.
    public init(connectButton: ConnectButton, connectionConfiguration: ConnectionConfiguration, delegate: ConnectButtonControllerDelegate) {
        self.button = connectButton
        self.connectionConfiguration = connectionConfiguration
        self.connection = connectionConfiguration.connection
        self.delegate = delegate
        setupConnection(for: connection, animated: false)
    }

    private func setupConnection(for connection: Connection?, animated: Bool) {
        guard let connection = connection else {
            fetchConnection(for: connectionConfiguration.connectionId)
            return
        }

        button.imageViewNetworkController = serviceIconNetworkController
        serviceIconNetworkController.prefetchImages(for: connection)

        button.minimumFooterLabelHeight = FooterMessages.estimatedMaximumTextHeight

        button.configureEmailField(placeholderText: "button.email.placeholder".localized,
                                   confirmButtonAsset: Assets.Button.emailConfirm)

        switch connection.status {
        case .initial, .unknown, .disabled:

            // Disabled Connections are presented in the "Connect" state
            transition(to: .initial(animated: animated))

        case .enabled:
            transition(to: .connected(animated: false))
        }
    }

    private func fetchConnection(for id: String) {
        button.animator(for: .buttonState(.loading)).preform(animated: true)

        connectionNetworkController.start(request: .fetchConnection(for: id, credentialProvider: credentialProvider)) { [weak self] response in
            guard let self = self else { return }

            switch response.result {
            case .success(let connection):
                self.connection = connection
                self.setupConnection(for: connection, animated: true)

            case .failure:
                break
            }
        }
    }

    private func buttonState(forConnectionStatus status: Connection.Status, service: Connection.Service) -> ConnectButton.AnimationState {
        switch status {
        case .initial, .unknown:
            return .connect(service: service.connectButtonService,
                            message: "button.state.connect".localized(with: service.shortName))
        case .disabled:
            return .connect(service: service.connectButtonService,
                            message: "button.state.reconnect".localized(with: service.shortName))
        case .enabled:
            return .connected(service: service.connectButtonService,
                              message: "button.state.connected".localized)
        }
    }

    private func present(_ viewController: UIViewController) {
        let presentingViewController = delegate?.presentingViewController(for: self)
        presentingViewController?.present(viewController, animated: true, completion: nil)
    }


    // MARK: - Footer

    /// Presents the about page
    private func showAboutPage() {
        guard let connection = connection else {
            assertionFailure("It is expected and required that we have a non nil connection in this state.")
            return
        }

        guard let secondaryService = connection.worksWithServices.first else {
            return
        }

        let aboutViewController = AboutViewController(primaryService: connection.primaryService,
                                                      secondaryService: secondaryService)
        present(aboutViewController)
    }

    /// A comprehensive list of copy for the Connect Button's footer
    ///
    /// - worksWithIFTTT: Default message used for most button states
    /// - enterEmail: Message for the enter email step
    /// - emailInvalid: Message when the entered email is invalid
    enum FooterMessages {
        case worksWithIFTTT
        case enterEmail
        case emailInvalid

        private struct Constants {
<<<<<<< HEAD
            static let textColor = UIColor(white: 0.68, alpha: 1)
            
            static let errorTextColor = UIColor.red
            
=======
            static let errorTextColor: UIColor = .red

>>>>>>> 1147152c
            static var footnoteFont: UIFont {
                return .footnote(weight: .demiBold)
            }
            static var iftttWordmarkFont: UIFont {
                return .footnote(weight: .heavy)
            }
        }

        /// Our best guess of the maximum height of the footer label
        fileprivate static var estimatedMaximumTextHeight: CGFloat {
            // We are estimating that the text will never exceed 2 lines (plus some line spacing)
            return 2.1 * Constants.footnoteFont.lineHeight
        }

        private var iftttWordmark: NSAttributedString {
            return NSAttributedString(string: "IFTTT",
                                      attributes: [.font : Constants.iftttWordmarkFont,
                                                   .foregroundColor : Constants.textColor])
        }

        var value: ConnectButton.LabelValue {
            return .attributed(attributedString)
        }
        
        var isErrorMessage: Bool {
            switch self {
            case .worksWithIFTTT, .enterEmail:
                return false
            case .emailInvalid:
                return true
            }
        }

        private var textColor: UIColor {
            if isErrorMessage {
                return Constants.errorTextColor
            } else {
                return Constants.textColor
            }
        }
        
        var attributedString: NSAttributedString {

            switch self {
            case .worksWithIFTTT:
                let text = NSMutableAttributedString(string: "button.footer.works_with".localized,
                                                     attributes: [.font : Constants.footnoteFont,
                                                                  .foregroundColor : textColor])
                text.append(iftttWordmark)
                return text
                
            case .enterEmail:
                let text = NSMutableAttributedString(string: "button.footer.email.prefix".localized,
                                                     attributes: [.font : Constants.footnoteFont,
                                                                  .foregroundColor : textColor])
                text.append(iftttWordmark)
                text.append(NSAttributedString(string: " ")) // Adds a space before the underline starts
                text.append(NSAttributedString(string: "button.footer.email.postfix".localized,
                                               attributes: [.font : Constants.footnoteFont,
                                                            .foregroundColor : textColor,
                                                            .underlineStyle : NSUnderlineStyle.single.rawValue]))
                return text

            case .emailInvalid:
                let text = "button.footer.email.invalid".localized
<<<<<<< HEAD
                return NSAttributedString(string: text, attributes: [.font : Constants.footnoteFont,
                                                                     .foregroundColor : textColor])
=======
                return NSAttributedString(string: text, attributes: [.font : Constants.footnoteFont, .foregroundColor : Constants.errorTextColor])

            case .verifying(let email):
                let text = NSMutableAttributedString(string: "button.footer.email.sign_in".localized(with: email), attributes: [.font : Constants.footnoteFont])
                let changeEmailText = NSAttributedString(string: "button.footer.email.change_email".localized, attributes: [.font : Constants.footnoteBoldFont, .underlineStyle : NSUnderlineStyle.single.rawValue])
                text.append(changeEmailText)
                return text

            case .signedIn(let username):
                let text = NSMutableAttributedString(string: username,
                                                     attributes: [.font: Constants.footnoteBoldFont])
                text.append(NSAttributedString(string: "button.footer.signed_in".localized,
                                               attributes: [.font : Constants.footnoteFont]))
                text.append(iftttText)
                return text

            case .connect(let fromService, let toService):
                let text = String(format: "button.footer.connect".localized, fromService.name, toService.name)
                return NSAttributedString(string: text, attributes: [.font : Constants.footnoteFont])

            case .manage:
                let text = NSMutableAttributedString(string: "button.footer.manage".localized,
                                                     attributes: [.font : Constants.footnoteFont])
                text.append(iftttText)
                return text
>>>>>>> 1147152c
            }
        }
    }


    // MARK: - Safari VC delegate (cancelation handling)

    /// Delegate object for Safari VC
    /// Handles user cancelation in the web flow
    class SafariDelegate: NSObject, SFSafariViewControllerDelegate {
        /// Callback when the Safari VC is dismissed by the user
        /// This triggers a cancelation event
        let onCancelation: () -> Void

        /// Create a new SafariDelegate
        ///
        /// - Parameter onCancelation: The cancelation handler
        init(onCancelation: @escaping () -> Void) {
            self.onCancelation = onCancelation
        }

        func safariViewControllerDidFinish(_ controller: SFSafariViewController) {
            onCancelation()
        }
    }

    /// This objects acts as the Safari VC delegate
    private var safariDelegate: SafariDelegate?

    private func handleCancelation(lookupMethod: User.LookupMethod) {
        switch lookupMethod {
        case .email:
            transition(to: .enterEmail)
        case .token:
            transition(to: .canceled)
        }
    }


    // MARK: - Safari VC redirect handling

    class RedirectObserving {

        private struct QueryItems {
            static let nextStep = "next_step"
            static let serviceAuthentication = "service_authentication"
            static let serviceId = "service_id"
            static let complete = "complete"
            static let config = "config"
            static let error = "error"
            static let errorType = "error_type"
            static let errorTypeAccountCreation = "account_creation"
        }

        /// Authorization redirect encodes some information about what comes next in the flow
        ///
        /// - serviceConnection: In the next step, authorize a service.
        /// - complete: The Connection is complete. `didConfiguration` is true, if the Connection required a configuration step on web.
        /// - failed: An error occurred on web, aborting the flow.
        enum Outcome {
            case serviceAuthorization(id: String)
            case complete(didConfiguration: Bool)
            case failed(ConnectButtonControllerError)
        }

        var onRedirect: ((Outcome) -> Void)?

        init() {
            NotificationCenter.default.addObserver(forName: .authorizationRedirect, object: nil, queue: .main) { [weak self] notification in
                self?.handleRedirect(notification)
            }
        }

        deinit {
            NotificationCenter.default.removeObserver(self)
        }

        private func handleRedirect(_ notification: Notification) {
            guard
                let url = notification.object as? URL,
                let components = URLComponents(url: url, resolvingAgainstBaseURL: false),
                let queryItems = components.queryItems,
                let nextStep = queryItems.first(where: { $0.name == QueryItems.nextStep })?.value
                else {
                    onRedirect?(.failed(.unknownRedirect))
                    return
            }

            switch nextStep {
            case QueryItems.serviceAuthentication:
                if let serviceId = queryItems.first(where: { $0.name == QueryItems.serviceId })?.value {
                    onRedirect?(.serviceAuthorization(id: serviceId))
                } else {
                    onRedirect?(.failed(.unknownRedirect))
                }
            case QueryItems.complete:
                let didConfiguration = queryItems.first(where: { $0.name == QueryItems.config })?.value == "true"
                onRedirect?(.complete(didConfiguration: didConfiguration))

            case QueryItems.error:
                if let reason = queryItems.first(where: { $0.name == QueryItems.errorType })?.value, reason == QueryItems.errorTypeAccountCreation {
                    onRedirect?(.failed(.iftttAccountCreationFailed))
                } else {
                    onRedirect?(.failed(.unknownRedirect))
                }

            default:
                onRedirect?(.failed(.unknownRedirect))
            }
        }
    }

    private var redirectObserving: RedirectObserving?

    private func handleRedirect(_ outcome: RedirectObserving.Outcome) {

        // Before we continue and handle this redirect, we must dismiss the active Safari VC
        guard currentSafariViewController == nil else {
            // Redirect doesn't automatically dismiss Safari VC
            // Do that first
            currentSafariViewController?.dismiss(animated: true) {
                self.currentSafariViewController = nil
                self.handleRedirect(outcome)
            }
            return
        }

        // Determine the next step based on the redirect result
        let nextStep: ActivationStep = {
            switch outcome {
            case .failed(let error):
                return .failed(error)

            case .serviceAuthorization(let id):
                guard let connection = connection else {
                    assertionFailure("It is expected and required that we have a non nil connection in this state.")
                    return .failed(.unableToGetConnection)
                }

                if let service = connection.services.first(where: { $0.id == id }) {
                    // If service connection comes after a redirect we must have already completed user log in or account creation
                    // Therefore newUserEmail is always nil here
                    return .serviceAuthentication(service, newUserEmail: nil)
                } else {
                    // For some reason, the service ID we received from web doesn't match the connection
                    // If this ever happens, it is due to a bug on web
                    return .failed(.unknownRedirect)
                }
            case .complete:
                return .authenticationComplete
            }
        }()

        transition(to: nextStep)
    }


    // MARK: - Web flow (IFTTT log in and service activation)

    private var currentSafariViewController: SFSafariViewController?

    private func openActivationURL(_ url: URL) {
        let controller = SFSafariViewController(url: url, entersReaderIfAvailable: false)
        controller.delegate = safariDelegate
        if #available(iOS 11.0, *) {
            controller.dismissButtonStyle = .cancel
        }
        currentSafariViewController = controller
        present(controller)
    }

    /// Creates a `RedirectObserving` and a `SafariDelegate` to track interaction in the web portion of the activation flow
    private func prepareActivationWebFlow(lookupMethod: User.LookupMethod) {
        redirectObserving = RedirectObserving()
        redirectObserving?.onRedirect = { [weak self] outcome in
            self?.handleRedirect(outcome)
        }

        safariDelegate = SafariDelegate { [weak self] in
            self?.handleCancelation(lookupMethod: lookupMethod)
        }
    }

    /// Once activation is finished or canceled, tear down redirect and cancelation observing
    private func endActivationWebFlow() {
        redirectObserving = nil
        safariDelegate = nil
    }



    // MARK: - Connection activation & deactivation

    /// Defines the `Connection` authorization state machine
    ///
    /// - initial: The `Connection` is in the initial state (not authorized)
    /// - identifyUser: We will have an email address or an IFTTT service token. Use this information to determine if they are already an IFTTT user. Obviously they are if we have an IFTTT token, but we still need to get their username.
    /// - logInExistingUser: Ensure that the user is logged into IFTTT in Safari VC. This is required even if we have a user token.
    /// - logInComplete: User was successfully logged in to IFTTT in Safari VC. `nextStep` specifies what come next in the flow. It originates from the authorization redirect.
    /// - serviceAuthentication: Authorize one of this `Connection`s services
    /// - serviceConnectionComplete: Service authorization was successful. `nextStep` specifies what come next in the flow. It originates from the authorization redirect.
    /// - failed: The `Connection` could not be authorized due to some error.
    /// - canceled: The `Connection` authorization was canceled.
    /// - connectionConfigurationComplete: This state always preceeds `connected` when the `Connection` required configuration on web. It includes the `Service` which was configured.
    /// - connected: The `Connection` was successfully authorized.
    /// - confirmDisconnect: The "Slide to disconnect" state, asking for the user's confirmation to disable the `Connection`.
    /// - processDisconnect: Disable the `Connection`.
    /// - disconnected: The `Connection` was disabled.
    enum ActivationStep {
        case initial(animated: Bool)
        case enterEmail
        case identifyUser(User.LookupMethod)
        case logInExistingUser(User.Id)
        case serviceAuthentication(Connection.Service, newUserEmail: String?)
        case authenticationComplete
        case failed(ConnectButtonControllerError)
        case canceled
        case connected(animated: Bool)
        case confirmDisconnect
        case processDisconnect
        case disconnected
    }

    /// State machine handling Applet activation and deactivation
    private func transition(to step: ActivationStep) {
        guard let connection = connection else {
            assertionFailure("It is required to have a non nil `Connection` in order to handle activation and deactivation.")
            return
        }

        // Cleanup
        button.toggleInteraction = .init()
        button.emailInteraction = .init()
        button.stepInteraction = .init()
        button.footerInteraction.isTapEnabled = false // Don't clear the select block

        switch step {
        case .initial(let animated):
            transitionToInitalization(connection: connection, animated: animated)
        case .enterEmail:
            self.transition(to: .initial(animated: false))
            self.button.animator(for: .buttonState(.enterEmail(suggestedEmail: self.connectionConfiguration.suggestedUserEmail), footerValue: FooterMessages.enterEmail.value)).preform()
        case .identifyUser(let lookupMethod):
            transitionToIdentifyUser(connection: connection, lookupMethod: lookupMethod)
        case .logInExistingUser(let userId):
            transitionToLogInExistingUser(userId: userId)
        case .serviceAuthentication(let service, let newUserEmail):
            transitionToServiceAuthentication(service: service, newUserEmail: newUserEmail)
        case .authenticationComplete:
            transitionToAuthenticationComplete()
        case .failed(let error):
            transitionToFailed(error: error)
        case .canceled:
            transitionToCanceled(connection: connection)
        case .connected(let animated):
            transitionToConnected(connection: connection, animated: animated)
        case .confirmDisconnect:
            transitionToConfirmDisconnect()
        case .processDisconnect:
            transitionToProccessDisconnect()
        case .disconnected:
            transitionToDisconnected(connection: connection)
        }
    }

    private func transitionToInitalization(connection: Connection, animated: Bool) {
        endActivationWebFlow()

        button.footerInteraction.isTapEnabled = true
        button.footerInteraction.onSelect = { [weak self] in
            self?.showAboutPage()
        }

<<<<<<< HEAD
        button.animator(for: .buttonState(buttonState(for: connection.status),
                                          footerValue: FooterMessages.worksWithIFTTT.value)).preform(animated: animated)
=======
        button.animator(for: .buttonState(buttonState(forConnectionStatus: connection.status, service: connection.connectingService), footerValue: FooterMessages.poweredBy.value)).preform(animated: animated)
>>>>>>> 1147152c

        button.toggleInteraction.isTapEnabled = true
        button.toggleInteraction.isDragEnabled = true

        button.toggleInteraction.toggleTransition = {
            if self.credentialProvider.iftttServiceToken != nil {
                return .buttonState(.slideToConnectWithToken)
            } else {
                return .buttonState(.enterEmail(suggestedEmail: self.connectionConfiguration.suggestedUserEmail), footerValue: FooterMessages.enterEmail.value)
            }
        }

        button.toggleInteraction.onToggle = { [weak self] in
            if let token = self?.credentialProvider.iftttServiceToken {
                self?.transition(to: .identifyUser(.token(token)))
            }
        }

        button.emailInteraction.onConfirm = { [weak self] email in
            guard let self = self else {
                assertionFailure("It is expected that `self` is not nil here.")
                return
            }

            self.emailInteractionConfirmation(email: email)
        }
    }

    private func transitionToIdentifyUser(connection: Connection, lookupMethod: User.LookupMethod) {
        prepareActivationWebFlow(lookupMethod: lookupMethod)

        let timeout: TimeInterval = 3 // Network request timeout

        let message: String
        switch lookupMethod {
        case .email:
            message = "button.state.checking_account".localized
        case .token:
            message = "button.state.accessing_existing_account".localized
        }
        button.animator(for: .buttonState(.verifyingEmail(message: message),
                                          footerValue: FooterMessages.worksWithIFTTT.value)).preform()

        button.footerInteraction.isTapEnabled = true

        let progress = button.progressBar(timeout: timeout)
        progress.preform()

        let dataTask = connectionNetworkController.getConnectConfiguration(user: lookupMethod, waitUntil: 1, timeout: timeout) { [weak self] result in
            guard let self = self else {
                return
            }

            switch result {
            case .success(let user):
                if case .email(let email) = user.id, user.isExistingUser == false {

                    // There is no account for this user
                    // Show a fake message that we are creating an account
                    // Then move to the first step of the service connection flow
                    self.button.animator(for: .buttonState(.createAccount(message: "button.state.creating_account".localized))).preform()

                    progress.resume(with: UISpringTimingParameters(dampingRatio: 1), duration: 1.5)
                    progress.onComplete { position in
                        if position == .end {
                            self.transition(to: .serviceAuthentication(connection.connectingService, newUserEmail: email))
                        }
                    }
                } else { // Existing IFTTT user
                    progress.resume(with: UISpringTimingParameters(dampingRatio: 1), duration: 0.25)
                    progress.onComplete { _ in
                        self.transition(to: .logInExistingUser(user.id))
                    }
                }

            case .failure(let error):
                self.transition(to: .failed(.networkError(error)))
            }
        }
        dataTask?.resume()

        button.emailInteraction.onConfirm = { [weak self] email in
            guard let self = self else {
                assertionFailure("It is expected that `self` is not nil here.")
                return
            }

            self.emailInteractionConfirmation(email: email)
        }
    }

    private func transitionToLogInExistingUser(userId: User.Id) {
<<<<<<< HEAD
        openActivationURL(connection.activationURL(for: .login(userId),
                                                   credentialProvider: connectionConfiguration.credentialProvider,
                                                   activationRedirect: connectionConfiguration.connectAuthorizationRedirectURL))
    }

    private func transitionToServiceAuthentication(service: Connection.Service, newUserEmail: String?) {
=======
        guard let connection = connection else {
            assertionFailure("It is expected and required that we have a non nil connection in this state.")
            return
        }

        openActivationURL(connection.activationURL(for: .login(userId), credentialProvider: credentialProvider, activationRedirect: connectionConfiguration.connectAuthorizationRedirectURL))
    }

    private func transitionToServiceAuthentication(service: Connection.Service, newUserEmail: String?) {
        guard let connection = connection else {
            assertionFailure("It is expected and required that we have a non nil connection in this state.")
            return
        }

        let footer: ConnectButtonController.FooterMessages

        if let newUserEmail = newUserEmail {
            footer = FooterMessages.verifying(email: newUserEmail)
        } else {
            footer = service == connection.primaryService ? FooterMessages.poweredBy : FooterMessages.connect(service, to: connection.primaryService)
        }

>>>>>>> 1147152c
        button.footerInteraction.isTapEnabled = true
        button.animator(for: .buttonState(.continueToService(service: service.connectButtonService,
                                                             message: "button.state.sign_in".localized(with: service.name)),
                                          footerValue: FooterMessages.worksWithIFTTT.value)).preform()

        let url = connection.activationURL(for: .serviceConnection(newUserEmail: newUserEmail),
                                           credentialProvider: connectionConfiguration.credentialProvider,
                                           activationRedirect: connectionConfiguration.connectAuthorizationRedirectURL)

        let timeout = 2.0
        button.progressBar(timeout: timeout).preform()

        let timer = Timer.scheduledTimer(withTimeInterval: timeout, repeats: false) { [weak self] timer in
            self?.openActivationURL(url)
            timer.invalidate()
        }

        button.stepInteraction.isTapEnabled = true
        button.stepInteraction.onSelect = { [weak self] in
            self?.openActivationURL(url)
            timer.invalidate()
        }
    }

    private func transitionToAuthenticationComplete() {
        button.animator(for: .buttonState(.connecting(message: "button.state.connecting".localized),
                                          footerValue: FooterMessages.worksWithIFTTT.value)).preform()

        let progressBar = button.progressBar(timeout: 2)
        progressBar.preform()
        progressBar.onComplete { _ in
            self.button.animator(for: .buttonState(.checkmark)).preform()
            DispatchQueue.main.asyncAfter(deadline: .now() + 1.5) {
                self.transition(to: .connected(animated: true))
            }
        }
    }

    private func transitionToFailed(error: Error) {
        delegate?.connectButtonController(self, didFinishActivationWithResult: .failure(.networkError(.genericError(error))))
        transition(to: .initial(animated: false))
    }

    private func transitionToCanceled(connection: Connection) {
        delegate?.connectButtonController(self, didFinishActivationWithResult: .failure(.canceled))
        transitionToInitalization(connection: connection, animated: true)
    }

<<<<<<< HEAD
    private func transitionToConnected(animated: Bool) {
        button.animator(for: .buttonState(buttonState(for: .enabled),
                                          footerValue: FooterMessages.worksWithIFTTT.value)).preform(animated: animated)
=======
    private func transitionToConnected(connection: Connection, animated: Bool) {
        button.animator(for: .buttonState(buttonState(forConnectionStatus: .enabled, service: connection.connectingService), footerValue: FooterMessages.manage.value)).preform(animated: animated)
>>>>>>> 1147152c

        button.footerInteraction.isTapEnabled = true

        // Connection was changed to this state, not initialized with it, so let the delegate know
        appletChangedStatus(isOn: true)

        // Toggle from here goes to disconnection confirmation
        // When the user taps the switch, they are asked to confirm disconnection by dragging the switch into the off position
        button.toggleInteraction.isTapEnabled = true

        button.toggleInteraction.toggleTransition = {
            return .buttonState(.slideToDisconnect(message: "button.state.disconnect".localized),
                                footerValue: .none)
        }

        button.toggleInteraction.onToggle = { [weak self] in
            self?.transition(to: .confirmDisconnect)
        }
    }

    private func transitionToConfirmDisconnect() {
       let timer = Timer.scheduledTimer(withTimeInterval: 10, repeats: false) { [weak self] timer in
            // Revert state if user doesn't follow through
            self?.transition(to: .connected(animated: false))
            timer.invalidate()
        }
        
        // The user must slide to deactivate the Connection
        button.toggleInteraction = .init(isTapEnabled: false,
                                         isDragEnabled: true,
                                         resistance: .heavy,
                                         toggleTransition: {
                                            .buttonState(.disconnecting(message: "button.state.disconnecting".localized),
                                                                          footerValue: .none) },
                                         onToggle: { [weak self] in
                                            self?.transition(to: .processDisconnect)
                                            timer.invalidate() })
    }

    private func transitionToProccessDisconnect() {
        guard let connection = connection else {
            assertionFailure("It is expected and required that we have a non nil connection in this state.")
            return
        }

        let timeout: TimeInterval = 3 // Network request timeout

        let progress = button.progressBar(timeout: timeout)
        progress.preform()

        let request = Connection.Request.disconnectConnection(with: connection.id, credentialProvider: credentialProvider)
        connectionNetworkController.start(urlRequest: request.urlRequest, waitUntil: 1, timeout: timeout) { response in
            progress.resume(with: UISpringTimingParameters(dampingRatio: 1), duration: 0.25)
            progress.onComplete { _ in
                switch response.result {
                case .success:
                    self.transition(to: .disconnected)
                case .failure(let error):
                    self.delegate?.connectButtonController(self, didFinishDeactivationWithResult: .failure(.networkError(error)))
                    self.transition(to: .connected(animated: true))
                }
            }
        }
    }

    private func transitionToDisconnected(connection: Connection) {
        appletChangedStatus(isOn: false)

        button.animator(for: .buttonState(.disconnected(service: connection.connectingService.connectButtonService, message: "button.state.disconnected".localized))).preform()
        DispatchQueue.main.asyncAfter(deadline: .now() + 2) {
            self.transition(to: .initial(animated: true))
        }
    }

    private var emailFooterTimer: Timer?

    private func emailInteractionConfirmation(email: String) {
        emailFooterTimer?.invalidate()
        emailFooterTimer = nil

        if email.isValidEmail {
            self.transition(to: .identifyUser(.email(email)))
        } else {
            self.delegate?.connectButtonController(self, didRecieveInvalidEmail: email)
            self.button.animator(for: .footerValue(FooterMessages.emailInvalid.value)).preform()
            self.button.performInvalidEmailAnimation()

            emailFooterTimer = Timer.scheduledTimer(withTimeInterval: 2.0, repeats: false) { [weak self] timer in
                self?.button.animator(for: .footerValue(FooterMessages.enterEmail.value)).preform()
                timer.invalidate()
            }
        }
    }
}


// MARK: - Convenience

@available(iOS 10.0, *)
private extension Connection.Service {
    var connectButtonService: ConnectButton.Service {
        return ConnectButton.Service(iconURL: templateIconURL, brandColor: brandColor)
    }
}<|MERGE_RESOLUTION|>--- conflicted
+++ resolved
@@ -220,15 +220,10 @@
         case emailInvalid
 
         private struct Constants {
-<<<<<<< HEAD
             static let textColor = UIColor(white: 0.68, alpha: 1)
             
             static let errorTextColor = UIColor.red
             
-=======
-            static let errorTextColor: UIColor = .red
-
->>>>>>> 1147152c
             static var footnoteFont: UIFont {
                 return .footnote(weight: .demiBold)
             }
@@ -294,36 +289,8 @@
 
             case .emailInvalid:
                 let text = "button.footer.email.invalid".localized
-<<<<<<< HEAD
                 return NSAttributedString(string: text, attributes: [.font : Constants.footnoteFont,
                                                                      .foregroundColor : textColor])
-=======
-                return NSAttributedString(string: text, attributes: [.font : Constants.footnoteFont, .foregroundColor : Constants.errorTextColor])
-
-            case .verifying(let email):
-                let text = NSMutableAttributedString(string: "button.footer.email.sign_in".localized(with: email), attributes: [.font : Constants.footnoteFont])
-                let changeEmailText = NSAttributedString(string: "button.footer.email.change_email".localized, attributes: [.font : Constants.footnoteBoldFont, .underlineStyle : NSUnderlineStyle.single.rawValue])
-                text.append(changeEmailText)
-                return text
-
-            case .signedIn(let username):
-                let text = NSMutableAttributedString(string: username,
-                                                     attributes: [.font: Constants.footnoteBoldFont])
-                text.append(NSAttributedString(string: "button.footer.signed_in".localized,
-                                               attributes: [.font : Constants.footnoteFont]))
-                text.append(iftttText)
-                return text
-
-            case .connect(let fromService, let toService):
-                let text = String(format: "button.footer.connect".localized, fromService.name, toService.name)
-                return NSAttributedString(string: text, attributes: [.font : Constants.footnoteFont])
-
-            case .manage:
-                let text = NSMutableAttributedString(string: "button.footer.manage".localized,
-                                                     attributes: [.font : Constants.footnoteFont])
-                text.append(iftttText)
-                return text
->>>>>>> 1147152c
             }
         }
     }
@@ -569,9 +536,9 @@
         case .identifyUser(let lookupMethod):
             transitionToIdentifyUser(connection: connection, lookupMethod: lookupMethod)
         case .logInExistingUser(let userId):
-            transitionToLogInExistingUser(userId: userId)
+            transitionToLogInExistingUser(connection: connection, userId: userId)
         case .serviceAuthentication(let service, let newUserEmail):
-            transitionToServiceAuthentication(service: service, newUserEmail: newUserEmail)
+            transitionToServiceAuthentication(connection: connection, service: service, newUserEmail: newUserEmail)
         case .authenticationComplete:
             transitionToAuthenticationComplete()
         case .failed(let error):
@@ -597,12 +564,8 @@
             self?.showAboutPage()
         }
 
-<<<<<<< HEAD
-        button.animator(for: .buttonState(buttonState(for: connection.status),
+        button.animator(for: .buttonState(buttonState(forConnectionStatus: connection.status, service: connection.connectingService),
                                           footerValue: FooterMessages.worksWithIFTTT.value)).preform(animated: animated)
-=======
-        button.animator(for: .buttonState(buttonState(forConnectionStatus: connection.status, service: connection.connectingService), footerValue: FooterMessages.poweredBy.value)).preform(animated: animated)
->>>>>>> 1147152c
 
         button.toggleInteraction.isTapEnabled = true
         button.toggleInteraction.isDragEnabled = true
@@ -694,38 +657,13 @@
         }
     }
 
-    private func transitionToLogInExistingUser(userId: User.Id) {
-<<<<<<< HEAD
+    private func transitionToLogInExistingUser(connection: Connection, userId: User.Id) {
         openActivationURL(connection.activationURL(for: .login(userId),
                                                    credentialProvider: connectionConfiguration.credentialProvider,
                                                    activationRedirect: connectionConfiguration.connectAuthorizationRedirectURL))
     }
 
-    private func transitionToServiceAuthentication(service: Connection.Service, newUserEmail: String?) {
-=======
-        guard let connection = connection else {
-            assertionFailure("It is expected and required that we have a non nil connection in this state.")
-            return
-        }
-
-        openActivationURL(connection.activationURL(for: .login(userId), credentialProvider: credentialProvider, activationRedirect: connectionConfiguration.connectAuthorizationRedirectURL))
-    }
-
-    private func transitionToServiceAuthentication(service: Connection.Service, newUserEmail: String?) {
-        guard let connection = connection else {
-            assertionFailure("It is expected and required that we have a non nil connection in this state.")
-            return
-        }
-
-        let footer: ConnectButtonController.FooterMessages
-
-        if let newUserEmail = newUserEmail {
-            footer = FooterMessages.verifying(email: newUserEmail)
-        } else {
-            footer = service == connection.primaryService ? FooterMessages.poweredBy : FooterMessages.connect(service, to: connection.primaryService)
-        }
-
->>>>>>> 1147152c
+    private func transitionToServiceAuthentication(connection: Connection, service: Connection.Service, newUserEmail: String?) {
         button.footerInteraction.isTapEnabled = true
         button.animator(for: .buttonState(.continueToService(service: service.connectButtonService,
                                                              message: "button.state.sign_in".localized(with: service.name)),
@@ -774,14 +712,8 @@
         transitionToInitalization(connection: connection, animated: true)
     }
 
-<<<<<<< HEAD
-    private func transitionToConnected(animated: Bool) {
-        button.animator(for: .buttonState(buttonState(for: .enabled),
-                                          footerValue: FooterMessages.worksWithIFTTT.value)).preform(animated: animated)
-=======
     private func transitionToConnected(connection: Connection, animated: Bool) {
-        button.animator(for: .buttonState(buttonState(forConnectionStatus: .enabled, service: connection.connectingService), footerValue: FooterMessages.manage.value)).preform(animated: animated)
->>>>>>> 1147152c
+        button.animator(for: .buttonState(buttonState(forConnectionStatus: .enabled, service: connection.connectingService), footerValue: FooterMessages.worksWithIFTTT.value)).preform(animated: animated)
 
         button.footerInteraction.isTapEnabled = true
 
