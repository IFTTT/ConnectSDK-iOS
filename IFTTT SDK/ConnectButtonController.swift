//
//  ConnectButtonController.swift
//  IFTTT SDK
//
//  Created by Jon Chmura on 9/19/18.
//  Copyright © 2018 IFTTT. All rights reserved.
//

import UIKit
import SafariServices
import StoreKit

/// An error occurred, preventing a connect button from completing a service authentication with the `Connection`.
public enum ConnectButtonControllerError: Error {

    /// For some reason we could not create an IFTTT account for a new user.
    case iftttAccountCreationFailed

    /// Some generic networking error occurred.
    case networkError(NetworkError)

    /// A user canceled the service authentication with the `Connection`. This happens when the user cancels from the sign in process on an authorization page in a safari view controller.
    case canceled

    /// Redirect parameters did not match what we expected. This should never happen. Verify you are using the latest SDK.
    case unknownRedirect

    /// Response parameters did not match what we expected. This should never happen. Verify you are using the latest SDK.
    case unknownResponse
}

/// Defines the communication between ConnectButtonController and your app. It is required to implement this protocol.
@available(iOS 10.0, *)
public protocol ConnectButtonControllerDelegate: class {

    /// The `ConnectButtonController` needs to present a view controller. This includes the About IFTTT page and Safari VC during Connection activation.
    ///
    /// - Parameter connectButtonController: The `ConnectButtonController` controller that is sending the message.
    /// - Returns: A `UIViewController` to present other view controllers on.
    func presentingViewController(for connectButtonController: ConnectButtonController) -> UIViewController

    /// Connection activation is finished.
    ///
    /// On success, the controller transitions the button to its connected state. It is recommended that you fetch or refresh the user's IFTTT token after successfully authenticating a connection.
    ///
    /// On failure, the controller resets the button to its initial state but does not present any error message.
    /// It is up to you to decided how to present an error message to your user. You may use our message or one you provide.
    ///
    /// For these two scenarios it's not neccessary for you to show additional confirmation, however, you may
    /// want to update your app's UI in some way or ask they user why they canceled if you recieve a canceled error.
    ///
    /// - Parameters:
    ///   - connectButtonController: The `ConnectButtonController` controller that is sending the message.
    ///   - result: A result of the connection activation request.
    func connectButtonController(_ connectButtonController: ConnectButtonController, didFinishActivationWithResult result: Result<Connection, ConnectButtonControllerError>)

    /// Connection deactivation is finished.
    ///
    /// On success, the controller transitions the button to its deactivated initial state.
    ///
    /// On failure, the controller will reset the Connection to the connected state but will not show any messaging. The user attempted to deactivate the Connection but something unexpected went wrong, likely a network failure. It is up to you to do this. This should be rare but should be handled.
    ///
    /// - Parameters:
    ///   - connectButtonController: The `ConnectButtonController` controller that is sending the message.
    ///   - result: A result of the connection deactivation request.
    func connectButtonController(_ connectButtonController: ConnectButtonController, didFinishDeactivationWithResult result: Result<Connection, ConnectButtonControllerError>)

    /// The controller recieved an invalid email from the user. The default implementation of this function is to do nothing.
    ///
    /// - Parameters:
    ///   - connectButtonController: The `ConnectButtonController` controller that is sending the message.
    ///   - email: The invalid email `String` provided by the user.
    func connectButtonController(_ connectButtonController: ConnectButtonController, didRecieveInvalidEmail email: String)
}

@available(iOS 10.0, *)
public extension ConnectButtonControllerDelegate {
    func connectButtonController(_ connectButtonController: ConnectButtonController, didRecieveInvalidEmail email: String) { }
}

/// A controller that handles the `ConnectButton` when authenticating a `Connection`. It is mandatory that you interact with the ConnectButton only through this controller.
@available(iOS 10.0, *)
public class ConnectButtonController {

    /// The connect button in this interaction
    public let button: ConnectButton

    /// The `Connection` the controller is handling. The controller may change the `Connection.Status` of the `Connection`.
    public private(set) var connection: Connection

    private func appletChangedStatus(isOn: Bool) {
        self.connection.status = isOn ? .enabled : .disabled

        if isOn {
            delegate?.connectButtonController(self, didFinishActivationWithResult: .success(connection))
        } else {
            delegate?.connectButtonController(self, didFinishDeactivationWithResult: .success(connection))
        }
    }

    /// The service that is being connected to the primary (owner) service
    /// This defines the service icon & brand color of the button in its initial and final (activated) states
    /// It is always the first service connected
    public var connectingService: Connection.Service {
        return connection.worksWithServices.first ?? connection.primaryService
    }

    /// An `ConnectButtonControllerDelegate` object that will recieved messages about events that happen on the `ConnectButtonController`.
    public private(set) weak var delegate: ConnectButtonControllerDelegate?

    private let connectionConfiguration: ConnectionConfiguration
    private let connectionNetworkController = ConnectionNetworkController()
    private let serviceIconNetworkController = ServiceIconsNetworkController()
    private let tokenProvider: CredentialProvider

    /// Creates a new `ConnectButtonController`.
    ///
    /// - Parameters:
    ///   - connectButton: The `ConnectButton` that the controller is handling interaction for.
    ///   - connectionConfiguration: The `ConnectionConfiguration` with information for authenticating a `Connection`.
    ///   - delegate: A `ConnectInteractionDelegate` to respond to various events that happen on the controller.
    public init(connectButton: ConnectButton, connectionConfiguration: ConnectionConfiguration, delegate: ConnectButtonControllerDelegate) {
        self.button = connectButton
        self.connectionConfiguration = connectionConfiguration
        self.connection = connectionConfiguration.connection
        self.tokenProvider = connectionConfiguration.credentialProvider
        self.delegate = delegate
        setupConnection(for: connection)
    }

    private func setupConnection(for connection: Connection) {
        button.imageViewNetworkController = serviceIconNetworkController
        serviceIconNetworkController.prefetchImages(for: connection)
        
        button.minimumFooterLabelHeight = FooterMessages.estimatedMaximumTextHeight
        
        button.configureEmailField(placeholderText: "button.email.placeholder".localized,
                                   confirmButtonAsset: Assets.Button.emailConfirm)

        switch connection.status {
        case .initial, .unknown, .disabled:
            // Disabled Connections are presented in the "Connect" state
            transition(to: .initial(animated: false))

        case .enabled:
            transition(to: .connected(animated: false))
        }
    }

    private func buttonState(for connectionStatus: Connection.Status) -> ConnectButton.AnimationState {
        switch connectionStatus {
        case .initial, .unknown:
            return .connect(service: connectingService.connectButtonService,
                            message: "button.state.connect".localized(arguments: connectingService.name))
        case .disabled:
            return .connect(service: connectingService.connectButtonService,
                            message: "button.state.reconnect".localized(arguments: connectingService.name))
        case .enabled:
            return .connected(service: connectingService.connectButtonService,
                              message: "button.state.connected".localized)
        }
    }

    private func present(_ viewController: UIViewController) {
        let presentingViewController = delegate?.presentingViewController(for: self)
        presentingViewController?.present(viewController, animated: true, completion: nil)
    }


    // MARK: - Footer

    /// Presents the about page
    private func showAboutPage() {
        let aboutViewController = AboutViewController(primaryService: connection.primaryService,
                                                      secondaryService: connection.worksWithServices.first)
        present(aboutViewController)
    }
    
    /// Acts as the delegate for displaying the IFTTT app store page
    private class StoreProductViewControllerDelegate: NSObject, SKStoreProductViewControllerDelegate {
        public func productViewControllerDidFinish(_ viewController: SKStoreProductViewController) {
            viewController.dismiss(animated: true, completion: nil)
        }
    }
    
    private var storeProductViewControllerDelegate = StoreProductViewControllerDelegate()
    
    /// Presents an App Store view for the IFTTT app
    private func showAppStorePage() {
        let viewController = SKStoreProductViewController()
        let parameters: [String : Any] = [SKStoreProductParameterITunesItemIdentifier : API.iftttAppStoreId]
        viewController.loadProduct(withParameters: parameters, completionBlock: nil)
        viewController.delegate = storeProductViewControllerDelegate
        present(viewController)
    }
    
    /// Presents an action sheet to allow the user to view our terms of service or privacy policy
    private func showLegalTerms() {
        let alertController = UIAlertController(title: nil, message: nil, preferredStyle: .actionSheet)
        let tosAction = UIAlertAction(title: LegalTermsText.termsOfService, style: .default) { (_) in
            self.present(SFSafariViewController(url: Links.termsOfService))
        }
        let privacyAction = UIAlertAction(title: LegalTermsText.privacyPolicy, style: .default) { (_) in
            self.present(SFSafariViewController(url: Links.privacyPolicy))
        }
        let cancelAction = UIAlertAction(title: "common.cancel".localized, style: .cancel, handler: nil)
        [tosAction, privacyAction, cancelAction].forEach { alertController.addAction($0) }
        
        if let popover = alertController.popoverPresentationController {
            // If a popover on iPad, align this to the bottom center of the button
            popover.sourceView = button
            popover.sourceRect = CGRect(x: button.bounds.midX,
                                        y: button.bounds.maxY,
                                        width: 0, height: 0)
            popover.permittedArrowDirections = [.up, .down]
        }
        
        present(alertController)
    }

    enum FooterMessages {
        case
        poweredBy,
        enterEmail,
        emailInvalid,
        verifying(email: String),
        signedIn(username: String),
        connect(Connection.Service, to: Connection.Service),
        manage,
        disconnect
        
        private struct Constants {
            static var footnoteFont: UIFont {
                return .footnote()
            }
            
            static var footnoteBoldFont: UIFont {
                return .footnote(weight: .bold)
            }
        }

        /// Our best guess of the maximum height of the footer label
        fileprivate static var estimatedMaximumTextHeight: CGFloat {
            // We are estimating that the text will never exceed 2 lines (plus some line spacing)
            return 2.1 * Constants.footnoteFont.lineHeight
        }

        private var iftttText: NSAttributedString {
            return NSAttributedString(string: "IFTTT",
                                      attributes: [.font : Constants.footnoteBoldFont])
        }

        var value: ConnectButton.LabelValue {
            return .attributed(attributedString)
        }

        var attributedString: NSAttributedString {
            
            switch self {
            case .poweredBy:
                let text = NSMutableAttributedString(string: "button.footer.powered_by".localized,
                                                     attributes: [.font : Constants.footnoteBoldFont])
                text.append(iftttText)
                return text

            case .enterEmail:
                let text = "button.footer.email.legal".localized
                return LegalTermsText.string(withPrefix: text, activateLinks: false, attributes: [.font : Constants.footnoteFont])

            case .emailInvalid:
                let text = "button.footer.email.invalid".localized
                return NSAttributedString(string: text, attributes: [.font : Constants.footnoteFont])

            case .verifying(let email):
                let text = NSMutableAttributedString(string: "button.footer.email.sign_in".localized(arguments: email), attributes: [.font : Constants.footnoteFont])
                let changeEmailText = NSAttributedString(string: "button.footer.email.change_email".localized, attributes: [.font : Constants.footnoteBoldFont,
                                                                                                                            .underlineStyle : NSUnderlineStyle.single.rawValue])
                text.append(changeEmailText)
                return text
                
            case .signedIn(let username):
                let text = NSMutableAttributedString(string: username,
                                                     attributes: [.font: Constants.footnoteBoldFont])
                text.append(NSAttributedString(string: "button.footer.signed_in".localized,
                                               attributes: [.font : Constants.footnoteFont]))
                text.append(iftttText)
                return text

            case .connect(let fromService, let toService):
                let text = String(format: "button.footer.connect".localized, fromService.name, toService.name)
                return NSAttributedString(string: text, attributes: [.font : Constants.footnoteFont])

            case .manage:
                let text = NSMutableAttributedString(string: "button.footer.manage".localized,
                                                     attributes: [.font : Constants.footnoteFont])
                text.append(iftttText)
                return text

            case .disconnect:
                return NSAttributedString(string: "button.footer.disconnect".localized,
                                          attributes: [.font : Constants.footnoteFont])
            }
        }
    }

    
    // MARK: - Safari VC delegate (cancelation handling)
    
    /// Delegate object for Safari VC
    /// Handles user cancelation in the web flow
    class SafariDelegate: NSObject, SFSafariViewControllerDelegate {
        /// Callback when the Safari VC is dismissed by the user
        /// This triggers a cancelation event
        let onCancelation: () -> Void
        
        /// Create a new SafariDelegate
        ///
        /// - Parameter onCancelation: The cancelation handler
        init(onCancelation: @escaping () -> Void) {
            self.onCancelation = onCancelation
        }
        
        func safariViewControllerDidFinish(_ controller: SFSafariViewController) {
            onCancelation()
        }
    }
    
    /// This objects acts as the Safari VC delegate
    private var safariDelegate: SafariDelegate?
    
    private func handleCancelation(lookupMethod: User.LookupMethod) {
        switch lookupMethod {
        case .email:
            transition(to: .enterEmail)
        case .token:
            transition(to: .canceled)
        }
    }
    
    
    // MARK: - Safari VC redirect handling

    class RedirectObserving {

        private struct QueryItems {
            static let nextStep = "next_step"
            static let serviceAuthentication = "service_authentication"
            static let serviceId = "service_id"
            static let complete = "complete"
            static let config = "config"
            static let error = "error"
            static let errorType = "error_type"
            static let errorTypeAccountCreation = "account_creation"
        }

        /// Authorization redirect encodes some information about what comes next in the flow
        ///
        /// - serviceConnection: In the next step, authorize a service.
        /// - complete: The Connection is complete. `didConfiguration` is true, if the Connection required a configuration step on web.
        /// - failed: An error occurred on web, aborting the flow.
        enum Outcome {
            case serviceAuthorization(id: String)
            case complete(didConfiguration: Bool)
            case failed(ConnectButtonControllerError)
        }

        var onRedirect: ((Outcome) -> Void)?
        var logRedirectQueryItems: (([URLQueryItem]) -> Void)?

        init() {
            NotificationCenter.default.addObserver(forName: .authorizationRedirect, object: nil, queue: .main) { [weak self] notification in
                self?.handleRedirect(notification)
            }
        }

        deinit {
            NotificationCenter.default.removeObserver(self)
        }

        private func handleRedirect(_ notification: Notification) {
            guard
                let url = notification.object as? URL,
                let components = URLComponents(url: url, resolvingAgainstBaseURL: false),
                let queryItems = components.queryItems,
                let nextStep = queryItems.first(where: { $0.name == QueryItems.nextStep })?.value
                else {
                    onRedirect?(.failed(.unknownRedirect))
                    return
            }
            
            logRedirectQueryItems?(queryItems)
            
            switch nextStep {
            case QueryItems.serviceAuthentication:
                if let serviceId = queryItems.first(where: { $0.name == QueryItems.serviceId })?.value {
                    onRedirect?(.serviceAuthorization(id: serviceId))
                } else {
                    onRedirect?(.failed(.unknownRedirect))
                }
            case QueryItems.complete:
                let didConfiguration = queryItems.first(where: { $0.name == QueryItems.config })?.value == "true"
                onRedirect?(.complete(didConfiguration: didConfiguration))

            case QueryItems.error:
                if let reason = queryItems.first(where: { $0.name == QueryItems.errorType })?.value, reason == QueryItems.errorTypeAccountCreation {
                    onRedirect?(.failed(.iftttAccountCreationFailed))
                } else {
                    onRedirect?(.failed(.unknownRedirect))
                }

            default:
                onRedirect?(.failed(.unknownRedirect))
            }
        }
    }

    private var redirectObserving: RedirectObserving?

    private func handleRedirect(_ outcome: RedirectObserving.Outcome) {
        
        // Before we continue and handle this redirect, we must dismiss the active Safari VC
        guard currentSafariViewController == nil else {
            // Redirect doesn't automatically dismiss Safari VC
            // Do that first
            currentSafariViewController?.dismiss(animated: true) {
                self.currentSafariViewController = nil
                self.handleRedirect(outcome)
            }
            return
        }

        // Determine the next step based on the redirect result
        let nextStep: ActivationStep = {
            switch outcome {
            case .failed(let error):
                return .failed(error)

            case .serviceAuthorization(let id):
                if let service = connection.services.first(where: { $0.id == id }) {
                    // If service connection comes after a redirect we must have already completed user log in or account creation
                    // Therefore newUserEmail is always nil here
                    return .serviceAuthentication(service, newUserEmail: nil)
                } else {
                    // For some reason, the service ID we received from web doesn't match the connection
                    // If this ever happens, it is due to a bug on web
                    return .failed(.unknownRedirect)
                }
            case .complete:
                return .authenticationComplete
            }
        }()
        
        transition(to: nextStep)
    }

    
    // MARK: - Web flow (IFTTT log in and service activation)
    
    private var currentSafariViewController: SFSafariViewController?
    
    private func openActivationURL(_ url: URL) {
        let controller = SFSafariViewController(url: url, entersReaderIfAvailable: false)
        controller.delegate = safariDelegate
        if #available(iOS 11.0, *) {
            controller.dismissButtonStyle = .cancel
        }
        currentSafariViewController = controller
        present(controller)
    }
    
    /// Creates a `RedirectObserving` and a `SafariDelegate` to track interaction in the web portion of the activation flow
    private func prepareActivationWebFlow(lookupMethod: User.LookupMethod) {
        redirectObserving = RedirectObserving()
        redirectObserving?.onRedirect = { [weak self] outcome in
            self?.handleRedirect(outcome)
        }
        redirectObserving?.logRedirectQueryItems = { [weak self] queryItems in
            var redirectLog = "Redirect Parameters:"
            queryItems.forEach {
                redirectLog.append("\n\($0.name): \($0.value ?? "nil")")
            }
            
            self?.button.addConnectionLog(redirectLog)
        }
        
        safariDelegate = SafariDelegate { [weak self] in
            self?.handleCancelation(lookupMethod: lookupMethod)
        }
    }
    
    /// Once activation is finished or canceled, tear down redirect and cancelation observing
    private func endActivationWebFlow() {
        redirectObserving = nil
        safariDelegate = nil
    }
    
    

    // MARK: - Connection activation & deactivation

    /// Defines the `Connection` authorization state machine
    ///
    /// - initial: The `Connection` is in the initial state (not authorized)
    /// - identifyUser: We will have an email address or an IFTTT service token. Use this information to determine if they are already an IFTTT user. Obviously they are if we have an IFTTT token, but we still need to get their username.
    /// - logInExistingUser: Ensure that the user is logged into IFTTT in Safari VC. This is required even if we have a user token.
    /// - logInComplete: User was successfully logged in to IFTTT in Safari VC. `nextStep` specifies what come next in the flow. It originates from the authorization redirect.
    /// - serviceAuthentication: Authorize one of this `Connection`s services
    /// - serviceConnectionComplete: Service authorization was successful. `nextStep` specifies what come next in the flow. It originates from the authorization redirect.
    /// - failed: The `Connection` could not be authorized due to some error.
    /// - canceled: The `Connection` authorization was canceled.
    /// - connectionConfigurationComplete: This state always preceeds `connected` when the `Connection` required configuration on web. It includes the `Service` which was configured.
    /// - connected: The `Connection` was successfully authorized.
    /// - confirmDisconnect: The "Slide to disconnect" state, asking for the user's confirmation to disable the `Connection`.
    /// - processDisconnect: Disable the `Connection`.
    /// - disconnected: The `Connection` was disabled.
    indirect enum ActivationStep {
        case initial(animated: Bool)
        case enterEmail
        case identifyUser(User.LookupMethod)
        case logInExistingUser(User.Id)
        case serviceAuthentication(Connection.Service, newUserEmail: String?)
        case authenticationComplete
        case failed(ConnectButtonControllerError)
        case canceled
        case connected(animated: Bool)
        case confirmDisconnect
        case processDisconnect
        case disconnected
    }
    
    /// Wraps various tasks associated with accessing an account so they can be tracked or interrupted.
    private struct AccessAccountTask {
        let progressAnimation: ConnectButton.Animator
        let dataTask: URLSessionDataTask
    }
    
    private var accessAccountTask: AccessAccountTask?

    /// State machine handling Applet activation and deactivation
    private func transition(to step: ActivationStep) {
        // Cleanup
        button.toggleInteraction = .init()
        button.emailInteraction = .init()
        button.stepInteraction = .init()
        button.footerInteraction.isTapEnabled = false // Don't clear the select block
        
        switch step {
        case .initial(let animated):
            transitionToInitalization(animated: animated)
        case .enterEmail:
            self.transition(to: .initial(animated: false))
            self.button.animator(for: .buttonState(.enterEmail(suggestedEmail: self.connectionConfiguration.suggestedUserEmail), footerValue: FooterMessages.enterEmail.value)).preform()
        case .identifyUser(let lookupMethod):
            transitionToIdentifyUser(lookupMethod: lookupMethod)
        case .logInExistingUser(let userId):
            transitionToLogInExistingUser(userId: userId)
        case .serviceAuthentication(let service, let newUserEmail):
            transitionToServiceAuthentication(service: service, newUserEmail: newUserEmail)
        case .authenticationComplete:
            transitionToAuthenticationComplete()
        case .failed(let error):
            transitionToFailed(error: error)
        case .canceled:
            transitionToCanceled()
        case .connected(let animated):
            transitionToConnected(animated: animated)
        case .confirmDisconnect:
            transitionToConfirmDisconnect()
        case .processDisconnect:
            transitionToProccessDisconnect()
        case .disconnected:
            transitionToDisconnected()
        }
    }
    
    private func transitionToInitalization(animated: Bool) {
        endActivationWebFlow()
        
        button.footerInteraction.isTapEnabled = true
<<<<<<< HEAD
        button.footerInteraction.onSelect = { [weak self] in
            guard let self = self else {
                return
            }
            
            if case .enterEmail = self.button.currentState {
                // Open terms of service / privacy policy when creating an account
                self.showLegalTerms()
            } else {
                // Link to the about page when we are in the initial state
                self.showAboutPage()
            }
        }
        
        button.animator(for: .buttonState(initialButtonState, footerValue: FooterMessages.poweredBy.value)).preform(animated: animated)
=======
        button.animator(for: .buttonState(buttonState(for: connection.status),
                                          footerValue: FooterMessages.poweredBy.value)).preform(animated: animated)
>>>>>>> f62ffc21
        
        button.toggleInteraction.isTapEnabled = true
        button.toggleInteraction.isDragEnabled = true
        
        button.toggleInteraction.toggleTransition = {
            if self.tokenProvider.iftttServiceToken != nil {
                return .buttonState(.slideToConnectWithToken)
            } else {
                return .buttonState(.enterEmail(suggestedEmail: self.connectionConfiguration.suggestedUserEmail), footerValue: FooterMessages.enterEmail.value)
            }
        }
        
        button.toggleInteraction.onToggle = { [weak self] in
            if let token = self?.tokenProvider.iftttServiceToken {
                self?.transition(to: .identifyUser(.token(token)))
            }
        }
        
        button.emailInteraction.onConfirm = { [weak self] email in
            guard let self = self else {
                assertionFailure("It is expected that `self` is not nil here.")
                return
            }
            
            self.emailInteractionConfirmation(email: email)
        }
    }
    
    private func transitionToIdentifyUser(lookupMethod: User.LookupMethod) {
        prepareActivationWebFlow(lookupMethod: lookupMethod)
        
        let timeout: TimeInterval = 3 // Network request timeout
        
        switch lookupMethod {
        case let .email(userEmail):
            button.animator(for: .buttonState(.verifyingEmail(message: "button.state.checking_account".localized), footerValue: FooterMessages.verifying(email: userEmail).value)).preform()
            
        case .token:
            button.animator(for: .buttonState(.accessingAccount(message: "button.state.accessing_existing_account".localized), footerValue: FooterMessages.poweredBy.value)).preform()
        }
        
        button.footerInteraction.isTapEnabled = true
        
        let progress = button.progressBar(timeout: timeout)
        progress.preform()
        
        let dataTask = connectionNetworkController.getConnectConfiguration(user: lookupMethod, waitUntil: 1, timeout: timeout) { [weak self] result in
            guard let self = self else {
                return
            }
            
            switch result {
            case .success(let user):
                if case .email(let email) = user.id, user.isExistingUser == false {
                    
                    if self.accessAccountTask != nil {
                        // There is no account for this user
                        // Show a fake message that we are creating an account
                        // Then move to the first step of the service connection flow
                        self.button.animator(for: .buttonState(.createAccount(message: "button.state.creating_account".localized))).preform()
                    }
                    
                    progress.resume(with: UISpringTimingParameters(dampingRatio: 1), duration: 1.5)
                    progress.onComplete { position in
                        if position == .end {
                            self.transition(to: .serviceAuthentication(self.connectingService, newUserEmail: email))
                        }
                    }
                } else { // Existing IFTTT user
                    progress.resume(with: UISpringTimingParameters(dampingRatio: 1), duration: 0.25)
                    progress.onComplete { _ in
                        self.transition(to: .logInExistingUser(user.id))
                    }
                }
                
            case .failure(let error):
                self.transition(to: .failed(.networkError(error)))
            }
        }
        
        guard let accountLookupDataTask = dataTask else {
            assertionFailure("It is expected that you get a non nil data task.")
            return
        }
        
        accessAccountTask = AccessAccountTask(progressAnimation: progress, dataTask: accountLookupDataTask)
        
        button.emailInteraction.onConfirm = { [weak self] email in
            guard let self = self else {
                assertionFailure("It is expected that `self` is not nil here.")
                return
            }
            
            self.emailInteractionConfirmation(email: email)
        }
    }
    
    private func transitionToLogInExistingUser(userId: User.Id) {
        openActivationURL(connection.activationURL(for: .login(userId), credentialProvider: connectionConfiguration.credentialProvider, activationRedirect: connectionConfiguration.connectAuthorizationRedirectURL))
    }
    
    private func transitionToServiceAuthentication(service: Connection.Service, newUserEmail: String?) {
        let footer: ConnectButtonController.FooterMessages
        
        if let newUserEmail = newUserEmail {
            footer = FooterMessages.verifying(email: newUserEmail)
        } else {
            footer = service == connection.primaryService ? FooterMessages.poweredBy : FooterMessages.connect(service, to: connection.primaryService)
        }
        
        button.footerInteraction.isTapEnabled = true
        button.animator(for: .buttonState(.continueToService(service: service.connectButtonService, message: "button.state.sign_in".localized(arguments: service.name)), footerValue: footer.value)).preform()
        
        let url = connection.activationURL(for: .serviceConnection(newUserEmail: newUserEmail), credentialProvider: connectionConfiguration.credentialProvider, activationRedirect: connectionConfiguration.connectAuthorizationRedirectURL)
        
        let timer = Timer.scheduledTimer(withTimeInterval: 2.5, repeats: false) { [weak self] timer in
            self?.openActivationURL(url)
            timer.invalidate()
        }
        
        button.stepInteraction.isTapEnabled = true
        button.stepInteraction.onSelect = { [weak self] in
            self?.openActivationURL(url)
            timer.invalidate()
        }
    }
    
    private func transitionToAuthenticationComplete() {
        button.animator(for: .buttonState(.connecting(message: "button.state.connecting".localized), footerValue: FooterMessages.poweredBy.value)).preform()
        
        let progressBar = button.progressBar(timeout: 2)
        progressBar.preform()
        progressBar.onComplete { _ in
            self.button.animator(for: .buttonState(.checkmark)).preform()
            DispatchQueue.main.asyncAfter(deadline: .now() + 1.5) {
                self.transition(to: .connected(animated: true))
            }
        }
    }
    
    private func transitionToFailed(error: Error) {
        delegate?.connectButtonController(self, didFinishActivationWithResult: .failure(.networkError(.genericError(error))))
        transition(to: .initial(animated: false))
    }
    
    private func transitionToCanceled() {
        delegate?.connectButtonController(self, didFinishActivationWithResult: .failure(.canceled))
        transitionToInitalization(animated: true)
    }
    
    private func transitionToConnected(animated: Bool) {
        button.animator(for: .buttonState(buttonState(for: .enabled),
                                          footerValue: FooterMessages.manage.value)).preform(animated: animated)
        
        button.footerInteraction.isTapEnabled = true
        
        // Connection was changed to this state, not initialized with it, so let the delegate know
        appletChangedStatus(isOn: true)
        
        // Toggle from here goes to disconnection confirmation
        // When the user taps the switch, they are asked to confirm disconnection by dragging the switch into the off position
        button.toggleInteraction.isTapEnabled = true
        
        button.toggleInteraction.toggleTransition = {
            return .footerValue(FooterMessages.disconnect.value)
        }
        
        button.toggleInteraction.onToggle = { [weak self] in
            self?.transition(to: .confirmDisconnect)
        }
    }
    
    private func transitionToConfirmDisconnect() {
        // The user must slide to deactivate the Connection
        button.toggleInteraction.isTapEnabled = false
        button.toggleInteraction.isDragEnabled = true
        button.toggleInteraction.resistance = .heavy
        
        
        let timer = Timer.scheduledTimer(withTimeInterval: 10, repeats: false) { [weak self] timer in
            // Revert state if user doesn't follow through
            self?.transition(to: .connected(animated: false))
            timer.invalidate()
        }
        
        button.toggleInteraction.toggleTransition = {
            return .buttonState(.slideToDisconnect(message: "button.state.disconnecting".localized), footerValue: .none)
        }
        
        button.toggleInteraction.onToggle = { [weak self] in
            self?.transition(to: .processDisconnect)
            timer.invalidate()
        }
    }
    
    private func transitionToProccessDisconnect() {
        let timeout: TimeInterval = 3 // Network request timeout
        
        let progress = button.progressBar(timeout: timeout)
        progress.preform()
        
        let request = Connection.Request.disconnectConnection(with: connection.id, credentialProvider: connectionConfiguration.credentialProvider)
        connectionNetworkController.start(urlRequest: request.urlRequest, waitUntil: 1, timeout: timeout) { response in
            progress.resume(with: UISpringTimingParameters(dampingRatio: 1), duration: 0.25)
            progress.onComplete { _ in
                switch response.result {
                case .success:
                    self.transition(to: .disconnected)
                case .failure(let error):
                    self.delegate?.connectButtonController(self, didFinishDeactivationWithResult: .failure(.networkError(error)))
                    self.transition(to: .connected(animated: true))
                }
            }
        }
    }
    
    private func transitionToDisconnected() {
        appletChangedStatus(isOn: false)
        button.animator(for: .buttonState(.disconnected(service: connectingService.connectButtonService, message: "button.state.disconnected".localized))).preform()
        
        DispatchQueue.main.asyncAfter(deadline: .now() + 2) {
            self.transition(to: .initial(animated: true))
        }
    }
    
    private func emailInteractionConfirmation(email: String) {
        if email.isValidEmail {
            self.transition(to: .identifyUser(.email(email)))
        } else {
            self.delegate?.connectButtonController(self, didRecieveInvalidEmail: email)
            self.button.animator(for: .footerValue(FooterMessages.emailInvalid.value)).preform()
            self.button.performInvalidEmailAnimation()
        }
    }
}


// MARK: - Service icons downloader

private class ServiceIconsNetworkController: ImageViewNetworkController {
    let downloader = ImageDownloader()
    
    /// Prefetch and cache service icon images for this `Connection`.
    /// This will be it very unlikely that an image is delayed and visually "pops in".
    func prefetchImages(for connection: Connection) {
        connection.services.forEach {
            downloader.downloadImage(url: $0.templateIconURL, { _ in})
        }
    }
    
    var currentRequests = [UIImageView : URLSessionDataTask]()
    
    func setImage(with url: URL?, for imageView: UIImageView) {
        if let existingTask = currentRequests[imageView] {
            if existingTask.originalRequest?.url == url {
                return // This is a duplicate request
            } else {
                // The image url was changed
                existingTask.cancel()
                currentRequests[imageView] = nil
            }
        }
        
        imageView.image = nil
        if let url = url {
            let task = downloader.downloadImage(url: url) { (result) in
                switch result {
                case .success(let image):
                    imageView.image = image
                case .failure:
                    // Images that fail to load are left blank
                    // Since we attempt to precatch images, this is actually the second try
                    break
                }
            }
            currentRequests[imageView] = task
        }
    }
}


// MARK: - Convenience

@available(iOS 10.0, *)
private extension Connection.Service {
    var connectButtonService: ConnectButton.Service {
        return ConnectButton.Service(iconURL: templateIconURL, brandColor: brandColor)
    }
}<|MERGE_RESOLUTION|>--- conflicted
+++ resolved
@@ -577,7 +577,6 @@
         endActivationWebFlow()
         
         button.footerInteraction.isTapEnabled = true
-<<<<<<< HEAD
         button.footerInteraction.onSelect = { [weak self] in
             guard let self = self else {
                 return
@@ -592,11 +591,8 @@
             }
         }
         
-        button.animator(for: .buttonState(initialButtonState, footerValue: FooterMessages.poweredBy.value)).preform(animated: animated)
-=======
         button.animator(for: .buttonState(buttonState(for: connection.status),
                                           footerValue: FooterMessages.poweredBy.value)).preform(animated: animated)
->>>>>>> f62ffc21
         
         button.toggleInteraction.isTapEnabled = true
         button.toggleInteraction.isDragEnabled = true
