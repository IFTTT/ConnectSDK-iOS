--- conflicted
+++ resolved
@@ -767,13 +767,9 @@
             self.transition(to: .initial(animated: true))
         }
     }
-<<<<<<< HEAD
     
     private var emailFooterTimer: Timer?
-    
-=======
-
->>>>>>> c06c4ff9
+  
     private func emailInteractionConfirmation(email: String) {
         emailFooterTimer?.invalidate()
         emailFooterTimer = nil
