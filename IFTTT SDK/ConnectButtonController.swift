--- conflicted
+++ resolved
@@ -154,23 +154,13 @@
             transition(to: .connected(animated: false))
         }
     }
-<<<<<<< HEAD
     
     private func fetchConnection(for id: String, numberOfRetries: Int = 3, retryCount: Int = 0) {
-        connectionNetworkController.start(request: .fetchConnection(for: id, credentialProvider: credentialProvider)) { [weak self] response in
-            guard let self = self else {
-                return
-            }
-            
-=======
-
-    private func fetchConnection(for id: String) {
         button.animator(for: .buttonState(.loading)).preform(animated: true)
 
         connectionNetworkController.start(request: .fetchConnection(for: id, credentialProvider: credentialProvider)) { [weak self] response in
             guard let self = self else { return }
-
->>>>>>> d5fc8165
+            
             switch response.result {
             case .success(let connection):
                 self.connection = connection
@@ -243,15 +233,10 @@
         case loadingFailed
 
         private struct Constants {
-<<<<<<< HEAD
             static let textColor = UIColor(white: 0.68, alpha: 1)
             
             static let errorTextColor = UIColor.red
             
-=======
-            static let errorTextColor: UIColor = .red
-
->>>>>>> d5fc8165
             static var footnoteFont: UIFont {
                 return .footnote(weight: .demiBold)
             }
@@ -588,7 +573,6 @@
             transitionToDisconnected(connection: connection)
         }
     }
-<<<<<<< HEAD
     
     private func transitionToLoading(didFail: Bool) {
         let state = didFail ? ConnectButton.AnimationState.loadingFailed : ConnectButton.AnimationState.loading
@@ -603,9 +587,6 @@
         }
     }
     
-=======
-
->>>>>>> d5fc8165
     private func transitionToInitalization(connection: Connection, animated: Bool) {
         endActivationWebFlow()
 
@@ -613,15 +594,9 @@
         button.footerInteraction.onSelect = { [weak self] in
             self?.showAboutPage()
         }
-<<<<<<< HEAD
         
         button.animator(for: .buttonState(buttonState(forConnectionStatus: connection.status, service: connection.connectingService), footerValue: FooterMessages.worksWithIFTTT.value)).preform(animated: animated)
         
-=======
-
-        button.animator(for: .buttonState(buttonState(forConnectionStatus: connection.status, service: connection.connectingService), footerValue: FooterMessages.poweredBy.value)).preform(animated: animated)
-
->>>>>>> d5fc8165
         button.toggleInteraction.isTapEnabled = true
         button.toggleInteraction.isDragEnabled = true
 
@@ -712,40 +687,13 @@
         }
     }
 
-<<<<<<< HEAD
     private func transitionToLogInExistingUser(connection: Connection, userId: User.Id) {
-        
         openActivationURL(connection.activationURL(for: .login(userId),
                                                    credentialProvider: connectionConfiguration.credentialProvider,
                                                    activationRedirect: connectionConfiguration.connectAuthorizationRedirectURL))
     }
 
     private func transitionToServiceAuthentication(connection: Connection, service: Connection.Service, newUserEmail: String?) {
-=======
-    private func transitionToLogInExistingUser(userId: User.Id) {
-        guard let connection = connection else {
-            assertionFailure("It is expected and required that we have a non nil connection in this state.")
-            return
-        }
-
-        openActivationURL(connection.activationURL(for: .login(userId), credentialProvider: credentialProvider, activationRedirect: connectionConfiguration.connectAuthorizationRedirectURL))
-    }
-
-    private func transitionToServiceAuthentication(service: Connection.Service, newUserEmail: String?) {
-        guard let connection = connection else {
-            assertionFailure("It is expected and required that we have a non nil connection in this state.")
-            return
-        }
-
-        let footer: ConnectButtonController.FooterMessages
-
-        if let newUserEmail = newUserEmail {
-            footer = FooterMessages.verifying(email: newUserEmail)
-        } else {
-            footer = service == connection.primaryService ? FooterMessages.poweredBy : FooterMessages.connect(service, to: connection.primaryService)
-        }
-
->>>>>>> d5fc8165
         button.footerInteraction.isTapEnabled = true
         button.animator(for: .buttonState(.continueToService(service: service.connectButtonService,
                                                              message: "button.state.sign_in".localized(with: service.name)),
