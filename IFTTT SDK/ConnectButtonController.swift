//
//  ConnectButtonController.swift
//  IFTTT SDK
//
//  Created by Jon Chmura on 9/19/18.
//  Copyright © 2018 IFTTT. All rights reserved.
//

import UIKit
import SafariServices

/// An error occurred, preventing a connect button from completing a service authentication with the `Connection`.
public enum ConnectButtonControllerError: Error {

    /// For some reason we could not create an IFTTT account for a new user.
    case iftttAccountCreationFailed

    /// Some generic networking error occurred.
    case networkError(NetworkError)

    /// A user canceled the service authentication with the `Connection`. This happens when the user cancels from the sign in process on an authorization page in a safari view controller.
    case canceled

    /// Redirect parameters did not match what we expected. This should never happen. Verify you are using the latest SDK.
    case unknownRedirect

    /// Response parameters did not match what we expected. This should never happen. Verify you are using the latest SDK.
    case unknownResponse
    
    /// For some reason the `Connection` used by this controller has gone nil or could not be retrieved. This should never happen.
    case unableToGetConnection
}

/// Defines the communication between ConnectButtonController and your app. It is required to implement this protocol.
@available(iOS 10.0, *)
public protocol ConnectButtonControllerDelegate: class {

    /// The `ConnectButtonController` needs to present a view controller. This includes the About IFTTT page and Safari VC during Connection activation.
    ///
    /// - Parameter connectButtonController: The `ConnectButtonController` controller that is sending the message.
    /// - Returns: A `UIViewController` to present other view controllers on.
    func presentingViewController(for connectButtonController: ConnectButtonController) -> UIViewController

    /// Connection activation is finished.
    ///
    /// On success, the controller transitions the button to its connected state. It is recommended that you fetch or refresh the user's IFTTT token after successfully authenticating a connection.
    ///
    /// On failure, the controller resets the button to its initial state but does not present any error message.
    /// It is up to you to decided how to present an error message to your user. You may use our message or one you provide.
    ///
    /// For these two scenarios it's not neccessary for you to show additional confirmation, however, you may
    /// want to update your app's UI in some way or ask they user why they canceled if you recieve a canceled error.
    ///
    /// - Parameters:
    ///   - connectButtonController: The `ConnectButtonController` controller that is sending the message.
    ///   - result: A result of the connection activation request.
    func connectButtonController(_ connectButtonController: ConnectButtonController, didFinishActivationWithResult result: Result<Connection, ConnectButtonControllerError>)

    /// Connection deactivation is finished.
    ///
    /// On success, the controller transitions the button to its deactivated initial state.
    ///
    /// On failure, the controller will reset the Connection to the connected state but will not show any messaging. The user attempted to deactivate the Connection but something unexpected went wrong, likely a network failure. It is up to you to do this. This should be rare but should be handled.
    ///
    /// - Parameters:
    ///   - connectButtonController: The `ConnectButtonController` controller that is sending the message.
    ///   - result: A result of the connection deactivation request.
    func connectButtonController(_ connectButtonController: ConnectButtonController, didFinishDeactivationWithResult result: Result<Connection, ConnectButtonControllerError>)

    /// The controller recieved an invalid email from the user. The default implementation of this function is to do nothing.
    ///
    /// - Parameters:
    ///   - connectButtonController: The `ConnectButtonController` controller that is sending the message.
    ///   - email: The invalid email `String` provided by the user.
    func connectButtonController(_ connectButtonController: ConnectButtonController, didRecieveInvalidEmail email: String)
}

@available(iOS 10.0, *)
public extension ConnectButtonControllerDelegate {
    func connectButtonController(_ connectButtonController: ConnectButtonController, didRecieveInvalidEmail email: String) { }
}

/// A controller that handles the `ConnectButton` when authenticating a `Connection`. It is mandatory that you interact with the ConnectButton only through this controller.
@available(iOS 10.0, *)
public class ConnectButtonController {

    /// The connect button in this interaction
    public let button: ConnectButton

    /// The `Connection` the controller is handling. The controller may change the `Connection.Status` of the `Connection`.
    public private(set) var connection: Connection?

    private func appletChangedStatus(isOn: Bool) {
        guard let connection = connection else {
            return
        }
        
        self.connection?.status = isOn ? .enabled : .disabled

        if isOn {
            delegate?.connectButtonController(self, didFinishActivationWithResult: .success(connection))
        } else {
            delegate?.connectButtonController(self, didFinishDeactivationWithResult: .success(connection))
        }
    }
    
    private var credentialProvider: CredentialProvider {
        return connectionConfiguration.credentialProvider
    }

    /// An `ConnectButtonControllerDelegate` object that will recieved messages about events that happen on the `ConnectButtonController`.
    public private(set) weak var delegate: ConnectButtonControllerDelegate?

    private let connectionConfiguration: ConnectionConfiguration
    private let connectionNetworkController = ConnectionNetworkController()
    private let serviceIconNetworkController = ServiceIconsNetworkController()

    /// Creates a new `ConnectButtonController`.
    ///
    /// - Parameters:
    ///   - connectButton: The `ConnectButton` that the controller is handling interaction for.
    ///   - connectionConfiguration: The `ConnectionConfiguration` with information for authenticating a `Connection`.
    ///   - delegate: A `ConnectInteractionDelegate` to respond to various events that happen on the controller.
    public init(connectButton: ConnectButton, connectionConfiguration: ConnectionConfiguration, delegate: ConnectButtonControllerDelegate) {
        self.button = connectButton
        self.connectionConfiguration = connectionConfiguration
        self.connection = connectionConfiguration.connection
        self.delegate = delegate
        setupConnection(for: connection, animated: false)
    }

    private func setupConnection(for connection: Connection?, animated: Bool) {
        guard let connection = connection else {
            fetchConnection(for: connectionConfiguration.connectionId)
            return
        }
        
        button.imageViewNetworkController = serviceIconNetworkController
        serviceIconNetworkController.prefetchImages(for: connection)

        button.minimumFooterLabelHeight = FooterMessages.estimatedMaximumTextHeight

        button.configureEmailField(placeholderText: "button.email.placeholder".localized,
                                   confirmButtonAsset: Assets.Button.emailConfirm)

        switch connection.status {
        case .initial, .unknown, .disabled:
            
            // Disabled Connections are presented in the "Connect" state
            transition(to: .initial(animated: animated))

        case .enabled:
            transition(to: .connected(animated: false))
        }
    }
    
    private func fetchConnection(for id: String) {
        button.animator(for: .buttonState(.loading)).preform(animated: true)
        
        connectionNetworkController.start(request: .fetchConnection(for: id, credentialProvider: credentialProvider)) { [weak self] response in
            guard let self = self else { return }
            
            switch response.result {
            case .success(let connection):
                self.connection = connection
                self.setupConnection(for: connection, animated: true)
                
            case .failure:
                break
            }
        }
    }

    private func buttonState(forConnectionStatus status: Connection.Status, service: Connection.Service) -> ConnectButton.AnimationState {
        switch status {
        case .initial, .unknown:
<<<<<<< HEAD
            return .connect(service: service.connectButtonService,
                            message: "button.state.connect".localized(arguments: service.name))
        case .disabled:
            return .connect(service: service.connectButtonService,
                            message: "button.state.reconnect".localized(arguments: service.name))
=======
            return .connect(service: connectingService.connectButtonService,
                            message: "button.state.connect".localized(with: connectingService.name))
        case .disabled:
            return .connect(service: connectingService.connectButtonService,
                            message: "button.state.reconnect".localized(with: connectingService.name))
>>>>>>> c06c4ff9
        case .enabled:
            return .connected(service: service.connectButtonService,
                              message: "button.state.connected".localized)
        }
    }

    private func present(_ viewController: UIViewController) {
        let presentingViewController = delegate?.presentingViewController(for: self)
        presentingViewController?.present(viewController, animated: true, completion: nil)
    }


    // MARK: - Footer

    /// Presents the about page
    private func showAboutPage() {
<<<<<<< HEAD
        guard let connection = connection else {
            assertionFailure("It is expected and required that we have a non nil connection in this state.")
            return
        }
        
=======
        guard let secondaryService = connection.worksWithServices.first else {
            return
        }
>>>>>>> c06c4ff9
        let aboutViewController = AboutViewController(primaryService: connection.primaryService,
                                                      secondaryService: secondaryService)
        present(aboutViewController)
    }

    enum FooterMessages {
        case
        poweredBy,
        enterEmail,
        emailInvalid,
        verifying(email: String),
        signedIn(username: String),
        connect(Connection.Service, to: Connection.Service),
        manage,
        disconnect

        private struct Constants {
            static var footnoteFont: UIFont {
                return .footnote()
            }

            static var footnoteBoldFont: UIFont {
                return .footnote(weight: .bold)
            }
        }

        /// Our best guess of the maximum height of the footer label
        fileprivate static var estimatedMaximumTextHeight: CGFloat {
            // We are estimating that the text will never exceed 2 lines (plus some line spacing)
            return 2.1 * Constants.footnoteFont.lineHeight
        }

        private var iftttText: NSAttributedString {
            return NSAttributedString(string: "IFTTT",
                                      attributes: [.font : Constants.footnoteBoldFont])
        }

        var value: ConnectButton.LabelValue {
            return .attributed(attributedString)
        }

        var attributedString: NSAttributedString {

            switch self {
            case .poweredBy:
                let text = NSMutableAttributedString(string: "button.footer.powered_by".localized,
                                                     attributes: [.font : Constants.footnoteBoldFont])
                text.append(iftttText)
                return text

            case .enterEmail:
                let text = "button.footer.email.legal".localized
                return LegalTermsText.string(withPrefix: text, activateLinks: false, attributes: [.font : Constants.footnoteFont])

            case .emailInvalid:
                let text = "button.footer.email.invalid".localized
                return NSAttributedString(string: text, attributes: [.font : Constants.footnoteFont])

            case .verifying(let email):
                let text = NSMutableAttributedString(string: "button.footer.email.sign_in".localized(with: email), attributes: [.font : Constants.footnoteFont])
                let changeEmailText = NSAttributedString(string: "button.footer.email.change_email".localized, attributes: [.font : Constants.footnoteBoldFont,
                                                                                                                            .underlineStyle : NSUnderlineStyle.single.rawValue])
                text.append(changeEmailText)
                return text

            case .signedIn(let username):
                let text = NSMutableAttributedString(string: username,
                                                     attributes: [.font: Constants.footnoteBoldFont])
                text.append(NSAttributedString(string: "button.footer.signed_in".localized,
                                               attributes: [.font : Constants.footnoteFont]))
                text.append(iftttText)
                return text

            case .connect(let fromService, let toService):
                let text = String(format: "button.footer.connect".localized, fromService.name, toService.name)
                return NSAttributedString(string: text, attributes: [.font : Constants.footnoteFont])

            case .manage:
                let text = NSMutableAttributedString(string: "button.footer.manage".localized,
                                                     attributes: [.font : Constants.footnoteFont])
                text.append(iftttText)
                return text

            case .disconnect:
                return NSAttributedString(string: "button.footer.disconnect".localized,
                                          attributes: [.font : Constants.footnoteFont])
            }
        }
    }


    // MARK: - Safari VC delegate (cancelation handling)

    /// Delegate object for Safari VC
    /// Handles user cancelation in the web flow
    class SafariDelegate: NSObject, SFSafariViewControllerDelegate {
        /// Callback when the Safari VC is dismissed by the user
        /// This triggers a cancelation event
        let onCancelation: () -> Void

        /// Create a new SafariDelegate
        ///
        /// - Parameter onCancelation: The cancelation handler
        init(onCancelation: @escaping () -> Void) {
            self.onCancelation = onCancelation
        }

        func safariViewControllerDidFinish(_ controller: SFSafariViewController) {
            onCancelation()
        }
    }

    /// This objects acts as the Safari VC delegate
    private var safariDelegate: SafariDelegate?

    private func handleCancelation(lookupMethod: User.LookupMethod) {
        switch lookupMethod {
        case .email:
            transition(to: .enterEmail)
        case .token:
            transition(to: .canceled)
        }
    }


    // MARK: - Safari VC redirect handling

    class RedirectObserving {

        private struct QueryItems {
            static let nextStep = "next_step"
            static let serviceAuthentication = "service_authentication"
            static let serviceId = "service_id"
            static let complete = "complete"
            static let config = "config"
            static let error = "error"
            static let errorType = "error_type"
            static let errorTypeAccountCreation = "account_creation"
        }

        /// Authorization redirect encodes some information about what comes next in the flow
        ///
        /// - serviceConnection: In the next step, authorize a service.
        /// - complete: The Connection is complete. `didConfiguration` is true, if the Connection required a configuration step on web.
        /// - failed: An error occurred on web, aborting the flow.
        enum Outcome {
            case serviceAuthorization(id: String)
            case complete(didConfiguration: Bool)
            case failed(ConnectButtonControllerError)
        }

        var onRedirect: ((Outcome) -> Void)?

        init() {
            NotificationCenter.default.addObserver(forName: .authorizationRedirect, object: nil, queue: .main) { [weak self] notification in
                self?.handleRedirect(notification)
            }
        }

        deinit {
            NotificationCenter.default.removeObserver(self)
        }

        private func handleRedirect(_ notification: Notification) {
            guard
                let url = notification.object as? URL,
                let components = URLComponents(url: url, resolvingAgainstBaseURL: false),
                let queryItems = components.queryItems,
                let nextStep = queryItems.first(where: { $0.name == QueryItems.nextStep })?.value
                else {
                    onRedirect?(.failed(.unknownRedirect))
                    return
            }
<<<<<<< HEAD
            
=======

            logRedirectQueryItems?(queryItems)

>>>>>>> c06c4ff9
            switch nextStep {
            case QueryItems.serviceAuthentication:
                if let serviceId = queryItems.first(where: { $0.name == QueryItems.serviceId })?.value {
                    onRedirect?(.serviceAuthorization(id: serviceId))
                } else {
                    onRedirect?(.failed(.unknownRedirect))
                }
            case QueryItems.complete:
                let didConfiguration = queryItems.first(where: { $0.name == QueryItems.config })?.value == "true"
                onRedirect?(.complete(didConfiguration: didConfiguration))

            case QueryItems.error:
                if let reason = queryItems.first(where: { $0.name == QueryItems.errorType })?.value, reason == QueryItems.errorTypeAccountCreation {
                    onRedirect?(.failed(.iftttAccountCreationFailed))
                } else {
                    onRedirect?(.failed(.unknownRedirect))
                }

            default:
                onRedirect?(.failed(.unknownRedirect))
            }
        }
    }

    private var redirectObserving: RedirectObserving?

    private func handleRedirect(_ outcome: RedirectObserving.Outcome) {

        // Before we continue and handle this redirect, we must dismiss the active Safari VC
        guard currentSafariViewController == nil else {
            // Redirect doesn't automatically dismiss Safari VC
            // Do that first
            currentSafariViewController?.dismiss(animated: true) {
                self.currentSafariViewController = nil
                self.handleRedirect(outcome)
            }
            return
        }

        // Determine the next step based on the redirect result
        let nextStep: ActivationStep = {
            switch outcome {
            case .failed(let error):
                return .failed(error)

            case .serviceAuthorization(let id):
                guard let connection = connection else {
                    assertionFailure("It is expected and required that we have a non nil connection in this state.")
                    return .failed(.unableToGetConnection)
                }
                
                if let service = connection.services.first(where: { $0.id == id }) {
                    // If service connection comes after a redirect we must have already completed user log in or account creation
                    // Therefore newUserEmail is always nil here
                    return .serviceAuthentication(service, newUserEmail: nil)
                } else {
                    // For some reason, the service ID we received from web doesn't match the connection
                    // If this ever happens, it is due to a bug on web
                    return .failed(.unknownRedirect)
                }
            case .complete:
                return .authenticationComplete
            }
        }()

        transition(to: nextStep)
    }


    // MARK: - Web flow (IFTTT log in and service activation)

    private var currentSafariViewController: SFSafariViewController?

    private func openActivationURL(_ url: URL) {
        let controller = SFSafariViewController(url: url, entersReaderIfAvailable: false)
        controller.delegate = safariDelegate
        if #available(iOS 11.0, *) {
            controller.dismissButtonStyle = .cancel
        }
        currentSafariViewController = controller
        present(controller)
    }

    /// Creates a `RedirectObserving` and a `SafariDelegate` to track interaction in the web portion of the activation flow
    private func prepareActivationWebFlow(lookupMethod: User.LookupMethod) {
        redirectObserving = RedirectObserving()
        redirectObserving?.onRedirect = { [weak self] outcome in
            self?.handleRedirect(outcome)
        }
<<<<<<< HEAD
        
=======
        redirectObserving?.logRedirectQueryItems = { [weak self] queryItems in
            var redirectLog = "Redirect Parameters:"
            queryItems.forEach {
                redirectLog.append("\n\($0.name): \($0.value ?? "nil")")
            }

            self?.button.addConnectionLog(redirectLog)
        }

>>>>>>> c06c4ff9
        safariDelegate = SafariDelegate { [weak self] in
            self?.handleCancelation(lookupMethod: lookupMethod)
        }
    }

    /// Once activation is finished or canceled, tear down redirect and cancelation observing
    private func endActivationWebFlow() {
        redirectObserving = nil
        safariDelegate = nil
    }



    // MARK: - Connection activation & deactivation

    /// Defines the `Connection` authorization state machine
    ///
    /// - initial: The `Connection` is in the initial state (not authorized)
    /// - identifyUser: We will have an email address or an IFTTT service token. Use this information to determine if they are already an IFTTT user. Obviously they are if we have an IFTTT token, but we still need to get their username.
    /// - logInExistingUser: Ensure that the user is logged into IFTTT in Safari VC. This is required even if we have a user token.
    /// - logInComplete: User was successfully logged in to IFTTT in Safari VC. `nextStep` specifies what come next in the flow. It originates from the authorization redirect.
    /// - serviceAuthentication: Authorize one of this `Connection`s services
    /// - serviceConnectionComplete: Service authorization was successful. `nextStep` specifies what come next in the flow. It originates from the authorization redirect.
    /// - failed: The `Connection` could not be authorized due to some error.
    /// - canceled: The `Connection` authorization was canceled.
    /// - connectionConfigurationComplete: This state always preceeds `connected` when the `Connection` required configuration on web. It includes the `Service` which was configured.
    /// - connected: The `Connection` was successfully authorized.
    /// - confirmDisconnect: The "Slide to disconnect" state, asking for the user's confirmation to disable the `Connection`.
    /// - processDisconnect: Disable the `Connection`.
    /// - disconnected: The `Connection` was disabled.
    enum ActivationStep {
        case initial(animated: Bool)
        case enterEmail
        case identifyUser(User.LookupMethod)
        case logInExistingUser(User.Id)
        case serviceAuthentication(Connection.Service, newUserEmail: String?)
        case authenticationComplete
        case failed(ConnectButtonControllerError)
        case canceled
        case connected(animated: Bool)
        case confirmDisconnect
        case processDisconnect
        case disconnected
    }

    /// Wraps various tasks associated with accessing an account so they can be tracked or interrupted.
    private struct AccessAccountTask {
        let progressAnimation: ConnectButton.Animator
        let dataTask: URLSessionDataTask
    }

    private var accessAccountTask: AccessAccountTask?

    /// State machine handling Applet activation and deactivation
    private func transition(to step: ActivationStep) {
        guard let connection = connection else {
            assertionFailure("It is required to have a non nil `Connection` in order to handle activation and deactivation.")
            return
        }
        
        // Cleanup
        button.toggleInteraction = .init()
        button.emailInteraction = .init()
        button.stepInteraction = .init()
        button.footerInteraction.isTapEnabled = false // Don't clear the select block

        switch step {
        case .initial(let animated):
            transitionToInitalization(connection: connection, animated: animated)
        case .enterEmail:
            self.transition(to: .initial(animated: false))
            self.button.animator(for: .buttonState(.enterEmail(suggestedEmail: self.connectionConfiguration.suggestedUserEmail), footerValue: FooterMessages.enterEmail.value)).preform()
        case .identifyUser(let lookupMethod):
            transitionToIdentifyUser(connection: connection, lookupMethod: lookupMethod)
        case .logInExistingUser(let userId):
            transitionToLogInExistingUser(userId: userId)
        case .serviceAuthentication(let service, let newUserEmail):
            transitionToServiceAuthentication(service: service, newUserEmail: newUserEmail)
        case .authenticationComplete:
            transitionToAuthenticationComplete()
        case .failed(let error):
            transitionToFailed(error: error)
        case .canceled:
            transitionToCanceled(connection: connection)
        case .connected(let animated):
            transitionToConnected(connection: connection, animated: animated)
        case .confirmDisconnect:
            transitionToConfirmDisconnect()
        case .processDisconnect:
            transitionToProccessDisconnect()
        case .disconnected:
            transitionToDisconnected(connection: connection)
        }
    }
<<<<<<< HEAD
    
    private func transitionToInitalization(connection: Connection, animated: Bool) {
=======

    private func transitionToInitalization(animated: Bool) {
>>>>>>> c06c4ff9
        endActivationWebFlow()

        button.footerInteraction.isTapEnabled = true
        button.footerInteraction.onSelect = { [weak self] in
            self?.showAboutPage()
        }
<<<<<<< HEAD
        
        button.animator(for: .buttonState(buttonState(forConnectionStatus: connection.status, service: connection.connectingService), footerValue: FooterMessages.poweredBy.value)).preform(animated: animated)
        
=======

        button.animator(for: .buttonState(buttonState(for: connection.status),
                                          footerValue: FooterMessages.poweredBy.value)).preform(animated: animated)

>>>>>>> c06c4ff9
        button.toggleInteraction.isTapEnabled = true
        button.toggleInteraction.isDragEnabled = true

        button.toggleInteraction.toggleTransition = {
            if self.credentialProvider.iftttServiceToken != nil {
                return .buttonState(.slideToConnectWithToken)
            } else {
                return .buttonState(.enterEmail(suggestedEmail: self.connectionConfiguration.suggestedUserEmail), footerValue: FooterMessages.enterEmail.value)
            }
        }

        button.toggleInteraction.onToggle = { [weak self] in
            if let token = self?.credentialProvider.iftttServiceToken {
                self?.transition(to: .identifyUser(.token(token)))
            }
        }

        button.emailInteraction.onConfirm = { [weak self] email in
            guard let self = self else {
                assertionFailure("It is expected that `self` is not nil here.")
                return
            }

            self.emailInteractionConfirmation(email: email)
        }
    }
<<<<<<< HEAD
    
    private func transitionToIdentifyUser(connection: Connection, lookupMethod: User.LookupMethod) {
=======

    private func transitionToIdentifyUser(lookupMethod: User.LookupMethod) {
>>>>>>> c06c4ff9
        prepareActivationWebFlow(lookupMethod: lookupMethod)

        let timeout: TimeInterval = 3 // Network request timeout

        switch lookupMethod {
        case let .email(userEmail):
            button.animator(for: .buttonState(.verifyingEmail(message: "button.state.checking_account".localized), footerValue: FooterMessages.verifying(email: userEmail).value)).preform()

        case .token:
            button.animator(for: .buttonState(.accessingAccount(message: "button.state.accessing_existing_account".localized), footerValue: FooterMessages.poweredBy.value)).preform()
        }

        button.footerInteraction.isTapEnabled = true

        let progress = button.progressBar(timeout: timeout)
        progress.preform()

        let dataTask = connectionNetworkController.getConnectConfiguration(user: lookupMethod, waitUntil: 1, timeout: timeout) { [weak self] result in
            guard let self = self else {
                return
            }

            switch result {
            case .success(let user):
                if case .email(let email) = user.id, user.isExistingUser == false {

                    if self.accessAccountTask != nil {
                        // There is no account for this user
                        // Show a fake message that we are creating an account
                        // Then move to the first step of the service connection flow
                        self.button.animator(for: .buttonState(.createAccount(message: "button.state.creating_account".localized))).preform()
                    }

                    progress.resume(with: UISpringTimingParameters(dampingRatio: 1), duration: 1.5)
                    progress.onComplete { position in
                        if position == .end {
                            self.transition(to: .serviceAuthentication(connection.connectingService, newUserEmail: email))
                        }
                    }
                } else { // Existing IFTTT user
                    progress.resume(with: UISpringTimingParameters(dampingRatio: 1), duration: 0.25)
                    progress.onComplete { _ in
                        self.transition(to: .logInExistingUser(user.id))
                    }
                }

            case .failure(let error):
                self.transition(to: .failed(.networkError(error)))
            }
        }

        guard let accountLookupDataTask = dataTask else {
            assertionFailure("It is expected that you get a non nil data task.")
            return
        }

        accessAccountTask = AccessAccountTask(progressAnimation: progress, dataTask: accountLookupDataTask)

        button.emailInteraction.onConfirm = { [weak self] email in
            guard let self = self else {
                assertionFailure("It is expected that `self` is not nil here.")
                return
            }

            self.emailInteractionConfirmation(email: email)
        }
    }

    private func transitionToLogInExistingUser(userId: User.Id) {
        guard let connection = connection else {
            assertionFailure("It is expected and required that we have a non nil connection in this state.")
            return
        }
        
        openActivationURL(connection.activationURL(for: .login(userId), credentialProvider: credentialProvider, activationRedirect: connectionConfiguration.connectAuthorizationRedirectURL))
    }

    private func transitionToServiceAuthentication(service: Connection.Service, newUserEmail: String?) {
        guard let connection = connection else {
            assertionFailure("It is expected and required that we have a non nil connection in this state.")
            return
        }
        
        let footer: ConnectButtonController.FooterMessages

        if let newUserEmail = newUserEmail {
            footer = FooterMessages.verifying(email: newUserEmail)
        } else {
            footer = service == connection.primaryService ? FooterMessages.poweredBy : FooterMessages.connect(service, to: connection.primaryService)
        }

        button.footerInteraction.isTapEnabled = true
<<<<<<< HEAD
        button.animator(for: .buttonState(.continueToService(service: service.connectButtonService, message: "button.state.sign_in".localized(arguments: service.name)), footerValue: footer.value)).preform()
        
        let url = connection.activationURL(for: .serviceConnection(newUserEmail: newUserEmail), credentialProvider: credentialProvider, activationRedirect: connectionConfiguration.connectAuthorizationRedirectURL)
        
=======
        button.animator(for: .buttonState(.continueToService(service: service.connectButtonService, message: "button.state.sign_in".localized(with: service.name)), footerValue: footer.value)).preform()

        let url = connection.activationURL(for: .serviceConnection(newUserEmail: newUserEmail), credentialProvider: connectionConfiguration.credentialProvider, activationRedirect: connectionConfiguration.connectAuthorizationRedirectURL)

>>>>>>> c06c4ff9
        let timer = Timer.scheduledTimer(withTimeInterval: 2.5, repeats: false) { [weak self] timer in
            self?.openActivationURL(url)
            timer.invalidate()
        }

        button.stepInteraction.isTapEnabled = true
        button.stepInteraction.onSelect = { [weak self] in
            self?.openActivationURL(url)
            timer.invalidate()
        }
    }

    private func transitionToAuthenticationComplete() {
        button.animator(for: .buttonState(.connecting(message: "button.state.connecting".localized), footerValue: FooterMessages.poweredBy.value)).preform()

        let progressBar = button.progressBar(timeout: 2)
        progressBar.preform()
        progressBar.onComplete { _ in
            self.button.animator(for: .buttonState(.checkmark)).preform()
            DispatchQueue.main.asyncAfter(deadline: .now() + 1.5) {
                self.transition(to: .connected(animated: true))
            }
        }
    }

    private func transitionToFailed(error: Error) {
        delegate?.connectButtonController(self, didFinishActivationWithResult: .failure(.networkError(.genericError(error))))
        transition(to: .initial(animated: false))
    }
<<<<<<< HEAD
    
    private func transitionToCanceled(connection: Connection) {
=======

    private func transitionToCanceled() {
>>>>>>> c06c4ff9
        delegate?.connectButtonController(self, didFinishActivationWithResult: .failure(.canceled))
        transitionToInitalization(connection: connection, animated: true)
    }
<<<<<<< HEAD
    
    private func transitionToConnected(connection: Connection, animated: Bool) {
        button.animator(for: .buttonState(buttonState(forConnectionStatus: .enabled, service: connection.connectingService), footerValue: FooterMessages.manage.value)).preform(animated: animated)
        
=======

    private func transitionToConnected(animated: Bool) {
        button.animator(for: .buttonState(buttonState(for: .enabled),
                                          footerValue: FooterMessages.manage.value)).preform(animated: animated)

>>>>>>> c06c4ff9
        button.footerInteraction.isTapEnabled = true

        // Connection was changed to this state, not initialized with it, so let the delegate know
        appletChangedStatus(isOn: true)

        // Toggle from here goes to disconnection confirmation
        // When the user taps the switch, they are asked to confirm disconnection by dragging the switch into the off position
        button.toggleInteraction.isTapEnabled = true

        button.toggleInteraction.toggleTransition = {
            return .footerValue(FooterMessages.disconnect.value)
        }

        button.toggleInteraction.onToggle = { [weak self] in
            self?.transition(to: .confirmDisconnect)
        }
    }

    private func transitionToConfirmDisconnect() {
        // The user must slide to deactivate the Connection
        button.toggleInteraction.isTapEnabled = false
        button.toggleInteraction.isDragEnabled = true
        button.toggleInteraction.resistance = .heavy


        let timer = Timer.scheduledTimer(withTimeInterval: 10, repeats: false) { [weak self] timer in
            // Revert state if user doesn't follow through
            self?.transition(to: .connected(animated: false))
            timer.invalidate()
        }

        button.toggleInteraction.toggleTransition = {
            return .buttonState(.slideToDisconnect(message: "button.state.disconnecting".localized), footerValue: .none)
        }

        button.toggleInteraction.onToggle = { [weak self] in
            self?.transition(to: .processDisconnect)
            timer.invalidate()
        }
    }

    private func transitionToProccessDisconnect() {
        guard let connection = connection else {
            assertionFailure("It is expected and required that we have a non nil connection in this state.")
            return
        }
        
        let timeout: TimeInterval = 3 // Network request timeout

        let progress = button.progressBar(timeout: timeout)
        progress.preform()
<<<<<<< HEAD
        
        let request = Connection.Request.disconnectConnection(with: connection.id, credentialProvider: credentialProvider)
=======

        let request = Connection.Request.disconnectConnection(with: connection.id, credentialProvider: connectionConfiguration.credentialProvider)
>>>>>>> c06c4ff9
        connectionNetworkController.start(urlRequest: request.urlRequest, waitUntil: 1, timeout: timeout) { response in
            progress.resume(with: UISpringTimingParameters(dampingRatio: 1), duration: 0.25)
            progress.onComplete { _ in
                switch response.result {
                case .success:
                    self.transition(to: .disconnected)
                case .failure(let error):
                    self.delegate?.connectButtonController(self, didFinishDeactivationWithResult: .failure(.networkError(error)))
                    self.transition(to: .connected(animated: true))
                }
            }
        }
    }
<<<<<<< HEAD
    
    private func transitionToDisconnected(connection: Connection) {
        appletChangedStatus(isOn: false)
        
        button.animator(for: .buttonState(.disconnected(service: connection.connectingService.connectButtonService, message: "button.state.disconnected".localized))).preform()
        
=======

    private func transitionToDisconnected() {
        appletChangedStatus(isOn: false)
        button.animator(for: .buttonState(.disconnected(service: connectingService.connectButtonService, message: "button.state.disconnected".localized))).preform()

>>>>>>> c06c4ff9
        DispatchQueue.main.asyncAfter(deadline: .now() + 2) {
            self.transition(to: .initial(animated: true))
        }
    }

    private func emailInteractionConfirmation(email: String) {
        if email.isValidEmail {
            self.transition(to: .identifyUser(.email(email)))
        } else {
            self.delegate?.connectButtonController(self, didRecieveInvalidEmail: email)
            self.button.animator(for: .footerValue(FooterMessages.emailInvalid.value)).preform()
            self.button.performInvalidEmailAnimation()
        }
    }
}


// MARK: - Convenience

@available(iOS 10.0, *)
private extension Connection.Service {
    var connectButtonService: ConnectButton.Service {
        return ConnectButton.Service(iconURL: templateIconURL, brandColor: brandColor)
    }
}<|MERGE_RESOLUTION|>--- conflicted
+++ resolved
@@ -174,19 +174,11 @@
     private func buttonState(forConnectionStatus status: Connection.Status, service: Connection.Service) -> ConnectButton.AnimationState {
         switch status {
         case .initial, .unknown:
-<<<<<<< HEAD
             return .connect(service: service.connectButtonService,
-                            message: "button.state.connect".localized(arguments: service.name))
+                            message: "button.state.connect".localized(with: service.name))
         case .disabled:
             return .connect(service: service.connectButtonService,
-                            message: "button.state.reconnect".localized(arguments: service.name))
-=======
-            return .connect(service: connectingService.connectButtonService,
-                            message: "button.state.connect".localized(with: connectingService.name))
-        case .disabled:
-            return .connect(service: connectingService.connectButtonService,
-                            message: "button.state.reconnect".localized(with: connectingService.name))
->>>>>>> c06c4ff9
+                            message: "button.state.reconnect".localized(with: service.name))
         case .enabled:
             return .connected(service: service.connectButtonService,
                               message: "button.state.connected".localized)
@@ -203,17 +195,15 @@
 
     /// Presents the about page
     private func showAboutPage() {
-<<<<<<< HEAD
         guard let connection = connection else {
             assertionFailure("It is expected and required that we have a non nil connection in this state.")
             return
         }
         
-=======
         guard let secondaryService = connection.worksWithServices.first else {
             return
         }
->>>>>>> c06c4ff9
+        
         let aboutViewController = AboutViewController(primaryService: connection.primaryService,
                                                       secondaryService: secondaryService)
         present(aboutViewController)
@@ -387,13 +377,7 @@
                     onRedirect?(.failed(.unknownRedirect))
                     return
             }
-<<<<<<< HEAD
             
-=======
-
-            logRedirectQueryItems?(queryItems)
-
->>>>>>> c06c4ff9
             switch nextStep {
             case QueryItems.serviceAuthentication:
                 if let serviceId = queryItems.first(where: { $0.name == QueryItems.serviceId })?.value {
@@ -483,19 +467,7 @@
         redirectObserving?.onRedirect = { [weak self] outcome in
             self?.handleRedirect(outcome)
         }
-<<<<<<< HEAD
-        
-=======
-        redirectObserving?.logRedirectQueryItems = { [weak self] queryItems in
-            var redirectLog = "Redirect Parameters:"
-            queryItems.forEach {
-                redirectLog.append("\n\($0.name): \($0.value ?? "nil")")
-            }
-
-            self?.button.addConnectionLog(redirectLog)
-        }
-
->>>>>>> c06c4ff9
+        
         safariDelegate = SafariDelegate { [weak self] in
             self?.handleCancelation(lookupMethod: lookupMethod)
         }
@@ -590,29 +562,17 @@
             transitionToDisconnected(connection: connection)
         }
     }
-<<<<<<< HEAD
     
     private func transitionToInitalization(connection: Connection, animated: Bool) {
-=======
-
-    private func transitionToInitalization(animated: Bool) {
->>>>>>> c06c4ff9
         endActivationWebFlow()
 
         button.footerInteraction.isTapEnabled = true
         button.footerInteraction.onSelect = { [weak self] in
             self?.showAboutPage()
         }
-<<<<<<< HEAD
         
         button.animator(for: .buttonState(buttonState(forConnectionStatus: connection.status, service: connection.connectingService), footerValue: FooterMessages.poweredBy.value)).preform(animated: animated)
         
-=======
-
-        button.animator(for: .buttonState(buttonState(for: connection.status),
-                                          footerValue: FooterMessages.poweredBy.value)).preform(animated: animated)
-
->>>>>>> c06c4ff9
         button.toggleInteraction.isTapEnabled = true
         button.toggleInteraction.isDragEnabled = true
 
@@ -639,13 +599,8 @@
             self.emailInteractionConfirmation(email: email)
         }
     }
-<<<<<<< HEAD
     
     private func transitionToIdentifyUser(connection: Connection, lookupMethod: User.LookupMethod) {
-=======
-
-    private func transitionToIdentifyUser(lookupMethod: User.LookupMethod) {
->>>>>>> c06c4ff9
         prepareActivationWebFlow(lookupMethod: lookupMethod)
 
         let timeout: TimeInterval = 3 // Network request timeout
@@ -738,17 +693,10 @@
         }
 
         button.footerInteraction.isTapEnabled = true
-<<<<<<< HEAD
-        button.animator(for: .buttonState(.continueToService(service: service.connectButtonService, message: "button.state.sign_in".localized(arguments: service.name)), footerValue: footer.value)).preform()
+        button.animator(for: .buttonState(.continueToService(service: service.connectButtonService, message: "button.state.sign_in".localized(with: service.name)), footerValue: footer.value)).preform()
         
         let url = connection.activationURL(for: .serviceConnection(newUserEmail: newUserEmail), credentialProvider: credentialProvider, activationRedirect: connectionConfiguration.connectAuthorizationRedirectURL)
         
-=======
-        button.animator(for: .buttonState(.continueToService(service: service.connectButtonService, message: "button.state.sign_in".localized(with: service.name)), footerValue: footer.value)).preform()
-
-        let url = connection.activationURL(for: .serviceConnection(newUserEmail: newUserEmail), credentialProvider: connectionConfiguration.credentialProvider, activationRedirect: connectionConfiguration.connectAuthorizationRedirectURL)
-
->>>>>>> c06c4ff9
         let timer = Timer.scheduledTimer(withTimeInterval: 2.5, repeats: false) { [weak self] timer in
             self?.openActivationURL(url)
             timer.invalidate()
@@ -778,28 +726,15 @@
         delegate?.connectButtonController(self, didFinishActivationWithResult: .failure(.networkError(.genericError(error))))
         transition(to: .initial(animated: false))
     }
-<<<<<<< HEAD
     
     private func transitionToCanceled(connection: Connection) {
-=======
-
-    private func transitionToCanceled() {
->>>>>>> c06c4ff9
         delegate?.connectButtonController(self, didFinishActivationWithResult: .failure(.canceled))
         transitionToInitalization(connection: connection, animated: true)
     }
-<<<<<<< HEAD
     
     private func transitionToConnected(connection: Connection, animated: Bool) {
         button.animator(for: .buttonState(buttonState(forConnectionStatus: .enabled, service: connection.connectingService), footerValue: FooterMessages.manage.value)).preform(animated: animated)
-        
-=======
-
-    private func transitionToConnected(animated: Bool) {
-        button.animator(for: .buttonState(buttonState(for: .enabled),
-                                          footerValue: FooterMessages.manage.value)).preform(animated: animated)
-
->>>>>>> c06c4ff9
+
         button.footerInteraction.isTapEnabled = true
 
         // Connection was changed to this state, not initialized with it, so let the delegate know
@@ -851,13 +786,8 @@
 
         let progress = button.progressBar(timeout: timeout)
         progress.preform()
-<<<<<<< HEAD
         
         let request = Connection.Request.disconnectConnection(with: connection.id, credentialProvider: credentialProvider)
-=======
-
-        let request = Connection.Request.disconnectConnection(with: connection.id, credentialProvider: connectionConfiguration.credentialProvider)
->>>>>>> c06c4ff9
         connectionNetworkController.start(urlRequest: request.urlRequest, waitUntil: 1, timeout: timeout) { response in
             progress.resume(with: UISpringTimingParameters(dampingRatio: 1), duration: 0.25)
             progress.onComplete { _ in
@@ -871,20 +801,11 @@
             }
         }
     }
-<<<<<<< HEAD
     
     private func transitionToDisconnected(connection: Connection) {
         appletChangedStatus(isOn: false)
         
         button.animator(for: .buttonState(.disconnected(service: connection.connectingService.connectButtonService, message: "button.state.disconnected".localized))).preform()
-        
-=======
-
-    private func transitionToDisconnected() {
-        appletChangedStatus(isOn: false)
-        button.animator(for: .buttonState(.disconnected(service: connectingService.connectButtonService, message: "button.state.disconnected".localized))).preform()
-
->>>>>>> c06c4ff9
         DispatchQueue.main.asyncAfter(deadline: .now() + 2) {
             self.transition(to: .initial(animated: true))
         }
