--- conflicted
+++ resolved
@@ -26,7 +26,7 @@
 
     /// Response parameters did not match what we expected. This should never happen. Verify you are using the latest SDK.
     case unknownResponse
-    
+
     /// For some reason the `Connection` used by this controller has gone nil or could not be retrieved. This should never happen.
     case unableToGetConnection
 }
@@ -94,7 +94,7 @@
         guard let connection = connection else {
             return
         }
-        
+
         self.connection?.status = isOn ? .enabled : .disabled
 
         if isOn {
@@ -103,7 +103,7 @@
             delegate?.connectButtonController(self, didFinishDeactivationWithResult: .success(connection))
         }
     }
-    
+
     private var credentialProvider: CredentialProvider {
         return connectionConfiguration.credentialProvider
     }
@@ -134,7 +134,7 @@
             fetchConnection(for: connectionConfiguration.connectionId)
             return
         }
-        
+
         button.imageViewNetworkController = serviceIconNetworkController
         serviceIconNetworkController.prefetchImages(for: connection)
 
@@ -145,7 +145,7 @@
 
         switch connection.status {
         case .initial, .unknown, .disabled:
-            
+
             // Disabled Connections are presented in the "Connect" state
             transition(to: .initial(animated: animated))
 
@@ -153,18 +153,18 @@
             transition(to: .connected(animated: false))
         }
     }
-    
+
     private func fetchConnection(for id: String) {
         button.animator(for: .buttonState(.loading)).preform(animated: true)
-        
+
         connectionNetworkController.start(request: .fetchConnection(for: id, credentialProvider: credentialProvider)) { [weak self] response in
             guard let self = self else { return }
-            
+
             switch response.result {
             case .success(let connection):
                 self.connection = connection
                 self.setupConnection(for: connection, animated: true)
-                
+
             case .failure:
                 break
             }
@@ -174,19 +174,11 @@
     private func buttonState(forConnectionStatus status: Connection.Status, service: Connection.Service) -> ConnectButton.AnimationState {
         switch status {
         case .initial, .unknown:
-<<<<<<< HEAD
             return .connect(service: connectingService.connectButtonService,
-                            message: "button.state.connect".localized(with: connectingService.shortName))
+                            message: "button.state.connect".localized(with: service.shortName))
         case .disabled:
             return .connect(service: connectingService.connectButtonService,
-                            message: "button.state.reconnect".localized(with: connectingService.shortName))
-=======
-            return .connect(service: service.connectButtonService,
-                            message: "button.state.connect".localized(with: service.name))
-        case .disabled:
-            return .connect(service: service.connectButtonService,
-                            message: "button.state.reconnect".localized(with: service.name))
->>>>>>> 0a08a4f5
+                            message: "button.state.reconnect".localized(with: service.shortName))
         case .enabled:
             return .connected(service: service.connectButtonService,
                               message: "button.state.connected".localized)
@@ -207,11 +199,11 @@
             assertionFailure("It is expected and required that we have a non nil connection in this state.")
             return
         }
-        
+
         guard let secondaryService = connection.worksWithServices.first else {
             return
         }
-        
+
         let aboutViewController = AboutViewController(primaryService: connection.primaryService,
                                                       secondaryService: secondaryService)
         present(aboutViewController)
@@ -230,7 +222,7 @@
 
         private struct Constants {
             static let errorTextColor: UIColor = .red
-            
+
             static var footnoteFont: UIFont {
                 return .footnote()
             }
@@ -386,7 +378,7 @@
                     onRedirect?(.failed(.unknownRedirect))
                     return
             }
-            
+
             switch nextStep {
             case QueryItems.serviceAuthentication:
                 if let serviceId = queryItems.first(where: { $0.name == QueryItems.serviceId })?.value {
@@ -437,7 +429,7 @@
                     assertionFailure("It is expected and required that we have a non nil connection in this state.")
                     return .failed(.unableToGetConnection)
                 }
-                
+
                 if let service = connection.services.first(where: { $0.id == id }) {
                     // If service connection comes after a redirect we must have already completed user log in or account creation
                     // Therefore newUserEmail is always nil here
@@ -476,7 +468,7 @@
         redirectObserving?.onRedirect = { [weak self] outcome in
             self?.handleRedirect(outcome)
         }
-        
+
         safariDelegate = SafariDelegate { [weak self] in
             self?.handleCancelation(lookupMethod: lookupMethod)
         }
@@ -536,7 +528,7 @@
             assertionFailure("It is required to have a non nil `Connection` in order to handle activation and deactivation.")
             return
         }
-        
+
         // Cleanup
         button.toggleInteraction = .init()
         button.emailInteraction = .init()
@@ -571,7 +563,7 @@
             transitionToDisconnected(connection: connection)
         }
     }
-    
+
     private func transitionToInitalization(connection: Connection, animated: Bool) {
         endActivationWebFlow()
 
@@ -579,9 +571,9 @@
         button.footerInteraction.onSelect = { [weak self] in
             self?.showAboutPage()
         }
-        
+
         button.animator(for: .buttonState(buttonState(forConnectionStatus: connection.status, service: connection.connectingService), footerValue: FooterMessages.poweredBy.value)).preform(animated: animated)
-        
+
         button.toggleInteraction.isTapEnabled = true
         button.toggleInteraction.isDragEnabled = true
 
@@ -608,7 +600,7 @@
             self.emailInteractionConfirmation(email: email)
         }
     }
-    
+
     private func transitionToIdentifyUser(connection: Connection, lookupMethod: User.LookupMethod) {
         prepareActivationWebFlow(lookupMethod: lookupMethod)
 
@@ -683,7 +675,7 @@
             assertionFailure("It is expected and required that we have a non nil connection in this state.")
             return
         }
-        
+
         openActivationURL(connection.activationURL(for: .login(userId), credentialProvider: credentialProvider, activationRedirect: connectionConfiguration.connectAuthorizationRedirectURL))
     }
 
@@ -692,7 +684,7 @@
             assertionFailure("It is expected and required that we have a non nil connection in this state.")
             return
         }
-        
+
         let footer: ConnectButtonController.FooterMessages
 
         if let newUserEmail = newUserEmail {
@@ -708,7 +700,7 @@
 
         let timeout = 2.0
         button.progressBar(timeout: timeout).preform()
-        
+
         let timer = Timer.scheduledTimer(withTimeInterval: timeout, repeats: false) { [weak self] timer in
             self?.openActivationURL(url)
             timer.invalidate()
@@ -738,12 +730,12 @@
         delegate?.connectButtonController(self, didFinishActivationWithResult: .failure(.networkError(.genericError(error))))
         transition(to: .initial(animated: false))
     }
-    
+
     private func transitionToCanceled(connection: Connection) {
         delegate?.connectButtonController(self, didFinishActivationWithResult: .failure(.canceled))
         transitionToInitalization(connection: connection, animated: true)
     }
-    
+
     private func transitionToConnected(connection: Connection, animated: Bool) {
         button.animator(for: .buttonState(buttonState(forConnectionStatus: .enabled, service: connection.connectingService), footerValue: FooterMessages.manage.value)).preform(animated: animated)
 
@@ -793,12 +785,12 @@
             assertionFailure("It is expected and required that we have a non nil connection in this state.")
             return
         }
-        
+
         let timeout: TimeInterval = 3 // Network request timeout
 
         let progress = button.progressBar(timeout: timeout)
         progress.preform()
-        
+
         let request = Connection.Request.disconnectConnection(with: connection.id, credentialProvider: credentialProvider)
         connectionNetworkController.start(urlRequest: request.urlRequest, waitUntil: 1, timeout: timeout) { response in
             progress.resume(with: UISpringTimingParameters(dampingRatio: 1), duration: 0.25)
@@ -813,29 +805,29 @@
             }
         }
     }
-    
+
     private func transitionToDisconnected(connection: Connection) {
         appletChangedStatus(isOn: false)
-        
+
         button.animator(for: .buttonState(.disconnected(service: connection.connectingService.connectButtonService, message: "button.state.disconnected".localized))).preform()
         DispatchQueue.main.asyncAfter(deadline: .now() + 2) {
             self.transition(to: .initial(animated: true))
         }
     }
-    
+
     private var emailFooterTimer: Timer?
-  
+
     private func emailInteractionConfirmation(email: String) {
         emailFooterTimer?.invalidate()
         emailFooterTimer = nil
-        
+
         if email.isValidEmail {
             self.transition(to: .identifyUser(.email(email)))
         } else {
             self.delegate?.connectButtonController(self, didRecieveInvalidEmail: email)
             self.button.animator(for: .footerValue(FooterMessages.emailInvalid.value)).preform()
             self.button.performInvalidEmailAnimation()
-            
+
             emailFooterTimer = Timer.scheduledTimer(withTimeInterval: 2.0, repeats: false) { [weak self] timer in
                 self?.button.animator(for: .footerValue(FooterMessages.enterEmail.value)).preform()
                 timer.invalidate()
