--- conflicted
+++ resolved
@@ -227,30 +227,15 @@
     /// - enterEmail: Message for the enter email step
     /// - emailInvalid: Message when the entered email is invalid
     enum FooterMessages {
-<<<<<<< HEAD
-        case
-        poweredBy,
-        enterEmail,
-        emailInvalid,
-        loadingFailed,
-        verifying(email: String),
-        signedIn(username: String),
-        connect(Connection.Service, to: Connection.Service),
-        manage,
-        disconnect
-
-        private struct Constants {
-            static let errorTextColor: UIColor = .red
-=======
         case worksWithIFTTT
         case enterEmail
         case emailInvalid
+        case loadingFailed
 
         private struct Constants {
             static let textColor = UIColor(white: 0.68, alpha: 1)
             
             static let errorTextColor = UIColor.red
->>>>>>> 60835d8e
             
             static var footnoteFont: UIFont {
                 return .footnote(weight: .demiBold)
@@ -280,7 +265,7 @@
             switch self {
             case .worksWithIFTTT, .enterEmail:
                 return false
-            case .emailInvalid:
+            case .emailInvalid, .loadingFailed:
                 return true
             }
         }
@@ -317,43 +302,13 @@
 
             case .emailInvalid:
                 let text = "button.footer.email.invalid".localized
-<<<<<<< HEAD
-                return NSAttributedString(string: text, attributes: [.font : Constants.footnoteFont])
+                return NSAttributedString(string: text, attributes: [.font : Constants.footnoteFont,
+                                                                     .foregroundColor : textColor])
                 
             case .loadingFailed:
-                return NSMutableAttributedString(string: "button.footer.loading.failed".localized, attributes: [.font : Constants.footnoteFont, .foregroundColor : UIColor.red])
-
-            case .verifying(let email):
-                let text = NSMutableAttributedString(string: "button.footer.email.sign_in".localized(with: email), attributes: [.font : Constants.footnoteFont])
-                let changeEmailText = NSAttributedString(string: "button.footer.email.change_email".localized, attributes: [.font : Constants.footnoteBoldFont, .underlineStyle : NSUnderlineStyle.single.rawValue])
-                text.append(changeEmailText)
-                return text
-
-            case .signedIn(let username):
-                let text = NSMutableAttributedString(string: username,
-                                                     attributes: [.font: Constants.footnoteBoldFont])
-                text.append(NSAttributedString(string: "button.footer.signed_in".localized,
-                                               attributes: [.font : Constants.footnoteFont]))
-                text.append(iftttText)
-                return text
-
-            case .connect(let fromService, let toService):
-                let text = String(format: "button.footer.connect".localized, fromService.name, toService.name)
-                return NSAttributedString(string: text, attributes: [.font : Constants.footnoteFont])
-
-            case .manage:
-                let text = NSMutableAttributedString(string: "button.footer.manage".localized,
-                                                     attributes: [.font : Constants.footnoteFont])
-                text.append(iftttText)
-                return text
-
-            case .disconnect:
-                return NSAttributedString(string: "button.footer.disconnect".localized,
-                                          attributes: [.font : Constants.footnoteFont])
-=======
+                let text = "button.footer.loading.failed".localized
                 return NSAttributedString(string: text, attributes: [.font : Constants.footnoteFont,
                                                                      .foregroundColor : textColor])
->>>>>>> 60835d8e
             }
         }
     }
@@ -599,9 +554,9 @@
         case .identifyUser(let lookupMethod):
             transitionToIdentifyUser(connection: connection, lookupMethod: lookupMethod)
         case .logInExistingUser(let userId):
-            transitionToLogInExistingUser(userId: userId)
-        case .serviceAuthentication(let service, let newUserEmail):
-            transitionToServiceAuthentication(service: service, newUserEmail: newUserEmail)
+            transitionToLogInExistingUser(connection: connection, userId: userId)
+        case .serviceAuthentication(_, let newUserEmail):
+            transitionToServiceAuthentication(connection: connection, newUserEmail: newUserEmail)
         case .authenticationComplete:
             transitionToAuthenticationComplete()
         case .failed(let error):
@@ -639,16 +594,9 @@
         button.footerInteraction.onSelect = { [weak self] in
             self?.showAboutPage()
         }
-<<<<<<< HEAD
-        
-        button.animator(for: .buttonState(buttonState(forConnectionStatus: connection.status, service: connection.connectingService), footerValue: FooterMessages.poweredBy.value)).preform(animated: animated)
-        
-=======
-
-        button.animator(for: .buttonState(buttonState(for: connection.status),
-                                          footerValue: FooterMessages.worksWithIFTTT.value)).preform(animated: animated)
-
->>>>>>> 60835d8e
+        
+        button.animator(for: .buttonState(buttonState(forConnectionStatus: connection.status, service: connection.connectingService), footerValue: FooterMessages.worksWithIFTTT.value)).preform(animated: animated)
+        
         button.toggleInteraction.isTapEnabled = true
         button.toggleInteraction.isDragEnabled = true
 
@@ -739,41 +687,17 @@
         }
     }
 
-    private func transitionToLogInExistingUser(userId: User.Id) {
-<<<<<<< HEAD
-        guard let connection = connection else {
-            assertionFailure("It is expected and required that we have a non nil connection in this state.")
-            return
-        }
-        
-        openActivationURL(connection.activationURL(for: .login(userId), credentialProvider: credentialProvider, activationRedirect: connectionConfiguration.connectAuthorizationRedirectURL))
-    }
-
-    private func transitionToServiceAuthentication(service: Connection.Service, newUserEmail: String?) {
-        guard let connection = connection else {
-            assertionFailure("It is expected and required that we have a non nil connection in this state.")
-            return
-        }
-        
-        let footer: ConnectButtonController.FooterMessages
-
-        if let newUserEmail = newUserEmail {
-            footer = FooterMessages.verifying(email: newUserEmail)
-        } else {
-            footer = service == connection.primaryService ? FooterMessages.poweredBy : FooterMessages.connect(service, to: connection.primaryService)
-        }
-
-=======
+    private func transitionToLogInExistingUser(connection: Connection, userId: User.Id) {
+        
         openActivationURL(connection.activationURL(for: .login(userId),
                                                    credentialProvider: connectionConfiguration.credentialProvider,
                                                    activationRedirect: connectionConfiguration.connectAuthorizationRedirectURL))
     }
 
-    private func transitionToServiceAuthentication(service: Connection.Service, newUserEmail: String?) {
->>>>>>> 60835d8e
+    private func transitionToServiceAuthentication(connection: Connection, newUserEmail: String?) {
         button.footerInteraction.isTapEnabled = true
-        button.animator(for: .buttonState(.continueToService(service: service.connectButtonService,
-                                                             message: "button.state.sign_in".localized(with: service.name)),
+        button.animator(for: .buttonState(.continueToService(service: connection.connectingService.connectButtonService,
+                                                             message: "button.state.sign_in".localized(with: connection.connectingService.name)),
                                           footerValue: FooterMessages.worksWithIFTTT.value)).preform()
 
         let url = connection.activationURL(for: .serviceConnection(newUserEmail: newUserEmail),
@@ -818,16 +742,9 @@
         delegate?.connectButtonController(self, didFinishActivationWithResult: .failure(.canceled))
         transitionToInitalization(connection: connection, animated: true)
     }
-<<<<<<< HEAD
     
     private func transitionToConnected(connection: Connection, animated: Bool) {
-        button.animator(for: .buttonState(buttonState(forConnectionStatus: .enabled, service: connection.connectingService), footerValue: FooterMessages.manage.value)).preform(animated: animated)
-=======
-
-    private func transitionToConnected(animated: Bool) {
-        button.animator(for: .buttonState(buttonState(for: .enabled),
-                                          footerValue: FooterMessages.worksWithIFTTT.value)).preform(animated: animated)
->>>>>>> 60835d8e
+        button.animator(for: .buttonState(buttonState(forConnectionStatus: .enabled, service: connection.connectingService), footerValue: FooterMessages.worksWithIFTTT.value)).preform(animated: animated)
 
         button.footerInteraction.isTapEnabled = true
 
