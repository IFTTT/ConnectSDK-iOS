//
//  ConnectButtonController.swift
//  IFTTT SDK
//
//  Created by Jon Chmura on 9/19/18.
//  Copyright © 2018 IFTTT. All rights reserved.
//

import UIKit
import SafariServices

/// An error occurred, preventing a connect button from completing a service authentication with the `Connection`.
public enum ConnectButtonControllerError: Error {

    /// For some reason we could not create an IFTTT account for a new user.
    case iftttAccountCreationFailed

    /// Some generic networking error occurred.
    case networkError(NetworkError)

    /// A user canceled the service authentication with the `Connection`. This happens when the user cancels from the sign in process on an authorization page in a safari view controller.
    case canceled

    /// Redirect parameters did not match what we expected. This should never happen. Verify you are using the latest SDK.
    case unknownRedirect

    /// Response parameters did not match what we expected. This should never happen. Verify you are using the latest SDK.
    case unknownResponse

    /// For some reason the `Connection` used by this controller has gone nil or could not be retrieved. This should never happen.
    case unableToGetConnection
}

/// Defines the communication between ConnectButtonController and your app. It is required to implement this protocol.
@available(iOS 10.0, *)
public protocol ConnectButtonControllerDelegate: class {

    /// The `ConnectButtonController` needs to present a view controller. This includes the About IFTTT page and Safari VC during Connection activation.
    ///
    /// - Parameter connectButtonController: The `ConnectButtonController` controller that is sending the message.
    /// - Returns: A `UIViewController` to present other view controllers on.
    func presentingViewController(for connectButtonController: ConnectButtonController) -> UIViewController

    /// Connection activation is finished.
    ///
    /// On success, the controller transitions the button to its connected state. It is recommended that you fetch or refresh the user's IFTTT token after successfully authenticating a connection.
    ///
    /// On failure, the controller resets the button to its initial state but does not present any error message.
    /// It is up to you to decided how to present an error message to your user. You may use our message or one you provide.
    ///
    /// For these two scenarios it's not neccessary for you to show additional confirmation, however, you may
    /// want to update your app's UI in some way or ask they user why they canceled if you recieve a canceled error.
    ///
    /// - Parameters:
    ///   - connectButtonController: The `ConnectButtonController` controller that is sending the message.
    ///   - result: A result of the connection activation request.
    func connectButtonController(_ connectButtonController: ConnectButtonController, didFinishActivationWithResult result: Result<Connection, ConnectButtonControllerError>)

    /// Connection deactivation is finished.
    ///
    /// On success, the controller transitions the button to its deactivated initial state.
    ///
    /// On failure, the controller will reset the Connection to the connected state but will not show any messaging. The user attempted to deactivate the Connection but something unexpected went wrong, likely a network failure. It is up to you to do this. This should be rare but should be handled.
    ///
    /// - Parameters:
    ///   - connectButtonController: The `ConnectButtonController` controller that is sending the message.
    ///   - result: A result of the connection deactivation request.
    func connectButtonController(_ connectButtonController: ConnectButtonController, didFinishDeactivationWithResult result: Result<Connection, ConnectButtonControllerError>)

    /// The controller recieved an invalid email from the user. The default implementation of this function is to do nothing.
    ///
    /// - Parameters:
    ///   - connectButtonController: The `ConnectButtonController` controller that is sending the message.
    ///   - email: The invalid email `String` provided by the user.
    func connectButtonController(_ connectButtonController: ConnectButtonController, didRecieveInvalidEmail email: String)
}

@available(iOS 10.0, *)
public extension ConnectButtonControllerDelegate {
    func connectButtonController(_ connectButtonController: ConnectButtonController, didRecieveInvalidEmail email: String) { }
}

/// A controller that handles the `ConnectButton` when authenticating a `Connection`. It is mandatory that you interact with the ConnectButton only through this controller.
@available(iOS 10.0, *)
public class ConnectButtonController {

    /// The connect button in this interaction
    public let button: ConnectButton

    /// The `Connection` the controller is handling. The controller may change the `Connection.Status` of the `Connection`.
    public private(set) var connection: Connection?

    private func appletChangedStatus(isOn: Bool) {
        guard let connection = connection else {
            return
        }

        self.connection?.status = isOn ? .enabled : .disabled

        if isOn {
            delegate?.connectButtonController(self, didFinishActivationWithResult: .success(connection))
        } else {
            delegate?.connectButtonController(self, didFinishDeactivationWithResult: .success(connection))
        }
    }

    private var credentialProvider: CredentialProvider {
        return connectionConfiguration.credentialProvider
    }

    /// An `ConnectButtonControllerDelegate` object that will recieved messages about events that happen on the `ConnectButtonController`.
    public private(set) weak var delegate: ConnectButtonControllerDelegate?

    private let connectionConfiguration: ConnectionConfiguration
    private let connectionNetworkController = ConnectionNetworkController()
    private let serviceIconNetworkController = ServiceIconsNetworkController()
    private let reachability = Reachability()

    /// Creates a new `ConnectButtonController`.
    ///
    /// - Parameters:
    ///   - connectButton: The `ConnectButton` that the controller is handling interaction for.
    ///   - connectionConfiguration: The `ConnectionConfiguration` with information for authenticating a `Connection`.
    ///   - delegate: A `ConnectInteractionDelegate` to respond to various events that happen on the controller.
    public init(connectButton: ConnectButton, connectionConfiguration: ConnectionConfiguration, delegate: ConnectButtonControllerDelegate) {
        self.button = connectButton
        self.connectionConfiguration = connectionConfiguration
        self.connection = connectionConfiguration.connection
        self.delegate = delegate
        setupConnection(for: connection, animated: false)
    }

    private func setupConnection(for connection: Connection?, animated: Bool) {
        guard let connection = connection else {
            fetchConnection(for: connectionConfiguration.connectionId)
            return
        }

        button.imageViewNetworkController = serviceIconNetworkController
        serviceIconNetworkController.prefetchImages(for: connection)

        button.minimumFooterLabelHeight = FooterMessages.estimatedMaximumTextHeight

        button.configureEmailField(placeholderText: "button.email.placeholder".localized,
                                   confirmButtonAsset: Assets.Button.emailConfirm)

        switch connection.status {
        case .initial, .unknown, .disabled:

            // Disabled Connections are presented in the "Connect" state
            transition(to: .initial(animated: animated))

        case .enabled:
            transition(to: .connected(animated: false))
        }
    }
    
    private func fetchConnection(for id: String, numberOfRetries: Int = 3, retryCount: Int = 0) {
        button.animator(for: .buttonState(.loading)).preform(animated: true)

        connectionNetworkController.start(request: .fetchConnection(for: id, credentialProvider: credentialProvider)) { [weak self] response in
            guard let self = self else { return }
            
            switch response.result {
            case .success(let connection):
                self.connection = connection
                self.setupConnection(for: connection, animated: true)

            case .failure:
                if retryCount < numberOfRetries {
                    let count = retryCount + 1
                    DispatchQueue.main.asyncAfter(deadline: .now() + self.exponentialBackoffTiming(for: count)) {
                        self.fetchConnection(for: id, retryCount: count)
                    }
                } else {
                    self.button.animator(for: .buttonState(.loadingFailed)).preform(animated: true)
                    self.setupReachabilityForConnectionLoading(id: id)
                }
            }
        }
    }
    
    private func setupReachabilityForConnectionLoading(id: String) {
        reachability?.whenReachable = { [weak self] _ in
            guard let self = self else {
                return
            }
            
            self.fetchConnection(for: id)
            self.reachability?.stopNotifier()
        }
        
        do {
            try reachability?.startNotifier()
        } catch {
            assertionFailure("Reachability was unable to start notifications due to error: \(error).")
        }
    }
    
    private func exponentialBackoffTiming(for retryCount: Int) -> DispatchTimeInterval {
        return .seconds(retryCount * 2)
    }

    private func buttonState(forConnectionStatus status: Connection.Status, service: Connection.Service) -> ConnectButton.AnimationState {
        switch status {
        case .initial, .unknown:
            return .connect(service: service.connectButtonService,
                            message: "button.state.connect".localized(with: service.shortName))
        case .disabled:
            return .connect(service: service.connectButtonService,
                            message: "button.state.reconnect".localized(with: service.shortName))
        case .enabled:
            return .connected(service: service.connectButtonService,
                              message: "button.state.connected".localized)
        }
    }

    private func present(_ viewController: UIViewController) {
        let presentingViewController = delegate?.presentingViewController(for: self)
        presentingViewController?.present(viewController, animated: true, completion: nil)
    }


    // MARK: - Footer

    /// Presents the about page
    private func showAboutPage() {
        guard let connection = connection else {
            assertionFailure("It is expected and required that we have a non nil connection in this state.")
            return
        }

        guard let secondaryService = connection.worksWithServices.first else {
            return
        }

        let aboutViewController = AboutViewController(primaryService: connection.primaryService,
                                                      secondaryService: secondaryService)
        present(aboutViewController)
    }

    /// A comprehensive list of copy for the Connect Button's footer
    ///
    /// - worksWithIFTTT: Default message used for most button states
    /// - enterEmail: Message for the enter email step
    /// - emailInvalid: Message when the entered email is invalid
    enum FooterMessages {
        case worksWithIFTTT
        case enterEmail
        case emailInvalid
<<<<<<< HEAD
        case loadingFailed
=======
>>>>>>> 641e542f

        private struct Constants {
            static let textColor = UIColor(white: 0.68, alpha: 1)
            
            static let errorTextColor = UIColor.red
            
            static var footnoteFont: UIFont {
                return .footnote(weight: .demiBold)
            }
            static var iftttWordmarkFont: UIFont {
                return .footnote(weight: .heavy)
            }
        }

        /// Our best guess of the maximum height of the footer label
        fileprivate static var estimatedMaximumTextHeight: CGFloat {
            // We are estimating that the text will never exceed 2 lines (plus some line spacing)
            return 2.1 * Constants.footnoteFont.lineHeight
        }

        private var iftttWordmark: NSAttributedString {
            return NSAttributedString(string: "IFTTT",
                                      attributes: [.font : Constants.iftttWordmarkFont,
                                                   .foregroundColor : Constants.textColor])
        }

        var value: ConnectButton.LabelValue {
            return .attributed(attributedString)
        }
        
        var isErrorMessage: Bool {
            switch self {
            case .worksWithIFTTT, .enterEmail:
                return false
<<<<<<< HEAD
            case .emailInvalid, .loadingFailed:
=======
            case .emailInvalid:
>>>>>>> 641e542f
                return true
            }
        }

        private var textColor: UIColor {
            if isErrorMessage {
                return Constants.errorTextColor
            } else {
                return Constants.textColor
            }
        }
        
        var attributedString: NSAttributedString {

            switch self {
            case .worksWithIFTTT:
                let text = NSMutableAttributedString(string: "button.footer.works_with".localized,
                                                     attributes: [.font : Constants.footnoteFont,
                                                                  .foregroundColor : textColor])
                text.append(iftttWordmark)
                return text
                
            case .enterEmail:
                let text = NSMutableAttributedString(string: "button.footer.email.prefix".localized,
                                                     attributes: [.font : Constants.footnoteFont,
                                                                  .foregroundColor : textColor])
                text.append(iftttWordmark)
                text.append(NSAttributedString(string: " ")) // Adds a space before the underline starts
                text.append(NSAttributedString(string: "button.footer.email.postfix".localized,
                                               attributes: [.font : Constants.footnoteFont,
                                                            .foregroundColor : textColor,
                                                            .underlineStyle : NSUnderlineStyle.single.rawValue]))
                return text

            case .emailInvalid:
                let text = "button.footer.email.invalid".localized
                return NSAttributedString(string: text, attributes: [.font : Constants.footnoteFont,
                                                                     .foregroundColor : textColor])
<<<<<<< HEAD
                
            case .loadingFailed:
                let text = "button.footer.loading.failed".localized
                return NSAttributedString(string: text, attributes: [.font : Constants.footnoteFont,
                                                                     .foregroundColor : textColor])
=======
>>>>>>> 641e542f
            }
        }
    }


    // MARK: - Safari VC delegate (cancelation handling)

    /// Delegate object for Safari VC
    /// Handles user cancelation in the web flow
    class SafariDelegate: NSObject, SFSafariViewControllerDelegate {
        /// Callback when the Safari VC is dismissed by the user
        /// This triggers a cancelation event
        let onCancelation: () -> Void

        /// Create a new SafariDelegate
        ///
        /// - Parameter onCancelation: The cancelation handler
        init(onCancelation: @escaping () -> Void) {
            self.onCancelation = onCancelation
        }

        func safariViewControllerDidFinish(_ controller: SFSafariViewController) {
            onCancelation()
        }
    }

    /// This objects acts as the Safari VC delegate
    private var safariDelegate: SafariDelegate?

    private func handleCancelation(lookupMethod: User.LookupMethod) {
        switch lookupMethod {
        case .email:
            transition(to: .enterEmail)
        case .token:
            transition(to: .canceled)
        }
    }


    // MARK: - Safari VC redirect handling

    class RedirectObserving {

        private struct QueryItems {
            static let nextStep = "next_step"
            static let serviceAuthentication = "service_authentication"
            static let serviceId = "service_id"
            static let complete = "complete"
            static let config = "config"
            static let error = "error"
            static let errorType = "error_type"
            static let errorTypeAccountCreation = "account_creation"
        }

        /// Authorization redirect encodes some information about what comes next in the flow
        ///
        /// - serviceConnection: In the next step, authorize a service.
        /// - complete: The Connection is complete. `didConfiguration` is true, if the Connection required a configuration step on web.
        /// - failed: An error occurred on web, aborting the flow.
        enum Outcome {
            case serviceAuthorization(id: String)
            case complete(didConfiguration: Bool)
            case failed(ConnectButtonControllerError)
        }

        var onRedirect: ((Outcome) -> Void)?

        init() {
            NotificationCenter.default.addObserver(forName: .authorizationRedirect, object: nil, queue: .main) { [weak self] notification in
                self?.handleRedirect(notification)
            }
        }

        deinit {
            NotificationCenter.default.removeObserver(self)
        }

        private func handleRedirect(_ notification: Notification) {
            guard
                let url = notification.object as? URL,
                let components = URLComponents(url: url, resolvingAgainstBaseURL: false),
                let queryItems = components.queryItems,
                let nextStep = queryItems.first(where: { $0.name == QueryItems.nextStep })?.value
                else {
                    onRedirect?(.failed(.unknownRedirect))
                    return
            }

            switch nextStep {
            case QueryItems.serviceAuthentication:
                if let serviceId = queryItems.first(where: { $0.name == QueryItems.serviceId })?.value {
                    onRedirect?(.serviceAuthorization(id: serviceId))
                } else {
                    onRedirect?(.failed(.unknownRedirect))
                }
            case QueryItems.complete:
                let didConfiguration = queryItems.first(where: { $0.name == QueryItems.config })?.value == "true"
                onRedirect?(.complete(didConfiguration: didConfiguration))

            case QueryItems.error:
                if let reason = queryItems.first(where: { $0.name == QueryItems.errorType })?.value, reason == QueryItems.errorTypeAccountCreation {
                    onRedirect?(.failed(.iftttAccountCreationFailed))
                } else {
                    onRedirect?(.failed(.unknownRedirect))
                }

            default:
                onRedirect?(.failed(.unknownRedirect))
            }
        }
    }

    private var redirectObserving: RedirectObserving?

    private func handleRedirect(_ outcome: RedirectObserving.Outcome) {

        // Before we continue and handle this redirect, we must dismiss the active Safari VC
        guard currentSafariViewController == nil else {
            // Redirect doesn't automatically dismiss Safari VC
            // Do that first
            currentSafariViewController?.dismiss(animated: true) {
                self.currentSafariViewController = nil
                self.handleRedirect(outcome)
            }
            return
        }

        // Determine the next step based on the redirect result
        let nextStep: ActivationStep = {
            switch outcome {
            case .failed(let error):
                return .failed(error)

            case .serviceAuthorization(let id):
                guard let connection = connection else {
                    assertionFailure("It is expected and required that we have a non nil connection in this state.")
                    return .failed(.unableToGetConnection)
                }

                if let service = connection.services.first(where: { $0.id == id }) {
                    // If service connection comes after a redirect we must have already completed user log in or account creation
                    // Therefore newUserEmail is always nil here
                    return .serviceAuthentication(service, newUserEmail: nil)
                } else {
                    // For some reason, the service ID we received from web doesn't match the connection
                    // If this ever happens, it is due to a bug on web
                    return .failed(.unknownRedirect)
                }
            case .complete:
                return .authenticationComplete
            }
        }()

        transition(to: nextStep)
    }


    // MARK: - Web flow (IFTTT log in and service activation)

    private var currentSafariViewController: SFSafariViewController?

    private func openActivationURL(_ url: URL) {
        let controller = SFSafariViewController(url: url, entersReaderIfAvailable: false)
        controller.delegate = safariDelegate
        if #available(iOS 11.0, *) {
            controller.dismissButtonStyle = .cancel
        }
        currentSafariViewController = controller
        present(controller)
    }

    /// Creates a `RedirectObserving` and a `SafariDelegate` to track interaction in the web portion of the activation flow
    private func prepareActivationWebFlow(lookupMethod: User.LookupMethod) {
        redirectObserving = RedirectObserving()
        redirectObserving?.onRedirect = { [weak self] outcome in
            self?.handleRedirect(outcome)
        }

        safariDelegate = SafariDelegate { [weak self] in
            self?.handleCancelation(lookupMethod: lookupMethod)
        }
    }

    /// Once activation is finished or canceled, tear down redirect and cancelation observing
    private func endActivationWebFlow() {
        redirectObserving = nil
        safariDelegate = nil
    }



    // MARK: - Connection activation & deactivation

    /// Defines the `Connection` authorization state machine
    ///
    /// - initial: The `Connection` is in the initial state (not authorized)
    /// - identifyUser: We will have an email address or an IFTTT service token. Use this information to determine if they are already an IFTTT user. Obviously they are if we have an IFTTT token, but we still need to get their username.
    /// - logInExistingUser: Ensure that the user is logged into IFTTT in Safari VC. This is required even if we have a user token.
    /// - logInComplete: User was successfully logged in to IFTTT in Safari VC. `nextStep` specifies what come next in the flow. It originates from the authorization redirect.
    /// - serviceAuthentication: Authorize one of this `Connection`s services
    /// - serviceConnectionComplete: Service authorization was successful. `nextStep` specifies what come next in the flow. It originates from the authorization redirect.
    /// - failed: The `Connection` could not be authorized due to some error.
    /// - canceled: The `Connection` authorization was canceled.
    /// - connectionConfigurationComplete: This state always preceeds `connected` when the `Connection` required configuration on web. It includes the `Service` which was configured.
    /// - connected: The `Connection` was successfully authorized.
    /// - confirmDisconnect: The "Slide to disconnect" state, asking for the user's confirmation to disable the `Connection`.
    /// - processDisconnect: Disable the `Connection`.
    /// - disconnected: The `Connection` was disabled.
    enum ActivationStep {
        case initial(animated: Bool)
        case enterEmail
        case identifyUser(User.LookupMethod)
        case logInExistingUser(User.Id)
        case serviceAuthentication(Connection.Service, newUserEmail: String?)
        case authenticationComplete
        case failed(ConnectButtonControllerError)
        case canceled
        case connected(animated: Bool)
        case confirmDisconnect
        case processDisconnect
        case disconnected
    }

    /// State machine handling Applet activation and deactivation
    private func transition(to step: ActivationStep) {
        guard let connection = connection else {
            assertionFailure("It is required to have a non nil `Connection` in order to handle activation and deactivation.")
            return
        }

        // Cleanup
        button.toggleInteraction = .init()
        button.emailInteraction = .init()
        button.stepInteraction = .init()
        button.footerInteraction.isTapEnabled = false // Don't clear the select block

        switch step {
        case .initial(let animated):
            transitionToInitalization(connection: connection, animated: animated)
        case .enterEmail:
            self.transition(to: .initial(animated: false))
            self.button.animator(for: .buttonState(.enterEmail(suggestedEmail: self.connectionConfiguration.suggestedUserEmail), footerValue: FooterMessages.enterEmail.value)).preform()
        case .identifyUser(let lookupMethod):
            transitionToIdentifyUser(connection: connection, lookupMethod: lookupMethod)
        case .logInExistingUser(let userId):
            transitionToLogInExistingUser(connection: connection, userId: userId)
        case .serviceAuthentication(let service, let newUserEmail):
            transitionToServiceAuthentication(connection: connection, service: service, newUserEmail: newUserEmail)
        case .authenticationComplete:
            transitionToAuthenticationComplete()
        case .failed(let error):
            transitionToFailed(error: error)
        case .canceled:
            transitionToCanceled(connection: connection)
        case .connected(let animated):
            transitionToConnected(connection: connection, animated: animated)
        case .confirmDisconnect:
            transitionToConfirmDisconnect()
        case .processDisconnect:
            transitionToProccessDisconnect()
        case .disconnected:
            transitionToDisconnected(connection: connection)
        }
    }
    
    private func transitionToInitalization(connection: Connection, animated: Bool) {
        endActivationWebFlow()

        button.footerInteraction.isTapEnabled = true
        button.footerInteraction.onSelect = { [weak self] in
            self?.showAboutPage()
        }
<<<<<<< HEAD
        
        button.animator(for: .buttonState(buttonState(forConnectionStatus: connection.status, service: connection.connectingService), footerValue: FooterMessages.worksWithIFTTT.value)).preform(animated: animated)
        
=======

        button.animator(for: .buttonState(buttonState(forConnectionStatus: connection.status, service: connection.connectingService),
                                          footerValue: FooterMessages.worksWithIFTTT.value)).preform(animated: animated)

>>>>>>> 641e542f
        button.toggleInteraction.isTapEnabled = true
        button.toggleInteraction.isDragEnabled = true

        button.toggleInteraction.toggleTransition = {
            if self.credentialProvider.iftttServiceToken != nil {
                return .buttonState(.slideToConnectWithToken)
            } else {
                return .buttonState(.enterEmail(suggestedEmail: self.connectionConfiguration.suggestedUserEmail), footerValue: FooterMessages.enterEmail.value)
            }
        }

        button.toggleInteraction.onToggle = { [weak self] in
            if let token = self?.credentialProvider.iftttServiceToken {
                self?.transition(to: .identifyUser(.token(token)))
            }
        }

        button.emailInteraction.onConfirm = { [weak self] email in
            guard let self = self else {
                assertionFailure("It is expected that `self` is not nil here.")
                return
            }

            self.emailInteractionConfirmation(email: email)
        }
    }

    private func transitionToIdentifyUser(connection: Connection, lookupMethod: User.LookupMethod) {
        prepareActivationWebFlow(lookupMethod: lookupMethod)

        let timeout: TimeInterval = 3 // Network request timeout

<<<<<<< HEAD
        let state: ConnectButton.AnimationState
        switch lookupMethod {
        case .email:
            state = .verifyingEmail(message: "button.state.checking_account".localized)
        case .token:
            state = .accessingAccount(message: "button.state.accessing_existing_account".localized)
        }
        button.animator(for: .buttonState(state,
=======
        let message: String
        switch lookupMethod {
        case .email:
            message = "button.state.checking_account".localized
        case .token:
            message = "button.state.accessing_existing_account".localized
        }
        button.animator(for: .buttonState(.verifyingEmail(message: message),
>>>>>>> 641e542f
                                          footerValue: FooterMessages.worksWithIFTTT.value)).preform()

        button.footerInteraction.isTapEnabled = true

        let progress = button.progressBar(timeout: timeout)
        progress.preform()

        let dataTask = connectionNetworkController.getConnectConfiguration(user: lookupMethod, waitUntil: 1, timeout: timeout) { [weak self] result in
            guard let self = self else {
                return
            }

            switch result {
            case .success(let user):
                if case .email(let email) = user.id, user.isExistingUser == false {

                    // There is no account for this user
                    // Show a fake message that we are creating an account
                    // Then move to the first step of the service connection flow
                    self.button.animator(for: .buttonState(.createAccount(message: "button.state.creating_account".localized))).preform()

                    progress.resume(with: UISpringTimingParameters(dampingRatio: 1), duration: 1.5)
                    progress.onComplete { position in
                        if position == .end {
                            self.transition(to: .serviceAuthentication(connection.connectingService, newUserEmail: email))
                        }
                    }
                } else { // Existing IFTTT user
                    progress.resume(with: UISpringTimingParameters(dampingRatio: 1), duration: 0.25)
                    progress.onComplete { _ in
                        self.transition(to: .logInExistingUser(user.id))
                    }
                }

            case .failure(let error):
                self.transition(to: .failed(.networkError(error)))
            }
        }
        dataTask?.resume()

        button.emailInteraction.onConfirm = { [weak self] email in
            guard let self = self else {
                assertionFailure("It is expected that `self` is not nil here.")
                return
            }

            self.emailInteractionConfirmation(email: email)
        }
    }

    private func transitionToLogInExistingUser(connection: Connection, userId: User.Id) {
        openActivationURL(connection.activationURL(for: .login(userId),
                                                   credentialProvider: connectionConfiguration.credentialProvider,
                                                   activationRedirect: connectionConfiguration.connectAuthorizationRedirectURL))
    }

    private func transitionToServiceAuthentication(connection: Connection, service: Connection.Service, newUserEmail: String?) {
        button.footerInteraction.isTapEnabled = true
        button.animator(for: .buttonState(.continueToService(service: service.connectButtonService,
                                                             message: "button.state.sign_in".localized(with: service.name)),
                                          footerValue: FooterMessages.worksWithIFTTT.value)).preform()

        let url = connection.activationURL(for: .serviceConnection(newUserEmail: newUserEmail),
                                           credentialProvider: connectionConfiguration.credentialProvider,
                                           activationRedirect: connectionConfiguration.connectAuthorizationRedirectURL)

        let timeout = 2.0
        button.progressBar(timeout: timeout).preform()

        let timer = Timer.scheduledTimer(withTimeInterval: timeout, repeats: false) { [weak self] timer in
            self?.openActivationURL(url)
            timer.invalidate()
        }

        button.stepInteraction.isTapEnabled = true
        button.stepInteraction.onSelect = { [weak self] in
            self?.openActivationURL(url)
            timer.invalidate()
        }
    }

    private func transitionToAuthenticationComplete() {
        button.animator(for: .buttonState(.connecting(message: "button.state.connecting".localized),
                                          footerValue: FooterMessages.worksWithIFTTT.value)).preform()

        let progressBar = button.progressBar(timeout: 2)
        progressBar.preform()
        progressBar.onComplete { _ in
            self.button.animator(for: .buttonState(.checkmark)).preform()
            DispatchQueue.main.asyncAfter(deadline: .now() + 1.5) {
                self.transition(to: .connected(animated: true))
            }
        }
    }

    private func transitionToFailed(error: Error) {
        delegate?.connectButtonController(self, didFinishActivationWithResult: .failure(.networkError(.genericError(error))))
        transition(to: .initial(animated: false))
    }

    private func transitionToCanceled(connection: Connection) {
        delegate?.connectButtonController(self, didFinishActivationWithResult: .failure(.canceled))
        transitionToInitalization(connection: connection, animated: true)
    }

    private func transitionToConnected(connection: Connection, animated: Bool) {
        button.animator(for: .buttonState(buttonState(forConnectionStatus: .enabled, service: connection.connectingService), footerValue: FooterMessages.worksWithIFTTT.value)).preform(animated: animated)

        button.footerInteraction.isTapEnabled = true

        // Connection was changed to this state, not initialized with it, so let the delegate know
        appletChangedStatus(isOn: true)

        // Toggle from here goes to disconnection confirmation
        // When the user taps the switch, they are asked to confirm disconnection by dragging the switch into the off position
        button.toggleInteraction.isTapEnabled = true

        button.toggleInteraction.toggleTransition = {
            return .buttonState(.slideToDisconnect(message: "button.state.disconnect".localized),
                                footerValue: .none)
        }

        button.toggleInteraction.onToggle = { [weak self] in
            self?.transition(to: .confirmDisconnect)
        }
    }

    private func transitionToConfirmDisconnect() {
       let timer = Timer.scheduledTimer(withTimeInterval: 10, repeats: false) { [weak self] timer in
            // Revert state if user doesn't follow through
            self?.transition(to: .connected(animated: false))
            timer.invalidate()
        }
        
        // The user must slide to deactivate the Connection
        button.toggleInteraction = .init(isTapEnabled: false,
                                         isDragEnabled: true,
                                         resistance: .heavy,
                                         toggleTransition: {
                                            .buttonState(.disconnecting(message: "button.state.disconnecting".localized),
                                                                          footerValue: .none) },
                                         onToggle: { [weak self] in
                                            self?.transition(to: .processDisconnect)
                                            timer.invalidate() })
    }

    private func transitionToProccessDisconnect() {
        guard let connection = connection else {
            assertionFailure("It is expected and required that we have a non nil connection in this state.")
            return
        }

        let timeout: TimeInterval = 3 // Network request timeout

        let progress = button.progressBar(timeout: timeout)
        progress.preform()

        let request = Connection.Request.disconnectConnection(with: connection.id, credentialProvider: credentialProvider)
        connectionNetworkController.start(urlRequest: request.urlRequest, waitUntil: 1, timeout: timeout) { response in
            progress.resume(with: UISpringTimingParameters(dampingRatio: 1), duration: 0.25)
            progress.onComplete { _ in
                switch response.result {
                case .success:
                    self.transition(to: .disconnected)
                case .failure(let error):
                    self.delegate?.connectButtonController(self, didFinishDeactivationWithResult: .failure(.networkError(error)))
                    self.transition(to: .connected(animated: true))
                }
            }
        }
    }

    private func transitionToDisconnected(connection: Connection) {
        appletChangedStatus(isOn: false)

        button.animator(for: .buttonState(.disconnected(service: connection.connectingService.connectButtonService, message: "button.state.disconnected".localized))).preform()
        DispatchQueue.main.asyncAfter(deadline: .now() + 2) {
            self.transition(to: .initial(animated: true))
        }
    }

    private var emailFooterTimer: Timer?

    private func emailInteractionConfirmation(email: String) {
        emailFooterTimer?.invalidate()
        emailFooterTimer = nil

        if email.isValidEmail {
            self.transition(to: .identifyUser(.email(email)))
        } else {
            self.delegate?.connectButtonController(self, didRecieveInvalidEmail: email)
            self.button.animator(for: .footerValue(FooterMessages.emailInvalid.value)).preform()
            self.button.performInvalidEmailAnimation()

            emailFooterTimer = Timer.scheduledTimer(withTimeInterval: 2.0, repeats: false) { [weak self] timer in
                self?.button.animator(for: .footerValue(FooterMessages.enterEmail.value)).preform()
                timer.invalidate()
            }
        }
    }
}


// MARK: - Convenience

@available(iOS 10.0, *)
private extension Connection.Service {
    var connectButtonService: ConnectButton.Service {
        return ConnectButton.Service(iconURL: templateIconURL, brandColor: brandColor)
    }
}<|MERGE_RESOLUTION|>--- conflicted
+++ resolved
@@ -248,10 +248,7 @@
         case worksWithIFTTT
         case enterEmail
         case emailInvalid
-<<<<<<< HEAD
         case loadingFailed
-=======
->>>>>>> 641e542f
 
         private struct Constants {
             static let textColor = UIColor(white: 0.68, alpha: 1)
@@ -286,11 +283,7 @@
             switch self {
             case .worksWithIFTTT, .enterEmail:
                 return false
-<<<<<<< HEAD
             case .emailInvalid, .loadingFailed:
-=======
-            case .emailInvalid:
->>>>>>> 641e542f
                 return true
             }
         }
@@ -329,14 +322,11 @@
                 let text = "button.footer.email.invalid".localized
                 return NSAttributedString(string: text, attributes: [.font : Constants.footnoteFont,
                                                                      .foregroundColor : textColor])
-<<<<<<< HEAD
-                
+
             case .loadingFailed:
                 let text = "button.footer.loading.failed".localized
                 return NSAttributedString(string: text, attributes: [.font : Constants.footnoteFont,
                                                                      .foregroundColor : textColor])
-=======
->>>>>>> 641e542f
             }
         }
     }
@@ -609,16 +599,10 @@
         button.footerInteraction.onSelect = { [weak self] in
             self?.showAboutPage()
         }
-<<<<<<< HEAD
-        
-        button.animator(for: .buttonState(buttonState(forConnectionStatus: connection.status, service: connection.connectingService), footerValue: FooterMessages.worksWithIFTTT.value)).preform(animated: animated)
-        
-=======
 
         button.animator(for: .buttonState(buttonState(forConnectionStatus: connection.status, service: connection.connectingService),
                                           footerValue: FooterMessages.worksWithIFTTT.value)).preform(animated: animated)
 
->>>>>>> 641e542f
         button.toggleInteraction.isTapEnabled = true
         button.toggleInteraction.isDragEnabled = true
 
@@ -651,7 +635,6 @@
 
         let timeout: TimeInterval = 3 // Network request timeout
 
-<<<<<<< HEAD
         let state: ConnectButton.AnimationState
         switch lookupMethod {
         case .email:
@@ -660,16 +643,6 @@
             state = .accessingAccount(message: "button.state.accessing_existing_account".localized)
         }
         button.animator(for: .buttonState(state,
-=======
-        let message: String
-        switch lookupMethod {
-        case .email:
-            message = "button.state.checking_account".localized
-        case .token:
-            message = "button.state.accessing_existing_account".localized
-        }
-        button.animator(for: .buttonState(.verifyingEmail(message: message),
->>>>>>> 641e542f
                                           footerValue: FooterMessages.worksWithIFTTT.value)).preform()
 
         button.footerInteraction.isTapEnabled = true
