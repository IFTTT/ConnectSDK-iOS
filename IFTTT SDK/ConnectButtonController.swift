--- conflicted
+++ resolved
@@ -658,13 +658,7 @@
 
         button.toggleInteraction.onToggle = { [weak self] in
             guard let self = self else { return }
-<<<<<<< HEAD
-            if self.connectionActivationFlow.isAppHandoffAvailable {
-                self.transition(to: .appHandoff)
-            } else if let token = self.credentialProvider.userToken {
-=======
-            if let token = self.credentialProvider.iftttServiceToken {
->>>>>>> 676c8029
+            if let token = self.credentialProvider.userToken {
                 self.transition(to: .identifyUser(.token(token)))
             } else if let handoffURL = self.connectionActivationFlow.appHandoffUrl(userId: nil) {
                 self.transition(to: .appHandoff(url: handoffURL, redirectImmediately: false))
