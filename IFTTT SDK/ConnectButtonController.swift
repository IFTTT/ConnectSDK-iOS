//
//  ConnectButtonController.swift
//  IFTTT SDK
//
//  Created by Jon Chmura on 9/19/18.
//  Copyright © 2018 IFTTT. All rights reserved.
//

import UIKit
import SafariServices

/// An error occurred, preventing a connect button from completing a service authentication with the `Connection`.
public enum ConnectButtonControllerError: Error {
    
    /// For some reason we could not create an IFTTT account for a new user.
    case iftttAccountCreationFailed
    
    /// Some generic networking error occurred.
    case networkError(Error?)
    
    /// A user canceled the service authentication with the `Connection`. This happens when the user cancels from the sign in process on an authorization page in a safari view controller.
    case canceled
    
    /// Redirect parameters did not match what we expected. This should never happen. Verify you are using the latest SDK.
    case unknownRedirect
    
    /// Response parameters did not match what we expected. This should never happen. Verify you are using the latest SDK.
    case unknownResponse
}

/// Defines the communication between ConnectButtonController and your app. It is required to implement this protocol.
@available(iOS 10.0, *)
public protocol ConnectButtonControllerDelegate: class {

    /// The `ConnectButtonController` needs to present a view controller. This includes the About IFTTT page and Safari VC during Connection activation.
    ///
    /// - Parameter connectButtonController: The `ConnectButtonController` controller that is sending the message.
    /// - Returns: A `UIViewController` to present other view controllers on.
    func presentingViewController(for connectButtonController: ConnectButtonController) -> UIViewController
    
    /// Connection activation is finished.
    ///
    /// On success, the controller transitions the button to its connected state. It is recommended that you fetch or refresh the user's IFTTT token after successfully authenticating a connection.
    ///
    /// On failure, the controller resets the button to its initial state but does not present any error message.
    /// It is up to you to decided how to present an error message to your user. You may use our message or one you provide.
    ///
    /// For these two scenarios it's not neccessary for you to show additional confirmation, however, you may
    /// want to update your app's UI in some way or ask they user why they canceled if you recieve a canceled error.
    ///
    /// - Parameters:
    ///   - connectButtonController: The `ConnectButtonController` controller that is sending the message.
    ///   - result: A result of the connection activation request.
    func connectButtonController(_ connectButtonController: ConnectButtonController, didFinishActivationWithResult result: Result<Connection>)
    
    /// Connection deactivation is finished.
    ///
    /// On success, the controller transitions the button to its deactivated initial state.
    ///
    /// On failure, the controller will reset the Connection to the connected state but will not show any messaging. The user attempted to deactivate the Connection but something unexpected went wrong, likely a network failure. It is up to you to do this. This should be rare but should be handled.
    ///
    /// - Parameters:
    ///   - connectButtonController: The `ConnectButtonController` controller that is sending the message.
    ///   - result: A result of the connection deactivation request.
    func connectButtonController(_ connectButtonController: ConnectButtonController, didFinishDeactivationWithResult result: Result<Connection>)
    
    /// The controller recieved an invalid email from the user. The default implementation of this function is to do nothing.
    ///
    /// - Parameters:
    ///   - connectButtonController: The `ConnectButtonController` controller that is sending the message.
    ///   - email: The invalid email `String` provided by the user.
    func connectButtonController(_ connectButtonController: ConnectButtonController, didRecieveInvalidEmail email: String)
}

@available(iOS 10.0, *)
public extension ConnectButtonControllerDelegate {
    func connectButtonController(_ connectButtonController: ConnectButtonController, didRecieveInvalidEmail email: String) { }
}

/// A controller that handles the `ConnectButton` when authenticating a `Connection`. It is mandatory that you interact with the ConnectButton only through this controller.
@available(iOS 10.0, *)
public class ConnectButtonController {
    
    /// The connect button in this interaction
    public let button: ConnectButton
    
    /// The `Connection` the controller is handling. The controller may change the `Connection.Status` of the `Connection`.
    public private(set) var connection: Connection
    
    private func appletChangedStatus(isOn: Bool) {
        self.connection.status = isOn ? .enabled : .disabled
        
        if isOn {
            delegate?.connectButtonController(self, didFinishActivationWithResult: .success(connection))
        } else {
            delegate?.connectButtonController(self, didFinishDeactivationWithResult: .success(connection))
        }
    }
    
    /// The service that is being connected to the primary (owner) service
    /// This defines the service icon & brand color of the button in its initial and final (activated) states
    /// It is always the first service connected
    public var connectingService: Connection.Service {
        return connection.worksWithServices.first ?? connection.primaryService
    }
    
    /// An `ConnectButtonControllerDelegate` object that will recieved messages about events that happen on the `ConnectButtonController`.
    public private(set) weak var delegate: ConnectButtonControllerDelegate?
    
    private let connectionConfiguration: ConnectionConfiguration
    private let connectionNetworkController: ConnectionNetworkController
    private let tokenProvider: CredentialProvider
    
    /// Creates a new `ConnectButtonController`.
    ///
    /// - Parameters:
    ///   - connectButton: The `ConnectButton` that the controller is handling interaction for.
    ///   - connectionConfiguration: The `ConnectionConfiguration` with information for authenticating a `Connection`.
    ///   - delegate: A `ConnectInteractionDelegate` to respond to various events that happen on the controller.
    public init(connectButton: ConnectButton, connectionConfiguration: ConnectionConfiguration, delegate: ConnectButtonControllerDelegate) {
        self.button = connectButton
        self.connectionConfiguration = connectionConfiguration
        self.connection = connectionConfiguration.connection
        self.tokenProvider = connectionConfiguration.credentialProvider
        self.connectionNetworkController = ConnectionNetworkController()
        self.delegate = delegate
        setupConnection(for: connection)
    }
    
    private func setupConnection(for connection: Connection) {
        button.footerInteraction.onSelect = { [weak self] in
            self?.showAboutPage()
        }
        
        switch connection.status {
        case .initial, .unknown:
            transition(to: .initial)
            
        case .enabled, .disabled:
            transition(to: .connected)
        }
    }
    
    private var initialButtonState: ConnectButton.State {
        return .toggle(for: connectingService, message: "button.state.connect".localized(arguments: connectingService.name), isOn: false)
    }
    
    private var connectedButtonState: ConnectButton.State {
        return .toggle(for: connectingService, message: "button.state.connected".localized, isOn: true)
    }
    
    private func present(_ viewController: UIViewController) {
        let presentingViewController = delegate?.presentingViewController(for: self)
        presentingViewController?.present(viewController, animated: true, completion: nil)
    }
    
    
    // MARK: - Footer
    
    private func showAboutPage() {
        let aboutViewController = AboutViewController(primaryService: connection.primaryService, secondaryService: connection.worksWithServices.first)
        present(aboutViewController)
    }
    
    enum FooterMessages {
        case
        poweredBy,
        enterEmail,
        emailInvalid,
        signedIn(username: String),
        connect(Connection.Service, to: Connection.Service),
        manage,
        disconnect
        
        private var typestyle: Typestyle { return .footnote }
        
        private var iftttText: NSAttributedString {
            return NSAttributedString(string: "IFTTT",
                                      attributes: [.font : typestyle.adjusting(weight: .heavy).font])
        }
        
        var value: ConnectButton.LabelValue {
            return .attributed(attributedString)
        }
        
        var attributedString: NSAttributedString {
            switch self {
            case .poweredBy:
                let text = NSMutableAttributedString(string: "button.footer.powered_by".localized,
                                                     attributes: [.font : typestyle.adjusting(weight: .bold).font])
                text.append(iftttText)
                return text
                
            case .enterEmail:
                let text = "button.footer.email".localized
                return NSAttributedString(string: text, attributes: [.font : typestyle.font])
                
            case .emailInvalid:
                let text = "button.footer.email.invalid".localized
                return NSAttributedString(string: text, attributes: [.font : typestyle.font])
                
            case .signedIn(let username):
                let text = NSMutableAttributedString(string: username,
                                                     attributes: [.font: typestyle.adjusting(weight: .bold).font])
                text.append(NSAttributedString(string: "button.footer.signed_in".localized,
                                               attributes: [.font : typestyle.font]))
                text.append(iftttText)
                return text
                
            case .connect(let fromService, let toService):
                let text = String(format: "button.footer.connect".localized, fromService.name, toService.name)
                return NSAttributedString(string: text, attributes: [.font : typestyle.font])
                
            case .manage:
                let text = NSMutableAttributedString(string: "button.footer.manage".localized,
                                                     attributes: [.font : typestyle.font])
                text.append(iftttText)
                return text
                
            case .disconnect:
                return NSAttributedString(string: "button.footer.disconnect".localized,
                                          attributes: [.font : typestyle.font])
            }
        }
    }
    
    
    // MARK: - Safari VC and redirect handling
    
    class RedirectObserving: NSObject, SFSafariViewControllerDelegate {
        
        private struct QueryItems {
            static let nextStep = "next_step"
            static let serviceAuthentication = "service_authentication"
            static let serviceId = "service_id"
            static let complete = "complete"
            static let config = "config"
            static let error = "error"
            static let errorType = "error_type"
            static let errorTypeAccountCreation = "account_creation"
        }
        
        /// Authorization redirect encodes some information about what comes next in the flow
        ///
        /// - serviceConnection: In the next step, authorize a service.
        /// - complete: The Connection is complete. `didConfiguration` is true, if the Connection required a configuration step on web.
        /// - canceled: Service connection or IFTTT login was canceled by closing Safari VC.
        /// - failed: An error occurred on web, aborting the flow.
        enum Outcome {
            case serviceAuthorization(id: String)
            case complete(didConfiguration: Bool)
            case canceled
            case failed(ConnectButtonControllerError)
        }
        
        var onRedirect: ((Outcome) -> Void)?
        
        override init() {
            super.init()
            NotificationCenter.default.addObserver(forName: .authorizationRedirect, object: nil, queue: .main) { [weak self] notification in
                self?.handleRedirect(notification)
            }
        }
        
        deinit {
            NotificationCenter.default.removeObserver(self)
        }
        
        private func handleRedirect(_ notification: Notification) {
            guard
                let url = notification.object as? URL,
                let components = URLComponents(url: url, resolvingAgainstBaseURL: false),
                let queryItems = components.queryItems,
                let nextStep = queryItems.first(where: { $0.name == QueryItems.nextStep })?.value
                else {
                    onRedirect?(.failed(.unknownRedirect))
                    return
            }
            switch nextStep {
            case QueryItems.serviceAuthentication:
                if let serviceId = queryItems.first(where: { $0.name == QueryItems.serviceId })?.value {
                    onRedirect?(.serviceAuthorization(id: serviceId))
                } else {
                    onRedirect?(.failed(.unknownRedirect))
                }
            case QueryItems.complete:
                let didConfiguration = queryItems.first(where: { $0.name == QueryItems.config })?.value == "true"
                onRedirect?(.complete(didConfiguration: didConfiguration))
                
            case QueryItems.error:
                if let reason = queryItems.first(where: { $0.name == QueryItems.errorType })?.value, reason == QueryItems.errorTypeAccountCreation {
                    onRedirect?(.failed(.iftttAccountCreationFailed))
                } else {
                    onRedirect?(.failed(.unknownRedirect))
                }
                
            default:
                onRedirect?(.failed(.unknownRedirect))
            }
        }
        
        func safariViewControllerDidFinish(_ controller: SFSafariViewController) {
            onRedirect?(.canceled)
        }
    }
    
    private var currentSafariViewController: SFSafariViewController?
    
    private func openActivationURL(_ url: URL) {
        let controller = SFSafariViewController(url: url, entersReaderIfAvailable: false)
        controller.delegate = redirectObserving
        if #available(iOS 11.0, *) {
            controller.dismissButtonStyle = .cancel
        } 
        currentSafariViewController = controller
        present(controller)
    }
    
    private var redirectObserving: RedirectObserving?
    
    private func handleRedirect(_ outcome: RedirectObserving.Outcome) {
        // Before we continue and handle this redirect, we must dismiss the active Safari VC
        guard currentSafariViewController == nil else {
            // In this case the user dismissed Safari on their own by tapping the dismiss button
            // This is a user cancel, but we have to wait for the VC to finish dismissing
            // We can do this by monitoring the VC transition coordinator
            if let transitionCoordinator = currentSafariViewController?.transitionCoordinator, currentSafariViewController?.isBeingDismissed == true {
                transitionCoordinator.animate(alongsideTransition: { _ in }) { (_) in
                    // Transition coordinator completion
                    self.currentSafariViewController = nil
                    self.handleRedirect(outcome)
                }
            } else {
                // We must have gotten here from a redirect which doesn't automatically dismiss Safari VC
                // Do that first
                currentSafariViewController?.dismiss(animated: true, completion: {
                    self.currentSafariViewController = nil
                    self.handleRedirect(outcome)
                })
            }
            return
        }
        
        // Did the Connection on web include a configuration step
        var didConfiguration = false
        
        // Determine the next step based on the redirect result
        let nextStep: ActivationStep = {
            switch outcome {
            case .canceled:
                return .canceled
                
            case .failed(let error):
                return .failed(error)
                
            case .serviceAuthorization(let id):
                if let service = connection.services.first(where: { $0.id == id }) {
                    // If service connection comes after a redirect we must have already completed user log in or account creation
                    // Therefore newUserEmail is always nil here
                    return .serviceAuthentication(service, newUserEmail: nil)
                } else {
                    // For some reason, the service ID we received from web doesn't match the connection
                    // If this ever happens, it is due to a bug on web
                    return .failed(.unknownRedirect)
                }
            case .complete(let _didConfiguration):
                didConfiguration = _didConfiguration
                return .connected
            }
        }()
        
        switch nextStep {
        case .canceled, .failed:
            transition(to: nextStep)
            
        default:
            switch currentActivationStep {
            case .logInExistingUser?:
                if didConfiguration {
                    transition(to: .connectionConfigurationComplete(connectingService))
                } else {
                    // Show the animation for log in complete before moving on to the next step
                    transition(to: .logInComplete(nextStep: nextStep))
                }
                
            case .serviceAuthentication(let previousService, _)?:
                if didConfiguration {
                    transition(to: .connectionConfigurationComplete(previousService))
                } else {
                    // Show the animation for service connection before moving on to the next step
                    transition(to: .serviceAuthenticationComplete(previousService,
                                                                  nextStep: nextStep))
                }
                
            default:
                transition(to: nextStep)
            }
        }
    }
    
    
    // MARK: - Connection activation & deactivation
    
    /// Defines the `Connection` authorization state machine
    ///
    /// - initial: The `Connection` is in the initial state (not authorized)
    /// - identifyUser: We will have an email address or an IFTTT service token. Use this information to determine if they are already an IFTTT user. Obviously they are if we have an IFTTT token, but we still need to get their username.
    /// - logInExistingUser: Ensure that the user is logged into IFTTT in Safari VC. This is required even if we have a user token.
    /// - logInComplete: User was successfully logged in to IFTTT in Safari VC. `nextStep` specifies what come next in the flow. It originates from the authorization redirect. 
    /// - serviceAuthentication: Authorize one of this `Connection`s services
    /// - serviceConnectionComplete: Service authorization was successful. `nextStep` specifies what come next in the flow. It originates from the authorization redirect.
    /// - failed: The `Connection` could not be authorized due to some error.
    /// - canceled: The `Connection` authorization was canceled.
    /// - connectionConfigurationComplete: This state always preceeds `connected` when the `Connection` required configuration on web. It includes the `Service` which was configured. 
    /// - connected: The `Connection` was successfully authorized.
    /// - confirmDisconnect: The "Slide to disconnect" state, asking for the user's confirmation to disable the `Connection`.
    /// - processDisconnect: Disable the `Connection`.
    /// - disconnected: The `Connection` was disabled.
    indirect enum ActivationStep {
        case initial
        case identifyUser(User.LookupMethod)
        case logInExistingUser(User.Id)
        case logInComplete(nextStep: ActivationStep)
        case serviceAuthentication(Connection.Service, newUserEmail: String?)
        case serviceAuthenticationComplete(Connection.Service, nextStep: ActivationStep)
        case connectionConfigurationComplete(Connection.Service)
        case failed(ConnectButtonControllerError)
        case canceled
        case connected
        case confirmDisconnect
        case processDisconnect
        case disconnected
    }
    
    /// State machine state
    private var currentActivationStep: ActivationStep?
    
    /// State machine handling Applet activation and deactivation
    private func transition(to step: ActivationStep) {
        // Cleanup
        button.toggleInteraction = .init()
        button.emailInteraction = .init()
        button.stepInteraction = .init()
        button.footerInteraction.isTapEnabled = false // Don't clear the select block
        
        let previous = currentActivationStep
        self.currentActivationStep = step
        
        switch (previous, step) {
            
        // MARK: - Initial connect button state
        case (.none, .initial), (.canceled?, .initial), (.failed?, .initial), (.disconnected?, .initial):
            redirectObserving = RedirectObserving()
            redirectObserving?.onRedirect = { [weak self] outcome in
                self?.handleRedirect(outcome)
            }
            
            button.footerInteraction.isTapEnabled = true
            
            let animated = previous != nil
            
            button.animator(for:
                .buttonState(initialButtonState, footerValue: FooterMessages.poweredBy.value)
                ).preform(animated: animated)
            
            button.toggleInteraction.isTapEnabled = true
            button.toggleInteraction.isDragEnabled = true
            
            button.toggleInteraction.toggleTransition = {
                if self.tokenProvider.iftttServiceToken != nil {
                    return .buttonState(.toggle(for: self.connectingService, message: "", isOn: true))
                } else {
                    return .buttonState(.email(suggested: self.connectionConfiguration.suggestedUserEmail),
                                        footerValue: FooterMessages.enterEmail.value)
                }
            }
            button.toggleInteraction.onToggle = { [weak self] isOn in
                if let token = self?.tokenProvider.iftttServiceToken {
                    self?.transition(to: .identifyUser(.token(token)))
                }
            }
            button.emailInteraction.onConfirm = { [weak self] email in
                guard let self = self else {
                    assertionFailure("It is expected that `self` is not nil here.")
                    return
                }
                
                if email.isValidEmail {
                    self.transition(to: .identifyUser(.email(email)))
                } else {
                    self.delegate?.connectButtonController(self, didRecieveInvalidEmail: email)
                    self.button.animator(for: .footerValue(FooterMessages.emailInvalid.value)).preform()
                    self.button.performInvalidEmailAnimation()
                }
            }
            
            
        // MARK: - Connected button state
        case (_, .connected):
            let animated = previous != nil
            
            button.animator(for: .buttonState(connectedButtonState,
                                              footerValue: FooterMessages.manage.value)
                ).preform(animated: animated)
            
            button.footerInteraction.isTapEnabled = true
            
            // Connection was changed to this state, not initialized with it, so let the delegate know
            if previous != nil {
                appletChangedStatus(isOn: true)
            }
            
            // Toggle from here goes to disconnection confirmation
            // When the user taps the switch, they are asked to confirm disconnection by dragging the switch into the off position
            button.toggleInteraction.isTapEnabled = true
            
            // The next toggle state is still the connected state since the user will confirm as part of the next step
            // We only change the footer to "slide to disconnect"
            let nextState = connectedButtonState
            button.toggleInteraction.toggleTransition = {
                return .buttonState(nextState,
                                    footerValue: FooterMessages.disconnect.value)
            }
            button.toggleInteraction.onToggle = { [weak self] _ in
                self?.transition(to: .confirmDisconnect)
            }
            
            
        // MARK: - Check if email is an existing user
        case (.initial?, .identifyUser(let lookupMethod)):
            let timeout: TimeInterval = 3 // Network request timeout
            
            switch lookupMethod {
            case .email:
                button.animator(for: .buttonState(.step(for: nil,
                                                        message: "button.state.checking_account".localized),
                                                  footerValue: FooterMessages.poweredBy.value)
            ).preform()

                
            case .token:
                button.animator(for: .buttonState(.step(for: nil,
                                                        message: "button.state.accessing_existing_account".localized),
                                                  footerValue: FooterMessages.poweredBy.value)
            ).preform()
            }
            
            let progress = button.progressBar(timeout: timeout)
            progress.preform()
            
            connectionNetworkController.getConnectConfiguration(user: lookupMethod, waitUntil: 1, timeout: timeout) { user, error in
                guard let user = user else {
                    self.transition(to: .failed(.networkError(error)))
                    return
                }
                
                if case .email(let email) = user.id, user.isExistingUser == false {
                    // There is no account for this user
                    // Show a fake message that we are creating an account
                    // Then move to the first step of the service connection flow
                    self.button.animator(for: .buttonState(.step(for: nil,
                                                                 message: "button.state.creating_account".localized))
                ).preform()
                    
                    progress.resume(with: UISpringTimingParameters(dampingRatio: 1), duration: 1.5)
                    progress.onComplete {
                        // Show "fake" success
                        self.button.animator(for: .buttonState(.stepComplete(for: nil))).preform()
                        
                        // After a short delay, show first service connection
                        DispatchQueue.main.asyncAfter(deadline: .now() + 1) {
                            // We know that this is a new user so we must connect the primary service first and create an account
<<<<<<< HEAD
                            self.transition(to: .serviceConnection(self.connectingService, newUserEmail: email))
=======
                            self.transition(to: .serviceAuthentication(self.connection.primaryService, newUserEmail: email))
>>>>>>> 188576b6
                        }
                    }
                } else { // Existing IFTTT user
                    progress.resume(with: UISpringTimingParameters(dampingRatio: 1), duration: 0.25)
                    progress.onComplete {
                        self.transition(to: .logInExistingUser(user.id))
                    }
                }
            }
            
            
        // MARK: - Log in an exisiting user
        case (_, .logInExistingUser(let userId)):
            openActivationURL(connection.activationURL(for: .login(userId), tokenProvider: connectionConfiguration.credentialProvider, activationRedirect: connectionConfiguration.connectAuthorizationRedirectURL))
            
        case (.logInExistingUser?, .logInComplete(let nextStep)):
            let animation = button.animator(for: .buttonState(.stepComplete(for: nil)))
            animation.onComplete {
                DispatchQueue.main.asyncAfter(deadline: .now() + 1) {
                    self.transition(to: nextStep)
                }
            }
            animation.preform()
            
        case (.logInExistingUser?, .connectionConfigurationComplete(let service)):
            connectionConfigurationCompleted(service: service)
            
        // MARK: - Service connection
        case (_, .serviceAuthentication(let service, let newUserEmail)):
            let footer = service == connection.primaryService ?
                FooterMessages.poweredBy : FooterMessages.connect(service, to: connection.primaryService)
            
            button.animator(for: .buttonState(.step(for: service,
                                                    message: "button.state.sign_in".localized(arguments: service.name)),
                                              footerValue: footer.value)
                ).preform()
            
            let token = service.id == connection.primaryService.id ? tokenProvider.partnerOAuthCode : nil
            
            let url = connection.activationURL(for: .serviceConnection(newUserEmail: newUserEmail, token: token), tokenProvider: connectionConfiguration.credentialProvider, activationRedirect: connectionConfiguration.connectAuthorizationRedirectURL)
            
            button.stepInteraction.isTapEnabled = true
            button.stepInteraction.onSelect = { [weak self] in
                self?.openActivationURL(url)
            }
            
        case (.serviceAuthentication?, .serviceAuthenticationComplete(let service, let nextStep)):
            button.animator(for: .buttonState(.step(for: service,
                                                    message: "button.state.connecting".localized),
                                              footerValue: FooterMessages.poweredBy.value)
                ).preform()
            
            let progressBar = button.progressBar(timeout: 2)
            progressBar.preform()
            progressBar.onComplete {
                self.button.animator(for: .buttonState(.stepComplete(for: service))).preform()
                DispatchQueue.main.asyncAfter(deadline: .now() + 1.5) {
                    self.transition(to: nextStep)
                }
            }
            
        case (.serviceAuthentication?, .connectionConfigurationComplete(let service)):
            connectionConfigurationCompleted(service: service)
            
        // MARK: - Cancel & failure states
        case (_, .canceled):
            delegate?.connectButtonController(self, didFinishActivationWithResult: .failure(ConnectButtonControllerError.canceled))
            transition(to: .initial)
            
        case (_, .failed(let error)):
            delegate?.connectButtonController(self, didFinishActivationWithResult: .failure(error))
            transition(to: .initial)
            
            
        // MARK: - Disconnect
        case (.connected?, .confirmDisconnect):
            // The user must slide to deactivate the Connection
            button.toggleInteraction.isTapEnabled = false
            button.toggleInteraction.isDragEnabled = true
            button.toggleInteraction.resistance = .heavy
            
            DispatchQueue.main.asyncAfter(deadline: .now() + 10) {
                if case .confirmDisconnect? = self.currentActivationStep {
                    // Revert state if user doesn't follow through
                    self.transition(to: .connected)
                }
            }
            
            let nextState: ConnectButton.State = .toggle(for: connectingService,
                                                         message: "button.state.disconnecting".localized,
                                                         isOn: false)
            button.toggleInteraction.toggleTransition = {
                return .buttonState(nextState,
                                    footerValue: .none)
            }
            button.toggleInteraction.onToggle = { [weak self] isOn in
                if isOn {
                    self?.transition(to: .connected)
                } else {
                    self?.transition(to: .processDisconnect)
                }
            }
            
        case (.confirmDisconnect?, .processDisconnect):
            let timeout: TimeInterval = 3 // Network request timeout
            
            let progress = button.progressBar(timeout: timeout)
            progress.preform()
            
            let request = Connection.Request.disconnectConnection(with: connection.id, credentialProvider: connectionConfiguration.credentialProvider)
            connectionNetworkController.start(urlRequest: request.urlRequest, waitUntil: 1, timeout: timeout) { response in
                progress.resume(with: UISpringTimingParameters(dampingRatio: 1), duration: 0.25)
                progress.onComplete {
                    switch response.result {
                    case .success:
                        self.transition(to: .disconnected)
                    case .failure(let error):
                        self.delegate?.connectButtonController(self, didFinishDeactivationWithResult: .failure(error))
                        self.transition(to: .connected)
                    }
                }
            }
            
        case (.processDisconnect?, .disconnected):
            appletChangedStatus(isOn: false)
            
            button.animator(for: .buttonState(.toggle(for: connectingService,
                                                      message: "button.state.disconnected".localized,
                                                      isOn: false))
                ).preform()
            
            DispatchQueue.main.asyncAfter(deadline: .now() + 2) {
                self.transition(to: .initial)
            }
            
        default:
            fatalError("Invalid state transition")
        }
    }
    
    
    /// Show confirmation that `Connection` configuration was successfully saved.
    /// This is something that happens on web if the `Connection` required some configuration.
    /// It is not neccessarily preceeded by a `Service` authentication. It is possible that all `Service`s were
    /// already authenticated. In that case this will be preceeded by identify user and IFTTT log in for Safari VC.
    ///
    /// This will automatically transition to the `connected` state.
    ///
    /// - Parameter service: The service that was configured.
    func connectionConfigurationCompleted(service: Connection.Service) {
        button.animator(for: .buttonState(.step(for: service,
                                                message: "button.state.saving_configuration".localized),
                                          footerValue: FooterMessages.poweredBy.value)
            ).preform()
        
        let progressBar = button.progressBar(timeout: 2)
        progressBar.preform()
        progressBar.onComplete {
            self.button.animator(for: .buttonState(.stepComplete(for: service))).preform()
            DispatchQueue.main.asyncAfter(deadline: .now() + 1.5) {
                self.transition(to: .connected)
            }
        }
    }
}<|MERGE_RESOLUTION|>--- conflicted
+++ resolved
@@ -11,19 +11,19 @@
 
 /// An error occurred, preventing a connect button from completing a service authentication with the `Connection`.
 public enum ConnectButtonControllerError: Error {
-    
+
     /// For some reason we could not create an IFTTT account for a new user.
     case iftttAccountCreationFailed
-    
+
     /// Some generic networking error occurred.
     case networkError(Error?)
-    
+
     /// A user canceled the service authentication with the `Connection`. This happens when the user cancels from the sign in process on an authorization page in a safari view controller.
     case canceled
-    
+
     /// Redirect parameters did not match what we expected. This should never happen. Verify you are using the latest SDK.
     case unknownRedirect
-    
+
     /// Response parameters did not match what we expected. This should never happen. Verify you are using the latest SDK.
     case unknownResponse
 }
@@ -37,7 +37,7 @@
     /// - Parameter connectButtonController: The `ConnectButtonController` controller that is sending the message.
     /// - Returns: A `UIViewController` to present other view controllers on.
     func presentingViewController(for connectButtonController: ConnectButtonController) -> UIViewController
-    
+
     /// Connection activation is finished.
     ///
     /// On success, the controller transitions the button to its connected state. It is recommended that you fetch or refresh the user's IFTTT token after successfully authenticating a connection.
@@ -52,7 +52,7 @@
     ///   - connectButtonController: The `ConnectButtonController` controller that is sending the message.
     ///   - result: A result of the connection activation request.
     func connectButtonController(_ connectButtonController: ConnectButtonController, didFinishActivationWithResult result: Result<Connection>)
-    
+
     /// Connection deactivation is finished.
     ///
     /// On success, the controller transitions the button to its deactivated initial state.
@@ -63,7 +63,7 @@
     ///   - connectButtonController: The `ConnectButtonController` controller that is sending the message.
     ///   - result: A result of the connection deactivation request.
     func connectButtonController(_ connectButtonController: ConnectButtonController, didFinishDeactivationWithResult result: Result<Connection>)
-    
+
     /// The controller recieved an invalid email from the user. The default implementation of this function is to do nothing.
     ///
     /// - Parameters:
@@ -80,37 +80,37 @@
 /// A controller that handles the `ConnectButton` when authenticating a `Connection`. It is mandatory that you interact with the ConnectButton only through this controller.
 @available(iOS 10.0, *)
 public class ConnectButtonController {
-    
+
     /// The connect button in this interaction
     public let button: ConnectButton
-    
+
     /// The `Connection` the controller is handling. The controller may change the `Connection.Status` of the `Connection`.
     public private(set) var connection: Connection
-    
+
     private func appletChangedStatus(isOn: Bool) {
         self.connection.status = isOn ? .enabled : .disabled
-        
+
         if isOn {
             delegate?.connectButtonController(self, didFinishActivationWithResult: .success(connection))
         } else {
             delegate?.connectButtonController(self, didFinishDeactivationWithResult: .success(connection))
         }
     }
-    
+
     /// The service that is being connected to the primary (owner) service
     /// This defines the service icon & brand color of the button in its initial and final (activated) states
     /// It is always the first service connected
     public var connectingService: Connection.Service {
         return connection.worksWithServices.first ?? connection.primaryService
     }
-    
+
     /// An `ConnectButtonControllerDelegate` object that will recieved messages about events that happen on the `ConnectButtonController`.
     public private(set) weak var delegate: ConnectButtonControllerDelegate?
-    
+
     private let connectionConfiguration: ConnectionConfiguration
     private let connectionNetworkController: ConnectionNetworkController
     private let tokenProvider: CredentialProvider
-    
+
     /// Creates a new `ConnectButtonController`.
     ///
     /// - Parameters:
@@ -126,42 +126,42 @@
         self.delegate = delegate
         setupConnection(for: connection)
     }
-    
+
     private func setupConnection(for connection: Connection) {
         button.footerInteraction.onSelect = { [weak self] in
             self?.showAboutPage()
         }
-        
+
         switch connection.status {
         case .initial, .unknown:
             transition(to: .initial)
-            
+
         case .enabled, .disabled:
             transition(to: .connected)
         }
     }
-    
+
     private var initialButtonState: ConnectButton.State {
         return .toggle(for: connectingService, message: "button.state.connect".localized(arguments: connectingService.name), isOn: false)
     }
-    
+
     private var connectedButtonState: ConnectButton.State {
         return .toggle(for: connectingService, message: "button.state.connected".localized, isOn: true)
     }
-    
+
     private func present(_ viewController: UIViewController) {
         let presentingViewController = delegate?.presentingViewController(for: self)
         presentingViewController?.present(viewController, animated: true, completion: nil)
     }
-    
-    
+
+
     // MARK: - Footer
-    
+
     private func showAboutPage() {
         let aboutViewController = AboutViewController(primaryService: connection.primaryService, secondaryService: connection.worksWithServices.first)
         present(aboutViewController)
     }
-    
+
     enum FooterMessages {
         case
         poweredBy,
@@ -171,18 +171,18 @@
         connect(Connection.Service, to: Connection.Service),
         manage,
         disconnect
-        
+
         private var typestyle: Typestyle { return .footnote }
-        
+
         private var iftttText: NSAttributedString {
             return NSAttributedString(string: "IFTTT",
                                       attributes: [.font : typestyle.adjusting(weight: .heavy).font])
         }
-        
+
         var value: ConnectButton.LabelValue {
             return .attributed(attributedString)
         }
-        
+
         var attributedString: NSAttributedString {
             switch self {
             case .poweredBy:
@@ -190,15 +190,15 @@
                                                      attributes: [.font : typestyle.adjusting(weight: .bold).font])
                 text.append(iftttText)
                 return text
-                
+
             case .enterEmail:
                 let text = "button.footer.email".localized
                 return NSAttributedString(string: text, attributes: [.font : typestyle.font])
-                
+
             case .emailInvalid:
                 let text = "button.footer.email.invalid".localized
                 return NSAttributedString(string: text, attributes: [.font : typestyle.font])
-                
+
             case .signedIn(let username):
                 let text = NSMutableAttributedString(string: username,
                                                      attributes: [.font: typestyle.adjusting(weight: .bold).font])
@@ -206,29 +206,29 @@
                                                attributes: [.font : typestyle.font]))
                 text.append(iftttText)
                 return text
-                
+
             case .connect(let fromService, let toService):
                 let text = String(format: "button.footer.connect".localized, fromService.name, toService.name)
                 return NSAttributedString(string: text, attributes: [.font : typestyle.font])
-                
+
             case .manage:
                 let text = NSMutableAttributedString(string: "button.footer.manage".localized,
                                                      attributes: [.font : typestyle.font])
                 text.append(iftttText)
                 return text
-                
+
             case .disconnect:
                 return NSAttributedString(string: "button.footer.disconnect".localized,
                                           attributes: [.font : typestyle.font])
             }
         }
     }
-    
-    
+
+
     // MARK: - Safari VC and redirect handling
-    
+
     class RedirectObserving: NSObject, SFSafariViewControllerDelegate {
-        
+
         private struct QueryItems {
             static let nextStep = "next_step"
             static let serviceAuthentication = "service_authentication"
@@ -239,7 +239,7 @@
             static let errorType = "error_type"
             static let errorTypeAccountCreation = "account_creation"
         }
-        
+
         /// Authorization redirect encodes some information about what comes next in the flow
         ///
         /// - serviceConnection: In the next step, authorize a service.
@@ -252,20 +252,20 @@
             case canceled
             case failed(ConnectButtonControllerError)
         }
-        
+
         var onRedirect: ((Outcome) -> Void)?
-        
+
         override init() {
             super.init()
             NotificationCenter.default.addObserver(forName: .authorizationRedirect, object: nil, queue: .main) { [weak self] notification in
                 self?.handleRedirect(notification)
             }
         }
-        
+
         deinit {
             NotificationCenter.default.removeObserver(self)
         }
-        
+
         private func handleRedirect(_ notification: Notification) {
             guard
                 let url = notification.object as? URL,
@@ -286,38 +286,38 @@
             case QueryItems.complete:
                 let didConfiguration = queryItems.first(where: { $0.name == QueryItems.config })?.value == "true"
                 onRedirect?(.complete(didConfiguration: didConfiguration))
-                
+
             case QueryItems.error:
                 if let reason = queryItems.first(where: { $0.name == QueryItems.errorType })?.value, reason == QueryItems.errorTypeAccountCreation {
                     onRedirect?(.failed(.iftttAccountCreationFailed))
                 } else {
                     onRedirect?(.failed(.unknownRedirect))
                 }
-                
+
             default:
                 onRedirect?(.failed(.unknownRedirect))
             }
         }
-        
+
         func safariViewControllerDidFinish(_ controller: SFSafariViewController) {
             onRedirect?(.canceled)
         }
     }
-    
+
     private var currentSafariViewController: SFSafariViewController?
-    
+
     private func openActivationURL(_ url: URL) {
         let controller = SFSafariViewController(url: url, entersReaderIfAvailable: false)
         controller.delegate = redirectObserving
         if #available(iOS 11.0, *) {
             controller.dismissButtonStyle = .cancel
-        } 
+        }
         currentSafariViewController = controller
         present(controller)
     }
-    
+
     private var redirectObserving: RedirectObserving?
-    
+
     private func handleRedirect(_ outcome: RedirectObserving.Outcome) {
         // Before we continue and handle this redirect, we must dismiss the active Safari VC
         guard currentSafariViewController == nil else {
@@ -340,19 +340,19 @@
             }
             return
         }
-        
+
         // Did the Connection on web include a configuration step
         var didConfiguration = false
-        
+
         // Determine the next step based on the redirect result
         let nextStep: ActivationStep = {
             switch outcome {
             case .canceled:
                 return .canceled
-                
+
             case .failed(let error):
                 return .failed(error)
-                
+
             case .serviceAuthorization(let id):
                 if let service = connection.services.first(where: { $0.id == id }) {
                     // If service connection comes after a redirect we must have already completed user log in or account creation
@@ -368,11 +368,11 @@
                 return .connected
             }
         }()
-        
+
         switch nextStep {
         case .canceled, .failed:
             transition(to: nextStep)
-            
+
         default:
             switch currentActivationStep {
             case .logInExistingUser?:
@@ -382,7 +382,7 @@
                     // Show the animation for log in complete before moving on to the next step
                     transition(to: .logInComplete(nextStep: nextStep))
                 }
-                
+
             case .serviceAuthentication(let previousService, _)?:
                 if didConfiguration {
                     transition(to: .connectionConfigurationComplete(previousService))
@@ -391,27 +391,27 @@
                     transition(to: .serviceAuthenticationComplete(previousService,
                                                                   nextStep: nextStep))
                 }
-                
+
             default:
                 transition(to: nextStep)
             }
         }
     }
-    
-    
+
+
     // MARK: - Connection activation & deactivation
-    
+
     /// Defines the `Connection` authorization state machine
     ///
     /// - initial: The `Connection` is in the initial state (not authorized)
     /// - identifyUser: We will have an email address or an IFTTT service token. Use this information to determine if they are already an IFTTT user. Obviously they are if we have an IFTTT token, but we still need to get their username.
     /// - logInExistingUser: Ensure that the user is logged into IFTTT in Safari VC. This is required even if we have a user token.
-    /// - logInComplete: User was successfully logged in to IFTTT in Safari VC. `nextStep` specifies what come next in the flow. It originates from the authorization redirect. 
+    /// - logInComplete: User was successfully logged in to IFTTT in Safari VC. `nextStep` specifies what come next in the flow. It originates from the authorization redirect.
     /// - serviceAuthentication: Authorize one of this `Connection`s services
     /// - serviceConnectionComplete: Service authorization was successful. `nextStep` specifies what come next in the flow. It originates from the authorization redirect.
     /// - failed: The `Connection` could not be authorized due to some error.
     /// - canceled: The `Connection` authorization was canceled.
-    /// - connectionConfigurationComplete: This state always preceeds `connected` when the `Connection` required configuration on web. It includes the `Service` which was configured. 
+    /// - connectionConfigurationComplete: This state always preceeds `connected` when the `Connection` required configuration on web. It includes the `Service` which was configured.
     /// - connected: The `Connection` was successfully authorized.
     /// - confirmDisconnect: The "Slide to disconnect" state, asking for the user's confirmation to disable the `Connection`.
     /// - processDisconnect: Disable the `Connection`.
@@ -431,10 +431,10 @@
         case processDisconnect
         case disconnected
     }
-    
+
     /// State machine state
     private var currentActivationStep: ActivationStep?
-    
+
     /// State machine handling Applet activation and deactivation
     private func transition(to step: ActivationStep) {
         // Cleanup
@@ -442,30 +442,30 @@
         button.emailInteraction = .init()
         button.stepInteraction = .init()
         button.footerInteraction.isTapEnabled = false // Don't clear the select block
-        
+
         let previous = currentActivationStep
         self.currentActivationStep = step
-        
+
         switch (previous, step) {
-            
+
         // MARK: - Initial connect button state
         case (.none, .initial), (.canceled?, .initial), (.failed?, .initial), (.disconnected?, .initial):
             redirectObserving = RedirectObserving()
             redirectObserving?.onRedirect = { [weak self] outcome in
                 self?.handleRedirect(outcome)
             }
-            
+
             button.footerInteraction.isTapEnabled = true
-            
+
             let animated = previous != nil
-            
+
             button.animator(for:
                 .buttonState(initialButtonState, footerValue: FooterMessages.poweredBy.value)
                 ).preform(animated: animated)
-            
+
             button.toggleInteraction.isTapEnabled = true
             button.toggleInteraction.isDragEnabled = true
-            
+
             button.toggleInteraction.toggleTransition = {
                 if self.tokenProvider.iftttServiceToken != nil {
                     return .buttonState(.toggle(for: self.connectingService, message: "", isOn: true))
@@ -484,7 +484,7 @@
                     assertionFailure("It is expected that `self` is not nil here.")
                     return
                 }
-                
+
                 if email.isValidEmail {
                     self.transition(to: .identifyUser(.email(email)))
                 } else {
@@ -493,27 +493,27 @@
                     self.button.performInvalidEmailAnimation()
                 }
             }
-            
-            
+
+
         // MARK: - Connected button state
         case (_, .connected):
             let animated = previous != nil
-            
+
             button.animator(for: .buttonState(connectedButtonState,
                                               footerValue: FooterMessages.manage.value)
                 ).preform(animated: animated)
-            
+
             button.footerInteraction.isTapEnabled = true
-            
+
             // Connection was changed to this state, not initialized with it, so let the delegate know
             if previous != nil {
                 appletChangedStatus(isOn: true)
             }
-            
+
             // Toggle from here goes to disconnection confirmation
             // When the user taps the switch, they are asked to confirm disconnection by dragging the switch into the off position
             button.toggleInteraction.isTapEnabled = true
-            
+
             // The next toggle state is still the connected state since the user will confirm as part of the next step
             // We only change the footer to "slide to disconnect"
             let nextState = connectedButtonState
@@ -524,12 +524,12 @@
             button.toggleInteraction.onToggle = { [weak self] _ in
                 self?.transition(to: .confirmDisconnect)
             }
-            
-            
+
+
         // MARK: - Check if email is an existing user
         case (.initial?, .identifyUser(let lookupMethod)):
             let timeout: TimeInterval = 3 // Network request timeout
-            
+
             switch lookupMethod {
             case .email:
                 button.animator(for: .buttonState(.step(for: nil,
@@ -537,23 +537,23 @@
                                                   footerValue: FooterMessages.poweredBy.value)
             ).preform()
 
-                
+
             case .token:
                 button.animator(for: .buttonState(.step(for: nil,
                                                         message: "button.state.accessing_existing_account".localized),
                                                   footerValue: FooterMessages.poweredBy.value)
             ).preform()
             }
-            
+
             let progress = button.progressBar(timeout: timeout)
             progress.preform()
-            
+
             connectionNetworkController.getConnectConfiguration(user: lookupMethod, waitUntil: 1, timeout: timeout) { user, error in
                 guard let user = user else {
                     self.transition(to: .failed(.networkError(error)))
                     return
                 }
-                
+
                 if case .email(let email) = user.id, user.isExistingUser == false {
                     // There is no account for this user
                     // Show a fake message that we are creating an account
@@ -561,20 +561,16 @@
                     self.button.animator(for: .buttonState(.step(for: nil,
                                                                  message: "button.state.creating_account".localized))
                 ).preform()
-                    
+
                     progress.resume(with: UISpringTimingParameters(dampingRatio: 1), duration: 1.5)
                     progress.onComplete {
                         // Show "fake" success
                         self.button.animator(for: .buttonState(.stepComplete(for: nil))).preform()
-                        
+
                         // After a short delay, show first service connection
                         DispatchQueue.main.asyncAfter(deadline: .now() + 1) {
                             // We know that this is a new user so we must connect the primary service first and create an account
-<<<<<<< HEAD
-                            self.transition(to: .serviceConnection(self.connectingService, newUserEmail: email))
-=======
-                            self.transition(to: .serviceAuthentication(self.connection.primaryService, newUserEmail: email))
->>>>>>> 188576b6
+                            self.transition(to: .serviceAuthentication(self.connectingService, newUserEmail: email))
                         }
                     }
                 } else { // Existing IFTTT user
@@ -584,12 +580,12 @@
                     }
                 }
             }
-            
-            
+
+
         // MARK: - Log in an exisiting user
         case (_, .logInExistingUser(let userId)):
             openActivationURL(connection.activationURL(for: .login(userId), tokenProvider: connectionConfiguration.credentialProvider, activationRedirect: connectionConfiguration.connectAuthorizationRedirectURL))
-            
+
         case (.logInExistingUser?, .logInComplete(let nextStep)):
             let animation = button.animator(for: .buttonState(.stepComplete(for: nil)))
             animation.onComplete {
@@ -598,35 +594,35 @@
                 }
             }
             animation.preform()
-            
+
         case (.logInExistingUser?, .connectionConfigurationComplete(let service)):
             connectionConfigurationCompleted(service: service)
-            
+
         // MARK: - Service connection
         case (_, .serviceAuthentication(let service, let newUserEmail)):
             let footer = service == connection.primaryService ?
                 FooterMessages.poweredBy : FooterMessages.connect(service, to: connection.primaryService)
-            
+
             button.animator(for: .buttonState(.step(for: service,
                                                     message: "button.state.sign_in".localized(arguments: service.name)),
                                               footerValue: footer.value)
                 ).preform()
-            
+
             let token = service.id == connection.primaryService.id ? tokenProvider.partnerOAuthCode : nil
-            
+
             let url = connection.activationURL(for: .serviceConnection(newUserEmail: newUserEmail, token: token), tokenProvider: connectionConfiguration.credentialProvider, activationRedirect: connectionConfiguration.connectAuthorizationRedirectURL)
-            
+
             button.stepInteraction.isTapEnabled = true
             button.stepInteraction.onSelect = { [weak self] in
                 self?.openActivationURL(url)
             }
-            
+
         case (.serviceAuthentication?, .serviceAuthenticationComplete(let service, let nextStep)):
             button.animator(for: .buttonState(.step(for: service,
                                                     message: "button.state.connecting".localized),
                                               footerValue: FooterMessages.poweredBy.value)
                 ).preform()
-            
+
             let progressBar = button.progressBar(timeout: 2)
             progressBar.preform()
             progressBar.onComplete {
@@ -635,34 +631,34 @@
                     self.transition(to: nextStep)
                 }
             }
-            
+
         case (.serviceAuthentication?, .connectionConfigurationComplete(let service)):
             connectionConfigurationCompleted(service: service)
-            
+
         // MARK: - Cancel & failure states
         case (_, .canceled):
             delegate?.connectButtonController(self, didFinishActivationWithResult: .failure(ConnectButtonControllerError.canceled))
             transition(to: .initial)
-            
+
         case (_, .failed(let error)):
             delegate?.connectButtonController(self, didFinishActivationWithResult: .failure(error))
             transition(to: .initial)
-            
-            
+
+
         // MARK: - Disconnect
         case (.connected?, .confirmDisconnect):
             // The user must slide to deactivate the Connection
             button.toggleInteraction.isTapEnabled = false
             button.toggleInteraction.isDragEnabled = true
             button.toggleInteraction.resistance = .heavy
-            
+
             DispatchQueue.main.asyncAfter(deadline: .now() + 10) {
                 if case .confirmDisconnect? = self.currentActivationStep {
                     // Revert state if user doesn't follow through
                     self.transition(to: .connected)
                 }
             }
-            
+
             let nextState: ConnectButton.State = .toggle(for: connectingService,
                                                          message: "button.state.disconnecting".localized,
                                                          isOn: false)
@@ -677,13 +673,13 @@
                     self?.transition(to: .processDisconnect)
                 }
             }
-            
+
         case (.confirmDisconnect?, .processDisconnect):
             let timeout: TimeInterval = 3 // Network request timeout
-            
+
             let progress = button.progressBar(timeout: timeout)
             progress.preform()
-            
+
             let request = Connection.Request.disconnectConnection(with: connection.id, credentialProvider: connectionConfiguration.credentialProvider)
             connectionNetworkController.start(urlRequest: request.urlRequest, waitUntil: 1, timeout: timeout) { response in
                 progress.resume(with: UISpringTimingParameters(dampingRatio: 1), duration: 0.25)
@@ -697,25 +693,25 @@
                     }
                 }
             }
-            
+
         case (.processDisconnect?, .disconnected):
             appletChangedStatus(isOn: false)
-            
+
             button.animator(for: .buttonState(.toggle(for: connectingService,
                                                       message: "button.state.disconnected".localized,
                                                       isOn: false))
                 ).preform()
-            
+
             DispatchQueue.main.asyncAfter(deadline: .now() + 2) {
                 self.transition(to: .initial)
             }
-            
+
         default:
             fatalError("Invalid state transition")
         }
     }
-    
-    
+
+
     /// Show confirmation that `Connection` configuration was successfully saved.
     /// This is something that happens on web if the `Connection` required some configuration.
     /// It is not neccessarily preceeded by a `Service` authentication. It is possible that all `Service`s were
@@ -729,7 +725,7 @@
                                                 message: "button.state.saving_configuration".localized),
                                           footerValue: FooterMessages.poweredBy.value)
             ).preform()
-        
+
         let progressBar = button.progressBar(timeout: 2)
         progressBar.preform()
         progressBar.onComplete {
