//
//  ConnectButton.swift
//  IFTTT SDK
//
//  Created by Jon Chmura on 8/31/18.
//  Copyright © 2018 IFTTT. All rights reserved.
//

import UIKit

// Layout constants

fileprivate struct Layout {
    static let height: CGFloat = 64
    static let maximumWidth = 6 * height
    static let knobInset: CGFloat = 4
    static let knobDiameter = height - 2 * knobInset
    static let checkmarkDiameter: CGFloat = 42
    static let checkmarkLength: CGFloat = 14
    static let serviceIconDiameter = 0.5 * knobDiameter
    static let borderWidth: CGFloat = 2
    static let buttonFooterSpacing: CGFloat = 20
}


// MARK: - Connect Button

@available(iOS 10.0, *)
@IBDesignable
public class ConnectButton: UIView {
    
    /// Adjusts the button for a white or black background
    ///
    /// - light: Style the button for a white background (Default)
    /// - dark: Style the button for a black background
    public enum Style {
        case light
        case dark
        
        fileprivate struct Font {
            static let connect = UIFont(name: "AvenirNext-Bold",
                                        size: 24)!
        }
        
        fileprivate struct Color {
            static let blue = UIColor(hex: 0x0099FF)
            static let lightGrey = UIColor(hex: 0xCCCCCC)
            static let grey = UIColor(hex: 0x414141)
            static let border = UIColor(white: 1, alpha: 0.2)
        }
    }
    
    /// Adjust the button's style
    public var style: Style {
        didSet {
            updateStyle()
        }
    }
    
    /// This wraps `style` for use in Storyboards
    /// If adjusting programatically, consider using `style`
    @IBInspectable
    public var isLightStyle: Bool {
        get { return style == .light }
        set {
            if newValue {
                style = .light
            } else {
                style = .dark
            }
        }
    }
    
    /// Network controller responsible to loading images from a URL to an UIImageView.
    /// This controller is responsible for serving service icons
    var imageViewNetworkController: ImageViewNetworkController?
    
    private var minimumFooterHeightConstraint: NSLayoutConstraint?
    
    /// Ensures that the button's footer is always a minimum height
    /// This debounces layout changes if the number of lines in the footer changes
    var minimumFooterLabelHeight: CGFloat = 0 {
        didSet {
            minimumFooterHeightConstraint?.constant = minimumFooterLabelHeight
        }
    }
    
    /// Create a `Connection`'s connect button. This is primarily an internal type. This is the only public method. Use with `ConnectButtonController`.
    ///
    /// - Parameter style: Adjust the buttons background for light and dark backgrounds. Defaults to a light style.
    public init(style: Style = .light) {
        self.style = style
        super.init(frame: .zero)
        createLayout()
        updateStyle()
    }
    public override init(frame: CGRect) {
        style = .light
        super.init(frame: frame)
        createLayout()
        updateStyle()
    }
    required init?(coder aDecoder: NSCoder) {
        style = .light
        super.init(coder: aDecoder)
        createLayout()
        updateStyle()
    }
    
    
    // MARK: - Button state
    
    struct Service {
        let iconURL: URL?
        let brandColor: UIColor
    }
    
    enum AnimationState {
        case loading
        case loadingFailed
        case connect(service: Service, message: String)
        case createAccount(message: String)
        case slideToConnectWithToken
        case slideToDisconnect(message: String)
        case disconnecting(message: String)
        case enterEmail(suggestedEmail: String)
        case accessingAccount(message: String)
        case verifyingEmail(message: String)
        case continueToService(service: Service, message: String)
        case connecting(message: String)
        case checkmark
        case connected(service: Service, message: String)
        case disconnected(service: Service, message: String)
    }
    
    /// Groups button State and footer value into a single state transition
    struct Transition {
        let state: AnimationState?
        let footerValue: LabelValue?
        
        init(state: AnimationState) {
            self.state = state
            self.footerValue = nil
        }
        init(footerValue: LabelValue) {
            self.state = nil
            self.footerValue = footerValue
        }
        init(state: AnimationState?, footerValue: LabelValue?) {
            self.state = state
            self.footerValue = footerValue
        }
        
        static func buttonState(_ state: AnimationState) -> Transition {
            return Transition(state: state, footerValue: nil)
        }
        static func buttonState(_ state: AnimationState, footerValue: LabelValue) -> Transition {
            return Transition(state: state, footerValue: footerValue)
        }
        static func footerValue(_ value: LabelValue) -> Transition {
            return Transition(state: nil, footerValue: value)
        }
    }
    
    /// Wrapper for UIViewPropertyAnimator
    /// Drives button state transitions
    struct Animator {
        fileprivate let animator: UIViewPropertyAnimator
        
        func preform(animated: Bool = true) {
            if animated {
                animator.startAnimation()
            } else {
                animator.startAnimation()
                animator.stopAnimation(false)
                animator.finishAnimation(at: .end)
            }
        }
        func pause() {
            animator.pauseAnimation()
        }
        func set(progress: CGFloat) {
            // The animation will automatically finish if it hits 0 or 1
            animator.fractionComplete = max(0.001, min(0.999, progress))
        }
        func resume(with timing: UITimingCurveProvider, duration: TimeInterval? = nil) {
            var durationFactor: CGFloat = 1
            if let continueDuration = duration {
                let timeElasped = TimeInterval(1 - animator.fractionComplete) * animator.duration
                durationFactor = CGFloat((continueDuration + timeElasped) / animator.duration)
            }
            animator.continueAnimation(withTimingParameters: timing, durationFactor: durationFactor)
        }
        func onComplete(_ body: @escaping ((UIViewAnimatingPosition) -> Void)) {
            animator.addCompletion { position in
                body(position)
            }
        }
        func finish(at finalPosition: UIViewAnimatingPosition) {
            animator.stopAnimation(false)
            animator.finishAnimation(at: finalPosition)
        }
    }
    
    private(set) var currentState: AnimationState = .loading
    
    func progressBar(timeout: TimeInterval) -> Animator {
        return Animator(animator: progressBar.animator(duration: timeout))
    }
    
    func animator(for transition: Transition) -> Animator {
        let animator = Animator(animator: UIViewPropertyAnimator(duration: 0.5,
                                                                 timingParameters: UISpringTimingParameters(dampingRatio: 1)))
        if let state = transition.state {
            // We currently can't support interrupting animations with other touch events
            // This is due to the way that we update 'currentState' in the animation completion
            // Animations must complete before we will respond to the next event
            // Note: This does not effect dragging the toggle since any ongoing touch events will continue
            animator.animator.isUserInteractionEnabled = false
            
            animator.animator.addCompletion { (position) in
                if position == .end {
                    self.currentState = state
                }
            }
            animation(for: state, with: animator.animator)
        }
        
        if let footerValue = transition.footerValue {
            footerLabelAnimator.transition(with: .rotateDown,
                                           updatedValue: footerValue,
                                           addingTo: animator.animator)
        }
        
        return animator
    }
    
    
    // MARK: - Interaction
    
    struct ToggleInteraction {
        // How easy is it to throw the switch into the next position
        enum Resistance {
            case light, heavy
            
            fileprivate func shouldReverse(switchOn: Bool, velocity: CGFloat, progress: CGFloat) -> Bool {
                // Negative velocity is oriented towards switch off
                switch (self, switchOn) {
                case (.light, true):
                    return velocity < -0.1 || (abs(velocity) < 0.05 && progress < 0.4)
                    
                case (.light, false):
                    return velocity > 0.1 || (abs(velocity) < 0.05 && progress > 0.6)
                    
                case (.heavy, true):
                    return progress < 0.5 && velocity > -0.1
                    
                case (.heavy, false):
                    return progress < 0.5 && velocity < 0.1
                }
            }
        }
        
        /// Can the switch be tapped
        var isTapEnabled: Bool = false
        
        /// Can the switch be dragged
        var isDragEnabled: Bool = false
        
        var resistance: Resistance = .light
        
        /// What is the next button state when switching the toggle
        var toggleTransition: (() -> Transition)?
        
        /// Callback when switch is toggled
        /// Sends true if switch has been toggled to the on position
        var onToggle: (() -> Void)?
    }
    
    struct EmailInteraction {
        /// Callback when the email address is confirmed
        var onConfirm: ((String) -> Void)?
    }
    
    struct SelectInteraction {
        var isTapEnabled: Bool = false
        
        var onSelect: (() -> Void)?
    }
    
    var toggleInteraction = ToggleInteraction() {
        didSet {
            updateInteraction()
        }
    }
    
    var emailInteraction = EmailInteraction()
    
    /// Shakes email horizontally to give a visual indication that it is invalid
    func performInvalidEmailAnimation() {
        let animator = UIViewPropertyAnimator.runningPropertyAnimator(withDuration: 0.1, delay: 0.0, options: [], animations: {
            self.backgroundView.transform = CGAffineTransform(translationX: -10, y: 0)
        }) { _ in
            
            let animator = UIViewPropertyAnimator(duration: 0.3,
                                                  timingParameters: UISpringTimingParameters(mass: 1, stiffness: 1000, damping: 7, initialVelocity: .zero))
            animator.addAnimations {
                self.backgroundView.transform = .identity
            }
            
            animator.startAnimation()
        }

        animator.startAnimation()
    }
    
    var stepInteraction = SelectInteraction() {
        didSet {
            updateInteraction()
        }
    }
    
    var footerInteraction = SelectInteraction() {
        didSet {
            updateInteraction()
        }
    }
    
    private lazy var toggleTapGesture = SelectGestureRecognizer(target: self, action: #selector(handleSwitchTap(_:)))
    
    private lazy var toggleDragGesture = UIPanGestureRecognizer(target: self, action: #selector(handleSwitchDrag(_:)))
    
    private lazy var stepSelection = Selectable(backgroundView) { [weak self] in
        self?.stepInteraction.onSelect?()
    }
    
    private lazy var footerSelection = Selectable(footerLabelAnimator.primary.view) { [weak self] in
        self?.footerInteraction.onSelect?()
    }
    
    private var currentToggleAnimation: Animator?
    
    private func getToggleAnimation() -> Animator? {
        if currentToggleAnimation != nil {
            return currentToggleAnimation
        }
        
        guard let transition = toggleInteraction.toggleTransition?() else {
            return nil
        }
        
        let a = animator(for: transition)
        a.animator.addCompletion { position in
            if position == .end {
                self.toggleInteraction.onToggle?()
            }
        }
        return a
    }
    
    @objc private func handleSwitchTap(_ gesture: SelectGestureRecognizer) {
        if gesture.state == .ended {
            if let animation = getToggleAnimation() {
                animation.preform()
                currentToggleAnimation = nil
            }
        }
    }
    
    @objc private func handleSwitchDrag(_ gesture: UIPanGestureRecognizer) {
        guard let animation = getToggleAnimation() else {
            return
        }
        currentToggleAnimation = animation
        
        let location = gesture.location(in: switchControl).x
        var progress = location / switchControl.bounds.width
        if switchControl.isOn == false {
            progress = 1 - progress
        }
        let v = gesture.velocity(in: switchControl).x / switchControl.bounds.width
        
        switch gesture.state {
        case .possible:
            break
        case .began:
            animation.preform()
            animation.pause()
        
        case .changed:
            animation.set(progress: progress)
            
        case .ended:
            // Decide if we should reverse the transition
            // switchControl.isOn gives us the value that we are animating towards
            if toggleInteraction.resistance.shouldReverse(switchOn: switchControl.isOn, velocity: v, progress: progress) {
                animation.animator.isReversed = true
            }
            animation.resume(with: UISpringTimingParameters(dampingRatio: 1,
                                                             initialVelocity: CGVector(dx: v, dy: 0)))
            currentToggleAnimation = nil
            
        case .cancelled, .failed:
            animation.animator.isReversed = true
            animation.resume(with: UISpringTimingParameters(dampingRatio: 1,
                                                             initialVelocity: CGVector(dx: v, dy: 0)))
            currentToggleAnimation = nil
        }
    }
    
    private func setupInteraction() {
        switchControl.addGestureRecognizer(toggleTapGesture)
        toggleTapGesture.delaysTouchesBegan = true
        toggleTapGesture.delegate = self
        toggleTapGesture.performHighlight = nil
        
        switchControl.addGestureRecognizer(toggleDragGesture)
        toggleDragGesture.delegate = self
        
        emailConfirmButton.onSelect { [weak self] in
            self?.confirmEmail()
        }
        emailEntryField.delegate = self
    }
    
    private func updateInteraction() {
        toggleTapGesture.isEnabled = toggleInteraction.isTapEnabled
        toggleDragGesture.isEnabled = toggleInteraction.isDragEnabled
        stepSelection.isEnabled = stepInteraction.isTapEnabled
        footerSelection.isEnabled = footerInteraction.isTapEnabled
    }
    
    fileprivate func confirmEmail() {
        let _ = emailEntryField.resignFirstResponder()
        emailInteraction.onConfirm?(emailEntryField.text ?? "")
    }
    
    
    // MARK: - UI
    
    private func updateStyle() {
        backgroundColor = .clear
        
        switch style {
        case .light:
            emailConfirmButton.backgroundColor = .black
            emailConfirmButton.imageView.tintColor = .white
            emailConfirmButton.layer.shadowColor = UIColor.clear.cgColor
            
            footerLabelAnimator.primary.label.textColor = .black
            footerLabelAnimator.transition.label.textColor = .black
            
            backgroundView.border = .none
            progressBar.insetForButtonBorder = 0
            
        case .dark:
            emailConfirmButton.backgroundColor = .white
            emailConfirmButton.imageView.tintColor = .black
            // Add a shadow to the left side of the button to delineate it from the email field background
            let layer = emailConfirmButton.layer
            layer.shadowColor = UIColor.black.cgColor
            layer.shadowOpacity = 0.2
            layer.shadowRadius = 5
            layer.shadowOffset = CGSize(width: -2, height: 0)
            
            footerLabelAnimator.primary.label.textColor = .white
            footerLabelAnimator.transition.label.textColor = .white
            
            backgroundView.border = .init(color: Style.Color.border, width: Layout.borderWidth)
            progressBar.insetForButtonBorder = Layout.borderWidth
        }
    }
    
    /// When this button is configured in a Storyboard / NIB, this defines the preview state
    public override func prepareForInterfaceBuilder() {
        backgroundView.backgroundColor = .black
        switchControl.alpha = 1
        switchControl.isOn = false
        switchControl.knob.backgroundColor = Style.Color.blue
        primaryLabelAnimator.configure(.text("Connect"), insets: .avoidSwitchKnob)
        let initialFooterText = NSMutableAttributedString(string: "Powered by IFTTT", attributes: [.font : UIFont.footnote(weight: .bold)])
        footerLabelAnimator.configure(.attributed(initialFooterText))
    }
    
    fileprivate let backgroundView = PillView()
    
    // MARK: Email view
    
    /// If using the email step, configure the entry field.
    ///
    /// - Parameters:
    ///   - placeholderText: The placeholder text for the email field when it is empty
    ///   - confirmButtonImage: The image asset to use for the email confirm button
    func configureEmailField(placeholderText: String, confirmButtonAsset: UIImage) {
        emailEntryField.placeholder = placeholderText
        emailConfirmButton.imageView.image = confirmButtonAsset
    }
    
    /// The container view for the email button
    /// Provide a "track" on which the button is animated
    /// This scopes effects of layoutIfNeeded
    fileprivate let emailConfirmButtonTrack = PassthroughView()
    
    fileprivate let emailConfirmButton = PillButton(UIImage())
    
    fileprivate let emailEntryField: UITextField = {
        let field = UITextField(frame: .zero)
        field.keyboardType = .emailAddress
        field.autocapitalizationType = .none
        return field
    }()
    
    // MARK: Text
    
    enum LabelValue: Equatable {
        case
        none,
        text(String),
        attributed(NSAttributedString)
        
        func update(label: UILabel) {
            switch self {
            case .none:
                label.text = nil
                label.attributedText = nil
            case .text(let text):
                label.text = text
            case .attributed(let text):
                label.attributedText = text
            }
        }
        
        var isEmpty: Bool {
            if case .none = self {
                return true
            }
            return false
        }
        
        static func ==(lhs: LabelValue, rhs: LabelValue) -> Bool {
            switch (lhs, rhs) {
            case (.none, .none):
                return true
            case (.text(let lhs), .text(let rhs)):
                return lhs == rhs
            case (.attributed(let lhs), .attributed(let rhs)):
                return lhs == rhs
            default:
                return false
            }
        }
    }
    
    fileprivate var primaryLabelAnimator = LabelAnimator {
        $0.textAlignment = .center
        $0.textColor = .white
        $0.font = Style.Font.connect
        $0.adjustsFontSizeToFitWidth = true
    }
    
    fileprivate let footerLabelAnimator = LabelAnimator {
        $0.numberOfLines = 2
        $0.textAlignment = .center
        $0.lineBreakMode = .byTruncatingMiddle
    }
    
    fileprivate class LabelAnimator {
        
        typealias View = (label: UILabel, view: UIStackView)
        
        let primary: View
        let transition: View
        
        private var currrentValue: LabelValue = .none
        
        init(_ configuration: @escaping (UILabel) -> Void) {
            primary = LabelAnimator.views(configuration)
            transition = LabelAnimator.views(configuration)
        }
        
        static func views(_ configuration: @escaping (UILabel) -> Void) -> View {
            let label = UILabel("", configuration)
            return (label, UIStackView([label]) {
                $0.isLayoutMarginsRelativeArrangement = true
                $0.layoutMargins = .zero
            })
        }
        
        enum Effect {
            case
            crossfade,
            slideInFromRight,
            rotateDown
        }
        struct Insets {
            let left: CGFloat
            let right: CGFloat
            
            static let zero = Insets(left: 0, right: 0)
            static let standard = Insets(left: 0.5 * Layout.height,
                                         right: 0.5 * Layout.height)
            
            static let avoidServiceIcon = Insets(left: 0.5 * Layout.height + 0.5 * Layout.serviceIconDiameter + 10,
                                                 right: standard.right)
            
            static var avoidSwitchKnob: Insets {
                let avoidSwitch = 0.5 * Layout.height + 0.5 * Layout.knobDiameter + 10
                return Insets(left: avoidSwitch, right: avoidSwitch)
            }
            
            fileprivate func apply(_ view: UIStackView) {
                view.layoutMargins.left = left
                view.layoutMargins.right = right
            }
        }
        
        func configure(_ value: LabelValue, insets: Insets? = nil) {
            value.update(label: primary.label)
            insets?.apply(primary.view)
            currrentValue = value
        }
        
        func transition(with effect: Effect,
                        updatedValue: LabelValue,
                        insets: Insets? = nil,
                        addingTo animator: UIViewPropertyAnimator) {
            guard updatedValue != currrentValue else {
                animator.addAnimations { }
                return
            }
            
            // Update the transition to view
            transition.view.isHidden = false
            insets?.apply(transition.view)
            updatedValue.update(label: transition.label)
            
            // Set final state at the end of the animation
            animator.addCompletion { position in
                self.transition.view.isHidden = true
                self.transition.label.alpha = 0
                self.transition.label.transform = .identity
                
                self.primary.label.alpha = 1
                self.primary.label.transform = .identity
                
                if position == .end {
                    insets?.apply(self.primary.view)
                    updatedValue.update(label: self.primary.label)
                    self.currrentValue = updatedValue
                }
            }
            
            switch effect {
            case .crossfade:
                transition.label.alpha = 0
                animator.addAnimations {
                    // This will fade out the label more quickly than the length of the full animation
                    // Doing this we can create a two step animation without nesting animation blocks
                    self.primary.label.alpha = -0.6
                }
                // Fade in the new label as the second part of the animation
                animator.addAnimations({
                    self.transition.label.alpha = 1
                }, delayFactor: 0.5)
                
            case .slideInFromRight:
                transition.label.alpha = 0
                transition.label.transform = CGAffineTransform(translationX: 20, y: 0)
                animator.addAnimations {
                    // In this animation we don't expect there to be any text in the previous state
                    // But just for prosterity, let's fade out the old value
                    self.primary.label.alpha = 0
                    
                    self.transition.label.transform = .identity
                    self.transition.label.alpha = 1
                }
                
            case .rotateDown:
                let translate: CGFloat = 12
                
                // Starting position for the new text
                // It will rotate down into place
                transition.label.alpha = 0
                transition.label.transform = CGAffineTransform(translationX: 0, y: -translate)
                
                animator.addAnimations {
                    // Fade out the current text and rotate it down
                    self.primary.label.alpha = 0
                    self.primary.label.transform = CGAffineTransform(translationX: 0, y: translate)
                }
                animator.addAnimations({
                    // Fade in the new text and rotate down from the top
                    self.transition.label.alpha = 1
                    self.transition.label.transform = .identity
                }, delayFactor: 0.5)
            }
        }
    }
    
    
    // MARK: Progress bar
    
    fileprivate let progressBar = ProgressBar()
    
    fileprivate class ProgressBar: PassthroughView {
        var fractionComplete: CGFloat = 0 {
            didSet {
                update()
            }
        }
        
        /// When using a border with the ConnectButton, set this to the border width
        /// This will inset the progress bar so it doesn't overlap the border
        /// When a border isn't used, set this to 0
        var insetForButtonBorder: CGFloat = 0 {
            didSet {
                layoutMargins = UIEdgeInsets(top: insetForButtonBorder,
                                             left: insetForButtonBorder,
                                             bottom: insetForButtonBorder,
                                             right: insetForButtonBorder)
            }
        }
        
        private let track = UIView()
        private let bar = PassthroughView()
        
        func configure(with service: Service?) {
            bar.backgroundColor = service?.brandColor.contrasting() ?? .black
        }
        
        private func update() {
            bar.transform = CGAffineTransform(translationX: (1 - fractionComplete) * -bounds.width, y: 0)
            track.layer.cornerRadius = 0.5 * bounds.height // Progress bar should match rounded corners of connect button
        }
        
        override func layoutSubviews() {
            super.layoutSubviews()
            update()
        }
        
        init() {
            super.init(frame: .zero)
            
            // The track ensures that the progress bar stays within its intended bounds
            
            track.clipsToBounds = true
            
            addSubview(track)
            track.constrain.edges(to: layoutMarginsGuide)
            
            track.addSubview(bar)
            bar.constrain.edges(to: track)
            
            layoutMargins = .zero
        }
        @available(*, unavailable)
        required init?(coder aDecoder: NSCoder) {
            fatalError("init(coder:) has not been implemented")
        }
    }
    
    // MARK: Switch control
    
    fileprivate var switchControl = SwitchControl()
    
    fileprivate class SwitchControl: UIView {
        class Knob: PillView {
            let iconView = UIImageView()
            
            override init() {
                super.init()
                
                layer.shadowColor = UIColor.black.cgColor
                layer.shadowOpacity = 0.25
                layer.shadowRadius = 2
                layer.shadowOffset = CGSize(width: 2, height: 8)
                
                addSubview(iconView)
                iconView.constrain.center(in: self)
                iconView.constrain.square(length: Layout.serviceIconDiameter)
            }
        }
        
        var isOn: Bool = false {
            didSet {
                centerKnobConstraint.isActive = false
                offConstraint.isActive = !isOn
                track.layoutIfNeeded()
            }
        }
        
        func configure(with service: Service, networkController: ImageViewNetworkController?) {
            networkController?.setImage(with: service.iconURL, for: knob.iconView)
            
            let color = service.brandColor
            knob.backgroundColor = color
            
            // If the knob color is too close to black, draw a border around it
            if color.distance(from: .black, comparing: .monochrome) < 0.2 {
                knob.border = .init(color: Style.Color.border, width: Layout.borderWidth)
            } else {
                knob.border = .none
            }
        }
        
        let knob = Knob()
        let track = PassthroughView()
        
        /// Used to prime particular button animations where the know should start in the center
        fileprivate func primeAnimation_centerKnob() {
            UIView.performWithoutAnimation {
                self.offConstraint.isActive = false
                self.centerKnobConstraint.isActive = true
                self.layoutIfNeeded()
            }
        }
        
        private var centerKnobConstraint: NSLayoutConstraint!
        private var offConstraint: NSLayoutConstraint!
        
        init() {
            super.init(frame: .zero)
            
            addSubview(track)
            track.addSubview(knob)
            
            track.constrain.edges(to: self)
            
            knob.constrain.square(length: Layout.knobDiameter)
            knob.centerYAnchor.constraint(equalTo: track.centerYAnchor).isActive = true
            
            centerKnobConstraint = knob.centerXAnchor.constraint(equalTo: track.centerXAnchor)
            centerKnobConstraint.isActive = false
            
            offConstraint = knob.leftAnchor.constraint(equalTo: track.leftAnchor, constant: Layout.knobInset)
            offConstraint.isActive = true
            
            let onConstraint = knob.rightAnchor.constraint(equalTo: track.rightAnchor, constant: -Layout.knobInset)
            onConstraint.priority = .defaultHigh // Lower than off constraint, so we can toggle by enabling / disabling off
            onConstraint.isActive = true
        }
        @available(*, unavailable)
        required init?(coder aDecoder: NSCoder) {
            fatalError("init(coder:) has not been implemented")
        }
    }
    
    // MARK: Checkmark view
    
    fileprivate let checkmark = CheckmarkView()
    
    fileprivate class CheckmarkView: UIView {
        let outline = UIView()
        let indicator = UIView()
        let checkmarkShape = CAShapeLayer()
        
        var indicatorAnimationPath = UIBezierPath()
        
        fileprivate func reset() {
            CATransaction.begin()
            CATransaction.setDisableActions(true)
            checkmarkShape.strokeEnd = 0
            CATransaction.commit()
        }
        
        init() {
            super.init(frame: .zero)
            
            constrain.square(length: Layout.height)
            
            let lineWidth: CGFloat = 3
            
            addSubview(outline)
            outline.layer.borderWidth = lineWidth
            outline.layer.borderColor = Style.Color.border.cgColor
            
            outline.constrain.center(in: self)
            outline.constrain.square(length: Layout.checkmarkDiameter)
            
            addSubview(indicator)
            indicator.translatesAutoresizingMaskIntoConstraints = false
            indicator.frame = CGRect(x: 0, y: 0, width: lineWidth, height: lineWidth)
            
            layer.addSublayer(checkmarkShape)
            
            indicator.backgroundColor = .white
            checkmarkShape.fillColor = UIColor.clear.cgColor
            checkmarkShape.strokeColor = UIColor.white.cgColor
            #if swift(>=4.2)
            checkmarkShape.lineCap = .round
            checkmarkShape.lineJoin = .round
            #else
            checkmarkShape.lineCap = kCALineCapRound
            checkmarkShape.lineJoin = kCALineJoinRound
            #endif
            checkmarkShape.lineWidth = lineWidth
            
            // Offset by line width (this visually centered the checkmark)
            let center = CGPoint(x: 0.5 * Layout.height - lineWidth, y: 0.5 * Layout.height)
            // The projection of the checkmarks longest arm to the X and Y axes (Since its a 45 / 45 triangle)
            let armProjection = Layout.checkmarkLength / sqrt(2)
            
            let checkmarkStartPoint = CGPoint(x: center.x - 0.5 * armProjection,
                                              y: center.y)
            
            let path = UIBezierPath()
            path.move(to: checkmarkStartPoint)
            path.addLine(to: CGPoint(x: center.x,
                                     y: center.y + 0.5 * armProjection))
            path.addLine(to: CGPoint(x: center.x + armProjection,
                                     y: center.y - 0.5 * armProjection))
            checkmarkShape.path = path.cgPath
            checkmarkShape.strokeEnd = 0
            
            indicatorAnimationPath.move(to: center)
            indicatorAnimationPath.addQuadCurve(to: CGPoint(x: 0,
                                                            y: center.y),
                                                controlPoint: CGPoint(x: 0,
                                                                      y: Layout.height))
            indicatorAnimationPath.addQuadCurve(to: checkmarkStartPoint,
                                                controlPoint: .zero)
        }
        @available(*, unavailable)
        required init?(coder aDecoder: NSCoder) {
            fatalError("init(coder:) has not been implemented")
        }
        
        override func layoutSubviews() {
            super.layoutSubviews()
            outline.layer.cornerRadius = 0.5 * outline.bounds.height
            indicator.layer.cornerRadius = 0.5 * indicator.bounds.height
            
            checkmarkShape.frame = bounds
        }
    }
    
    // MARK: Layout
    
    /// A key used by an app to determine if it should hide the footer on the Connect Button.
    static let shouldHideFooterUserDefaultsKey = "appShouldHideConnectButtonFooter"
    
    private func createLayout() {
        
        // In some cases, we need to hide the footer on the Connect Button SDK. Introducing a key check to determine if the footer should be shown.
        let shouldHideFooter = UserDefaults.standard.bool(forKey: ConnectButton.shouldHideFooterUserDefaultsKey)
        
        let stackView: UIStackView
        
        if shouldHideFooter {
            stackView = UIStackView(arrangedSubviews: [backgroundView])
        } else {
            let footerLabel = footerLabelAnimator.primary.view
            
            // Supports minimum footer height
            let footerLabelContainer = UIView()
            footerLabelContainer.addSubview(footerLabel)
            
            // Lock it in place below the button
            footerLabel.constrain.edges(to: footerLabelContainer, edges: [.left, .top, .right])
            
            // But allow it to be shorter than its container
            footerLabel.bottomAnchor.constraint(lessThanOrEqualTo: footerLabelContainer.bottomAnchor)
            let breakableBottomConstraint = footerLabel.bottomAnchor.constraint(equalTo: footerLabelContainer.bottomAnchor)
            breakableBottomConstraint.priority = .defaultHigh
            
            // Ask the label to keep its intrinsic height
            footerLabel.setContentHuggingPriority(.required, for: .vertical)
            
            // Finally ensure the container never goes below the minimum height
            minimumFooterHeightConstraint = footerLabelContainer.heightAnchor.constraint(greaterThanOrEqualToConstant: minimumFooterLabelHeight)
            minimumFooterHeightConstraint?.isActive = true
            
            stackView = UIStackView(arrangedSubviews: [backgroundView, footerLabelContainer])
        }

        stackView.axis = .vertical
        stackView.spacing = Layout.buttonFooterSpacing
        
        addSubview(stackView)
        stackView.constrain.edges(to: self, edges: [.top])
        
        // Center the button but with just less than required priority
        // This prevents it from interfering with `_UITemporaryLayoutHeight` during setup
        let centerXConstraint = stackView.centerXAnchor.constraint(equalTo: centerXAnchor)
        centerXConstraint.priority = UILayoutPriority(UILayoutPriority.required.rawValue - 1)
        centerXConstraint.isActive = true
        
        let centerYConstraint = stackView.centerYAnchor.constraint(equalTo: centerYAnchor)
        centerYConstraint.priority = UILayoutPriority(UILayoutPriority.required.rawValue - 1)
        centerYConstraint.isActive = true
        
        // By defaut, the ConnectButton contents are the full width of the button's view
        // But set a maximum width
        // Set the left anchor to break its constraint if the max width is exceeded
        let leftConstraint = stackView.leftAnchor.constraint(equalTo: layoutMarginsGuide.leftAnchor)
        leftConstraint.priority = UILayoutPriority(UILayoutPriority.required.rawValue - 2)
        leftConstraint.isActive = true
        
        // Fallback to the max width
        // If we don't have this then the button will fit exactly to its content
        let maxWidth = stackView.widthAnchor.constraint(equalToConstant: Layout.maximumWidth)
        maxWidth.priority = .defaultHigh
        maxWidth.isActive = true
        
        // Finally set the max width
        stackView.widthAnchor.constraint(lessThanOrEqualToConstant: Layout.maximumWidth).isActive = true
        
        if !shouldHideFooter {
            addSubview(footerLabelAnimator.transition.view)
            footerLabelAnimator.transition.view.constrain.edges(to: footerLabelAnimator.primary.view, edges: [.left, .top, .right])
        } 
        
        backgroundView.addSubview(progressBar)
        backgroundView.addSubview(primaryLabelAnimator.primary.view)
        backgroundView.addSubview(primaryLabelAnimator.transition.view)
        backgroundView.addSubview(emailEntryField)
        backgroundView.addSubview(checkmark)
        backgroundView.addSubview(switchControl)
        backgroundView.addSubview(emailConfirmButtonTrack)
        emailConfirmButtonTrack.addSubview(emailConfirmButton)
        
        backgroundView.heightAnchor.constraint(equalToConstant: Layout.height).isActive = true
        
        progressBar.constrain.edges(to: backgroundView)
        
        primaryLabelAnimator.primary.view.constrain.edges(to: backgroundView)
        primaryLabelAnimator.transition.view.constrain.edges(to: backgroundView)
        
        emailEntryField.constrain.edges(to: backgroundView,
                                        inset: UIEdgeInsets(top: 0, left: LabelAnimator.Insets.standard.left,
                                                            bottom: 0, right: LabelAnimator.Insets.avoidSwitchKnob.right))
        
        // In animations involving the email confirm button, it always tracks along with the switch knob
        emailConfirmButtonTrack.constrain.edges(to: backgroundView)
        emailConfirmButton.constrain.center(in: switchControl.knob)
        emailConfirmButton.constrain.square(length: Layout.height)
        
        switchControl.constrain.edges(to: backgroundView)
        
        checkmark.constrain.center(in: backgroundView)
        
        [switchControl, emailEntryField, emailConfirmButton, checkmark].forEach {
            $0.alpha = 0
        }
        
        setupInteraction()
    }
    
    // MARK: - Loading Animation
    
    private var pulseAnimation: UIViewPropertyAnimator?
    
<<<<<<< HEAD
    private enum PulseAnimationAlpha: CGFloat {
        case full = 1.0
        case partial = 0.4
        
        var reverse: PulseAnimationAlpha {
            switch self {
            case .full:
                return .partial
            case .partial:
                return .full
            }
        }
    }
    
    private func pulseAnimateLabel(toAlpha alpha: PulseAnimationAlpha) {
        self.pulseAnimation = UIViewPropertyAnimator.runningPropertyAnimator(withDuration: 1.2, delay: 0.0, options: [.curveLinear, .repeat], animations: {
            self.primaryLabelAnimator.primary.label.alpha = alpha.rawValue
        }) { _ in
            self.pulseAnimateLabel(toAlpha: alpha.reverse)
        }
    }
    
    private func stopPulseAnimation() {
=======
    private func pulseAnimateLabel(isReverse: Bool) {
        self.pulseAnimation = UIViewPropertyAnimator.runningPropertyAnimator(withDuration: 1.2, delay: 0.0, options: [.curveLinear, .repeat], animations: {
            self.primaryLabelAnimator.primary.label.alpha = isReverse ? 1.0 : 0.4
        }) { _ in
            self.pulseAnimateLabel(isReverse: !isReverse)
        }
    }
    
    private func stopPulseAnimateLabel() {
>>>>>>> 60835d8e
        pulseAnimation?.stopAnimation(true)
        pulseAnimation = nil
    }
}

// MARK: Gesture recognizer delegate (Toggle interaction)

@available(iOS 10.0, *)
extension ConnectButton: UIGestureRecognizerDelegate {
    public func gestureRecognizer(_ gestureRecognizer: UIGestureRecognizer, shouldRecognizeSimultaneouslyWith otherGestureRecognizer: UIGestureRecognizer) -> Bool {
        // Prevents the toggle gesture from interfering with scrolling when it is placed in a scroll view
        return true
    }
}

// MARK: Text field delegate (email)

@available(iOS 10.0, *)
extension ConnectButton: UITextFieldDelegate {
    public func textFieldShouldReturn(_ textField: UITextField) -> Bool {
        confirmEmail()
        return true
    }
}


// MARK: - Animation

// MARK: Checkmark

@available(iOS 10.0, *)
private extension ConnectButton.CheckmarkView {
    func drawCheckmark(duration: TimeInterval) {
        UIView.performWithoutAnimation {
            self.indicator.alpha = 1
        }
        reset()
        
        let indicatorAnimation = CAKeyframeAnimation(keyPath: "position")
        indicatorAnimation.path = indicatorAnimationPath.cgPath
        indicatorAnimation.duration = 0.6 * duration
        #if swift(>=4.2)
        indicatorAnimation.timingFunction = CAMediaTimingFunction(name: .easeIn)
        #else
        indicatorAnimation.timingFunction = CAMediaTimingFunction(name: kCAMediaTimingFunctionEaseIn)
        #endif
        indicatorAnimation.delegate = self
        indicator.layer.add(indicatorAnimation, forKey: "position along path")
        indicator.layer.position = indicatorAnimationPath.currentPoint
    }
}

@available(iOS 10.0, *)
extension ConnectButton.CheckmarkView: CAAnimationDelegate {
    func animationDidStop(_ anim: CAAnimation, finished flag: Bool) {
        if anim is CAKeyframeAnimation {
            indicator.alpha = 0
            
            checkmarkShape.strokeEnd = 1
            let checkmarkAnimation = CABasicAnimation(keyPath: "strokeEnd")
            checkmarkAnimation.fromValue = 0
            checkmarkAnimation.toValue = 1
            checkmarkAnimation.duration = 0.4 * anim.duration
            #if swift(>=4.2)
            checkmarkAnimation.timingFunction = CAMediaTimingFunction(name: .easeOut)
            #else
            checkmarkAnimation.timingFunction = CAMediaTimingFunction(name: kCAMediaTimingFunctionEaseOut)
            #endif
            self.checkmarkShape.add(checkmarkAnimation, forKey: "draw line")
        }
    }
}

// MARK: Progress bar

@available(iOS 10.0, *)
private extension ConnectButton.ProgressBar {
    func animator(duration: TimeInterval) -> UIViewPropertyAnimator {
        fractionComplete = 0
        let animator = UIViewPropertyAnimator(duration: duration, curve: .linear) {
            self.fractionComplete = 1
        }
        return animator
    }
}

// MARK: Button state

@available(iOS 10.0, *)
private extension ConnectButton {
    
    func animation(for animationState: AnimationState, with animator: UIViewPropertyAnimator) {
        switch animationState {
        case .loading:
            primaryLabelAnimator.configure(.text("button.state.loading".localized), insets: .standard)
            footerLabelAnimator.configure(ConnectButtonController.FooterMessages.poweredBy.value)
            backgroundView.backgroundColor = .black
            
            pulseAnimateLabel(toAlpha: .partial)
            
        case .loadingFailed:
            pulseAnimation?.stopAnimation(true)
            pulseAnimation = nil
            
            animator.addAnimations {
                self.primaryLabelAnimator.primary.label.alpha = 1
            }
            
            primaryLabelAnimator.transition(with: .crossfade, updatedValue: .text("button.state.loading_failed".localized), addingTo: animator)
            footerLabelAnimator.transition(with: .crossfade, updatedValue: ConnectButtonController.FooterMessages.loadingFailed.value, addingTo: animator)
            
        case let .connect(service, message):
            transitionToConnect(service: service, message: message, animator: animator)
            
        case let .createAccount(message):
            primaryLabelAnimator.transition(with: .rotateDown, updatedValue: .text(message), insets: .standard, addingTo: animator)
            
        case let .slideToDisconnect(message):
            transitionToSlideToDisconnect(message: message, animator: animator)
            
        case let .disconnecting(message):
            transitionToDisconnecting(message: message, animator: animator)
            
        case .slideToConnectWithToken:
            transitionToButtonState(isOn: true, labelValue:  .none, animator: animator)

        case let .enterEmail(suggestedEmail):
            transitionToEmail(suggestedEmail: suggestedEmail, animator: animator)
            
        case let .accessingAccount(message):
            transitionToAccessingAccount(message: message, animator: animator)
        
        case let .verifyingEmail(message):
            transitionToVerifyingAccount(message: message, animator: animator)
            
        case let .continueToService(service, message):
            transitionToContinueToService(service: service, message: message, animator: animator)
            
        case let .connecting(message):
            transitionToConnecting(message: message, animator: animator)
            
        case .checkmark:
            transitionToCheckmark(animator: animator)
            
        case let .connected(service, message):
            transitionToConnected(service: service, message: message, animator: animator)
            
        case let .disconnected(service, message):
            transitionToDisconnected(service: service, message: message, animator: animator)
        }
    }
    
    private func transitionToLoading(animator: UIViewPropertyAnimator) {
        primaryLabelAnimator.configure(.text("button.state.loading".localized), insets: .standard)
        footerLabelAnimator.configure(ConnectButtonController.FooterMessages.poweredBy.value)
        
        animator.addAnimations {
            self.backgroundView.backgroundColor = .black
        }
        
        pulseAnimateLabel(toAlpha: .partial)
    }
    
    private func transitionToConnect(service: Service, message: String, animator: UIViewPropertyAnimator) {
        stopPulseAnimation()
       
        primaryLabelAnimator.transition(with: .crossfade, updatedValue: .text(message), insets: .avoidSwitchKnob, addingTo: animator)
        
        animator.addAnimations {
            self.progressBar.alpha = 0
            self.backgroundView.backgroundColor = .black
            self.switchControl.configure(with: service, networkController: self.imageViewNetworkController)
            self.switchControl.isOn = false
            self.switchControl.knob.maskedEndCaps = .all
            self.switchControl.alpha = 1
            
            // This is only relevent for dark mode when we draw a border around the switch
            self.backgroundView.border.opacity = 1
        }
    }
    
    private func transitionToButtonState(isOn: Bool, labelValue: LabelValue, animator: UIViewPropertyAnimator) {
        primaryLabelAnimator.transition(with: .crossfade, updatedValue: labelValue, insets: .avoidSwitchKnob, addingTo: animator)
        
        progressBar.configure(with: nil)
        progressBar.alpha = 1
        
        animator.addAnimations {
            self.backgroundView.backgroundColor = Style.Color.grey
            self.switchControl.isOn = isOn
        }
    }
    
    private func transitionToEmail(suggestedEmail: String?, animator: UIViewPropertyAnimator, shouldBecomeFirstResponder: Bool = false) {
        let email = emailEntryField.text?.isEmpty != true ? emailEntryField.text : suggestedEmail
        let scaleFactor = Layout.height / Layout.knobDiameter
        
        emailEntryField.text = email
        
        emailConfirmButton.transform = CGAffineTransform(scaleX: 1 / scaleFactor, y: 1 / scaleFactor)
        emailConfirmButton.maskedEndCaps = .all // Match the switch knob at the start of the animation
        
        primaryLabelAnimator.transition(with: .crossfade,
                                        updatedValue: .none,
                                        addingTo: animator)
        
        progressBar.configure(with: nil)
        progressBar.alpha = 0
        
        emailEntryField.alpha = 0
        animator.addAnimations {
            self.backgroundView.backgroundColor = Style.Color.lightGrey
            
            self.switchControl.isOn = true
            self.switchControl.knob.transform = CGAffineTransform(scaleX: scaleFactor, y: scaleFactor)
            self.switchControl.knob.maskedEndCaps = .right // Morph into the email button
            self.switchControl.alpha = 0
            
            self.emailConfirmButtonTrack.layoutIfNeeded() // Move the emailConfirmButton along with the switch
            
            self.emailConfirmButton.transform = .identity
            self.emailConfirmButton.maskedEndCaps = .right
            self.emailConfirmButton.alpha = 1
            
            // This is only relevent for dark mode when we draw a border around the switch
            self.backgroundView.border.opacity = 0
        }
        
        animator.addCompletion { position in
            // Keep the knob is a "clean" state since we don't animate backwards from this step
            self.switchControl.knob.transform = .identity
            self.switchControl.knob.maskedEndCaps = .all // reset
            
            switch position {
            case .start:
                self.switchControl.isOn = false
            case .end:
                // Fade in the email once the first animation completes
                let a = UIViewPropertyAnimator(duration: 0.25, curve: .easeOut) {
                    self.emailEntryField.alpha = 1
                }
                a.addCompletion { _ in
                    if suggestedEmail == nil || shouldBecomeFirstResponder {
                        self.emailEntryField.becomeFirstResponder()
                    }
                }
                a.startAnimation()
            default:
                break
            }
        }
    }
    
    private func transitionToAccessingAccount(message: String, animator: UIViewPropertyAnimator) {
        primaryLabelAnimator.transition(with: .crossfade, updatedValue: .text(message), insets: .standard, addingTo: animator)
        
        progressBar.configure(with: nil)
        progressBar.alpha = 1
        
        animator.addAnimations {
            self.switchControl.alpha = 0
            self.backgroundView.backgroundColor = Style.Color.grey
        }
    }
    
    private func transitionToVerifyingAccount(message: String, animator: UIViewPropertyAnimator) {
        primaryLabelAnimator.transition(with: .crossfade, updatedValue: .text(message), insets: .standard, addingTo: animator)
        
        progressBar.configure(with: nil)
        progressBar.alpha = 1
        
        animator.addAnimations {
            self.emailEntryField.alpha = 0
            self.emailConfirmButton.alpha = 0
            
            self.backgroundView.backgroundColor = Style.Color.grey
            
            // This is only relevent for dark mode when we draw a border around the switch
            self.backgroundView.border.opacity = 1
        }
        
        animator.addCompletion { _ in
            self.emailConfirmButton.transform = .identity
        }
    }
    
    private func transitionToContinueToService(service: Service, message: String, animator: UIViewPropertyAnimator) {
        primaryLabelAnimator.transition(with: .rotateDown, updatedValue: .text(message), insets: .standard, addingTo: animator)
        
        progressBar.configure(with: service)
        
        animator.addAnimations {
            self.backgroundView.backgroundColor = service.brandColor
        }
    }
    
    private func transitionToCheckmark(animator: UIViewPropertyAnimator) {
        primaryLabelAnimator.transition(with: .rotateDown, updatedValue: .none, addingTo: animator)
        
        backgroundView.backgroundColor = .black
        
        checkmark.alpha = 1
        checkmark.outline.transform = CGAffineTransform(scaleX: 0, y: 0)
        
        animator.addAnimations {
            self.progressBar.alpha = 0
            self.checkmark.outline.transform = .identity
        }
        
        animator.addCompletion { _ in
            self.progressBar.alpha = 1
            self.progressBar.fractionComplete = 0
        }
        
        checkmark.drawCheckmark(duration: 1.25)
    }
    
    private func transitionToConnecting(message: String, animator: UIViewPropertyAnimator) {
        primaryLabelAnimator.transition(with: .rotateDown, updatedValue: .text(message), insets: .standard, addingTo: animator)
        
        progressBar.configure(with: nil)
        progressBar.alpha = 1
        
        animator.addAnimations {
            self.backgroundView.backgroundColor = Style.Color.grey
        }
    }
    
    private func transitionToConnected(service: Service, message: String, animator: UIViewPropertyAnimator) {
        stopPulseAnimateLabel() // If we canceled disconnect
        
        switchControl.primeAnimation_centerKnob()
        primaryLabelAnimator.transition(with: .crossfade, updatedValue: .text(message), insets: .avoidSwitchKnob, addingTo: animator)
        
        progressBar.configure(with: service)
        progressBar.fractionComplete = 0
        
        animator.addAnimations {
            self.backgroundView.backgroundColor = .black
            
            self.switchControl.configure(with: service, networkController: self.imageViewNetworkController)
            self.switchControl.alpha = 1
            self.switchControl.isOn = true
            
            self.checkmark.alpha = 0
            
            // Animate the checkmark along with the knob from the center position to the knob's final position
            let knobOffsetFromCenter = 0.5 * self.backgroundView.bounds.width - Layout.knobInset - 0.5 * Layout.knobDiameter
            self.checkmark.transform = CGAffineTransform(translationX: knobOffsetFromCenter, y: 0)
        }
        
        animator.addCompletion { _ in
            self.checkmark.transform = .identity
        }
    }
    
    private func transitionToSlideToDisconnect(message: String, animator: UIViewPropertyAnimator) {
        primaryLabelAnimator.transition(with: .crossfade,
                                        updatedValue: .text(message),
                                        insets: .avoidSwitchKnob,
                                        addingTo: animator)
        pulseAnimateLabel(isReverse: false)
    }
    
    private func transitionToDisconnecting(message: String, animator: UIViewPropertyAnimator) {
        transitionToButtonState(isOn: false, labelValue:  .text(message), animator: animator)
        stopPulseAnimateLabel()
    }
    
    private func transitionToDisconnected(service: Service, message: String, animator: UIViewPropertyAnimator) {
        primaryLabelAnimator.transition(with: .rotateDown, updatedValue: .text(message), insets: .avoidSwitchKnob, addingTo: animator)
        
        progressBar.configure(with: service)
        progressBar.fractionComplete = 0
        
        animator.addAnimations {
            self.backgroundView.backgroundColor = .black
            self.switchControl.configure(with: service, networkController: self.imageViewNetworkController)
            self.switchControl.isOn = false
            self.switchControl.knob.maskedEndCaps = .all
            self.switchControl.alpha = 1
        }
    }
}<|MERGE_RESOLUTION|>--- conflicted
+++ resolved
@@ -1050,7 +1050,6 @@
     
     private var pulseAnimation: UIViewPropertyAnimator?
     
-<<<<<<< HEAD
     private enum PulseAnimationAlpha: CGFloat {
         case full = 1.0
         case partial = 0.4
@@ -1074,17 +1073,6 @@
     }
     
     private func stopPulseAnimation() {
-=======
-    private func pulseAnimateLabel(isReverse: Bool) {
-        self.pulseAnimation = UIViewPropertyAnimator.runningPropertyAnimator(withDuration: 1.2, delay: 0.0, options: [.curveLinear, .repeat], animations: {
-            self.primaryLabelAnimator.primary.label.alpha = isReverse ? 1.0 : 0.4
-        }) { _ in
-            self.pulseAnimateLabel(isReverse: !isReverse)
-        }
-    }
-    
-    private func stopPulseAnimateLabel() {
->>>>>>> 60835d8e
         pulseAnimation?.stopAnimation(true)
         pulseAnimation = nil
     }
@@ -1180,7 +1168,7 @@
         switch animationState {
         case .loading:
             primaryLabelAnimator.configure(.text("button.state.loading".localized), insets: .standard)
-            footerLabelAnimator.configure(ConnectButtonController.FooterMessages.poweredBy.value)
+            footerLabelAnimator.configure(ConnectButtonController.FooterMessages.worksWithIFTTT.value)
             backgroundView.backgroundColor = .black
             
             pulseAnimateLabel(toAlpha: .partial)
@@ -1239,7 +1227,7 @@
     
     private func transitionToLoading(animator: UIViewPropertyAnimator) {
         primaryLabelAnimator.configure(.text("button.state.loading".localized), insets: .standard)
-        footerLabelAnimator.configure(ConnectButtonController.FooterMessages.poweredBy.value)
+        footerLabelAnimator.configure(ConnectButtonController.FooterMessages.worksWithIFTTT.value)
         
         animator.addAnimations {
             self.backgroundView.backgroundColor = .black
@@ -1414,7 +1402,7 @@
     }
     
     private func transitionToConnected(service: Service, message: String, animator: UIViewPropertyAnimator) {
-        stopPulseAnimateLabel() // If we canceled disconnect
+        stopPulseAnimation() // If we canceled disconnect
         
         switchControl.primeAnimation_centerKnob()
         primaryLabelAnimator.transition(with: .crossfade, updatedValue: .text(message), insets: .avoidSwitchKnob, addingTo: animator)
@@ -1446,12 +1434,12 @@
                                         updatedValue: .text(message),
                                         insets: .avoidSwitchKnob,
                                         addingTo: animator)
-        pulseAnimateLabel(isReverse: false)
+        pulseAnimateLabel(toAlpha: .partial)
     }
     
     private func transitionToDisconnecting(message: String, animator: UIViewPropertyAnimator) {
         transitionToButtonState(isOn: false, labelValue:  .text(message), animator: animator)
-        stopPulseAnimateLabel()
+        stopPulseAnimation()
     }
     
     private func transitionToDisconnected(service: Service, message: String, animator: UIViewPropertyAnimator) {
