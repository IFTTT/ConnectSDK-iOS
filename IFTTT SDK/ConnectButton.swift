//
//  ConnectButton.swift
//  IFTTT SDK
//
//  Created by Jon Chmura on 8/31/18.
//  Copyright © 2018 IFTTT. All rights reserved.
//

import UIKit

// Layout constants

fileprivate struct Layout {
    static let height: CGFloat = 64
    static let maximumWidth = 6 * height
    static let knobInset: CGFloat = 4
    static let knobDiameter = height - 2 * knobInset
    static let checkmarkDiameter: CGFloat = 42
    static let checkmarkLength: CGFloat = 14
    static let serviceIconDiameter = 0.5 * knobDiameter
    static let borderWidth: CGFloat = 2
}


// MARK: - Connect Button

@available(iOS 10.0, *)
@IBDesignable
public class ConnectButton: UIView {
    
    /// Adjusts the button for a white or black background
    ///
    /// - light: Style the button for a white background (Default)
    /// - dark: Style the button for a black background
    public enum Style {
        case light
        case dark
        
        fileprivate struct Font {
            static let connect = UIFont(name: "AvenirNext-Bold",
                                        size: 24)!
        }
        
        fileprivate struct Color {
            static let blue = UIColor(hex: 0x0099FF)
            static let lightGrey = UIColor(hex: 0xCCCCCC)
            static let grey = UIColor(hex: 0x414141)
            static let border = UIColor(white: 1, alpha: 0.2)
        }
    }
    
    /// Adjust the button's style
    public var style: Style {
        didSet {
            updateStyle()
        }
    }
    
    /// This wraps `style` for use in Storyboards
    /// If adjusting programatically, consider using `style`
    @IBInspectable
    public var isLightStyle: Bool {
        get { return style == .light }
        set {
            if newValue {
                style = .light
            } else {
                style = .dark
            }
        }
    }
    
    /// Network controller responsible to loading images from a URL to an UIImageView.
    /// This controller is responsible for serving service icons
    var imageViewNetworkController: ImageViewNetworkController?
    
    private var minimumFooterHeightConstraint: NSLayoutConstraint?
    
    /// Ensures that the button's footer is always a minimum height
    /// This debounces layout changes if the number of lines in the footer changes
    var minimumFooterLabelHeight: CGFloat = 0 {
        didSet {
            minimumFooterHeightConstraint?.constant = minimumFooterLabelHeight
        }
    }
    
    /// Create a `Connection`'s connect button. This is primarily an internal type. This is the only public method. Use with `ConnectButtonController`.
    ///
    /// - Parameter style: Adjust the buttons background for light and dark backgrounds. Defaults to a light style.
    public init(style: Style = .light) {
        self.style = style
        super.init(frame: .zero)
        createLayout()
        updateStyle()
    }
    public override init(frame: CGRect) {
        style = .light
        super.init(frame: frame)
        createLayout()
        updateStyle()
    }
    required init?(coder aDecoder: NSCoder) {
        style = .light
        super.init(coder: aDecoder)
        createLayout()
        updateStyle()
    }
    
    
    // MARK: - Button state
    
    struct Service {
        let iconURL: URL?
        let brandColor: UIColor
    }
    
    enum AnimationState {
        case loading
        case connect(service: Service, message: String)
        case createAccount(message: String)
        case slideToConnectWithToken
        case slideToDisconnect(message: String)
        case disconnecting(message: String)
        case enterEmail(suggestedEmail: String)
        case accessingAccount(message: String)
        case verifyingEmail(message: String)
        case continueToService(service: Service, message: String)
        case connecting(message: String)
        case checkmark
        case connected(service: Service, message: String)
        case disconnected(service: Service, message: String)
    }
    
    /// Groups button State and footer value into a single state transition
    struct Transition {
        let state: AnimationState?
        let footerValue: LabelValue?
        
        init(state: AnimationState) {
            self.state = state
            self.footerValue = nil
        }
        init(footerValue: LabelValue) {
            self.state = nil
            self.footerValue = footerValue
        }
        init(state: AnimationState?, footerValue: LabelValue?) {
            self.state = state
            self.footerValue = footerValue
        }
        
        static func buttonState(_ state: AnimationState) -> Transition {
            return Transition(state: state, footerValue: nil)
        }
        static func buttonState(_ state: AnimationState, footerValue: LabelValue) -> Transition {
            return Transition(state: state, footerValue: footerValue)
        }
        static func footerValue(_ value: LabelValue) -> Transition {
            return Transition(state: nil, footerValue: value)
        }
    }
    
    /// Wrapper for UIViewPropertyAnimator
    /// Drives button state transitions
    struct Animator {
        fileprivate let animator: UIViewPropertyAnimator
        
        func preform(animated: Bool = true) {
            if animated {
                animator.startAnimation()
            } else {
                animator.startAnimation()
                animator.stopAnimation(false)
                animator.finishAnimation(at: .end)
            }
        }
        func pause() {
            animator.pauseAnimation()
        }
        func set(progress: CGFloat) {
            // The animation will automatically finish if it hits 0 or 1
            animator.fractionComplete = max(0.001, min(0.999, progress))
        }
        func resume(with timing: UITimingCurveProvider, duration: TimeInterval? = nil) {
            var durationFactor: CGFloat = 1
            if let continueDuration = duration {
                let timeElasped = TimeInterval(1 - animator.fractionComplete) * animator.duration
                durationFactor = CGFloat((continueDuration + timeElasped) / animator.duration)
            }
            animator.continueAnimation(withTimingParameters: timing, durationFactor: durationFactor)
        }
        func onComplete(_ body: @escaping ((UIViewAnimatingPosition) -> Void)) {
            animator.addCompletion { position in
                body(position)
            }
        }
        func finish(at finalPosition: UIViewAnimatingPosition) {
            animator.stopAnimation(false)
            animator.finishAnimation(at: finalPosition)
        }
    }
    
    private(set) var currentState: AnimationState = .loading
    
    func progressBar(timeout: TimeInterval) -> Animator {
        return Animator(animator: progressBar.animator(duration: timeout))
    }
    
    func animator(for transition: Transition) -> Animator {
        let animator = Animator(animator: UIViewPropertyAnimator(duration: 0.5,
                                                                 timingParameters: UISpringTimingParameters(dampingRatio: 1)))
        if let state = transition.state {
            // We currently can't support interrupting animations with other touch events
            // This is due to the way that we update 'currentState' in the animation completion
            // Animations must complete before we will respond to the next event
            // Note: This does not effect dragging the toggle since any ongoing touch events will continue
            animator.animator.isUserInteractionEnabled = false
            
            animator.animator.addCompletion { (position) in
                if position == .end {
                    self.currentState = state
                }
            }
            animation(for: state, with: animator.animator)
        }
        
        if let footerValue = transition.footerValue {
            footerLabelAnimator.transition(with: .rotateDown,
                                           updatedValue: footerValue,
                                           addingTo: animator.animator)
        }
        
        return animator
    }
    
    
    // MARK: - Interaction
    
    struct ToggleInteraction {
        // How easy is it to throw the switch into the next position
        enum Resistance {
            case light, heavy
            
            fileprivate func shouldReverse(switchOn: Bool, velocity: CGFloat, progress: CGFloat) -> Bool {
                // Negative velocity is oriented towards switch off
                switch (self, switchOn) {
                case (.light, true):
                    return velocity < -0.1 || (abs(velocity) < 0.05 && progress < 0.4)
                    
                case (.light, false):
                    return velocity > 0.1 || (abs(velocity) < 0.05 && progress > 0.6)
                    
                case (.heavy, true):
                    return progress < 0.5 && velocity > -0.1
                    
                case (.heavy, false):
                    return progress < 0.5 && velocity < 0.1
                }
            }
        }
        
        /// Can the switch be tapped
        var isTapEnabled: Bool = false
        
        /// Can the switch be dragged
        var isDragEnabled: Bool = false
        
        var resistance: Resistance = .light
        
        /// What is the next button state when switching the toggle
        var toggleTransition: (() -> Transition)?
        
        /// Callback when switch is toggled
        /// Sends true if switch has been toggled to the on position
        var onToggle: (() -> Void)?
    }
    
    struct EmailInteraction {
        /// Callback when the email address is confirmed
        var onConfirm: ((String) -> Void)?
    }
    
    struct SelectInteraction {
        var isTapEnabled: Bool = false
        
        var onSelect: (() -> Void)?
    }
    
    var toggleInteraction = ToggleInteraction() {
        didSet {
            updateInteraction()
        }
    }
    
    var emailInteraction = EmailInteraction()
    
    /// Shakes email horizontally to give a visual indication that it is invalid
    func performInvalidEmailAnimation() {
        let animator = UIViewPropertyAnimator.runningPropertyAnimator(withDuration: 0.1, delay: 0.0, options: [], animations: {
            self.backgroundView.transform = CGAffineTransform(translationX: -10, y: 0)
        }) { _ in
            
            let animator = UIViewPropertyAnimator(duration: 0.3,
                                                  timingParameters: UISpringTimingParameters(mass: 1, stiffness: 1000, damping: 7, initialVelocity: .zero))
            animator.addAnimations {
                self.backgroundView.transform = .identity
            }
            
            animator.startAnimation()
        }

        animator.startAnimation()
    }
    
    var stepInteraction = SelectInteraction() {
        didSet {
            updateInteraction()
        }
    }
    
    var footerInteraction = SelectInteraction() {
        didSet {
            updateInteraction()
        }
    }
    
    private lazy var toggleTapGesture = SelectGestureRecognizer(target: self, action: #selector(handleSwitchTap(_:)))
    
    private lazy var toggleDragGesture = UIPanGestureRecognizer(target: self, action: #selector(handleSwitchDrag(_:)))
    
    private lazy var stepSelection = Selectable(backgroundView) { [weak self] in
        self?.stepInteraction.onSelect?()
    }
    
    private lazy var footerSelection = Selectable(footerLabelAnimator.primary.view) { [weak self] in
        self?.footerInteraction.onSelect?()
    }
    
    private var currentToggleAnimation: Animator?
    
    private func getToggleAnimation() -> Animator? {
        if currentToggleAnimation != nil {
            return currentToggleAnimation
        }
        
        guard let transition = toggleInteraction.toggleTransition?() else {
            return nil
        }
        
        let a = animator(for: transition)
        a.animator.addCompletion { position in
            if position == .end {
                self.toggleInteraction.onToggle?()
            }
        }
        return a
    }
    
    @objc private func handleSwitchTap(_ gesture: SelectGestureRecognizer) {
        if gesture.state == .ended {
            if let animation = getToggleAnimation() {
                animation.preform()
                currentToggleAnimation = nil
            }
        }
    }
    
    @objc private func handleSwitchDrag(_ gesture: UIPanGestureRecognizer) {
        guard let animation = getToggleAnimation() else {
            return
        }
        currentToggleAnimation = animation
        
        let location = gesture.location(in: switchControl).x
        var progress = location / switchControl.bounds.width
        if switchControl.isOn == false {
            progress = 1 - progress
        }
        let v = gesture.velocity(in: switchControl).x / switchControl.bounds.width
        
        switch gesture.state {
        case .possible:
            break
        case .began:
            animation.preform()
            animation.pause()
        
        case .changed:
            animation.set(progress: progress)
            
        case .ended:
            // Decide if we should reverse the transition
            // switchControl.isOn gives us the value that we are animating towards
            if toggleInteraction.resistance.shouldReverse(switchOn: switchControl.isOn, velocity: v, progress: progress) {
                animation.animator.isReversed = true
            }
            animation.resume(with: UISpringTimingParameters(dampingRatio: 1,
                                                             initialVelocity: CGVector(dx: v, dy: 0)))
            currentToggleAnimation = nil
            
        case .cancelled, .failed:
            animation.animator.isReversed = true
            animation.resume(with: UISpringTimingParameters(dampingRatio: 1,
                                                             initialVelocity: CGVector(dx: v, dy: 0)))
            currentToggleAnimation = nil
        }
    }
    
    private func setupInteraction() {
        switchControl.addGestureRecognizer(toggleTapGesture)
        toggleTapGesture.delaysTouchesBegan = true
        toggleTapGesture.delegate = self
        toggleTapGesture.performHighlight = nil
        
        switchControl.addGestureRecognizer(toggleDragGesture)
        toggleDragGesture.delegate = self
        
        emailConfirmButton.onSelect { [weak self] in
            self?.confirmEmail()
        }
        emailEntryField.delegate = self
    }
    
    private func updateInteraction() {
        toggleTapGesture.isEnabled = toggleInteraction.isTapEnabled
        toggleDragGesture.isEnabled = toggleInteraction.isDragEnabled
        stepSelection.isEnabled = stepInteraction.isTapEnabled
        footerSelection.isEnabled = footerInteraction.isTapEnabled
    }
    
    fileprivate func confirmEmail() {
        let _ = emailEntryField.resignFirstResponder()
        emailInteraction.onConfirm?(emailEntryField.text ?? "")
    }
    
    
    // MARK: - UI
    
    private func updateStyle() {
        backgroundColor = .clear
        
        switch style {
        case .light:
            emailConfirmButton.backgroundColor = .black
            emailConfirmButton.imageView.tintColor = .white
            emailConfirmButton.layer.shadowColor = UIColor.clear.cgColor
            
            footerLabelAnimator.primary.label.textColor = .black
            footerLabelAnimator.transition.label.textColor = .black
            
            backgroundView.border = .none
            progressBar.insetForButtonBorder = 0
            
        case .dark:
            emailConfirmButton.backgroundColor = .white
            emailConfirmButton.imageView.tintColor = .black
            // Add a shadow to the left side of the button to delineate it from the email field background
            let layer = emailConfirmButton.layer
            layer.shadowColor = UIColor.black.cgColor
            layer.shadowOpacity = 0.2
            layer.shadowRadius = 5
            layer.shadowOffset = CGSize(width: -2, height: 0)
            
            footerLabelAnimator.primary.label.textColor = .white
            footerLabelAnimator.transition.label.textColor = .white
            
            backgroundView.border = .init(color: Style.Color.border, width: Layout.borderWidth)
            progressBar.insetForButtonBorder = Layout.borderWidth
        }
    }
    
    /// When this button is configured in a Storyboard / NIB, this defines the preview state
    public override func prepareForInterfaceBuilder() {
        backgroundView.backgroundColor = .black
        switchControl.alpha = 1
        switchControl.isOn = false
        switchControl.knob.backgroundColor = Style.Color.blue
        primaryLabelAnimator.configure(.text("Connect"), insets: .avoidSwitchKnob)
        let initialFooterText = NSMutableAttributedString(string: "Powered by IFTTT", attributes: [.font : UIFont.footnote(weight: .bold)])
        footerLabelAnimator.configure(.attributed(initialFooterText))
    }
    
    fileprivate let backgroundView = PillView()
    
    // MARK: Email view
    
    /// If using the email step, configure the entry field.
    ///
    /// - Parameters:
    ///   - placeholderText: The placeholder text for the email field when it is empty
    ///   - confirmButtonImage: The image asset to use for the email confirm button
    func configureEmailField(placeholderText: String, confirmButtonAsset: UIImage) {
        emailEntryField.placeholder = placeholderText
        emailConfirmButton.imageView.image = confirmButtonAsset
    }
    
    /// The container view for the email button
    /// Provide a "track" on which the button is animated
    /// This scopes effects of layoutIfNeeded
    fileprivate let emailConfirmButtonTrack = PassthroughView()
    
    fileprivate let emailConfirmButton = PillButton(UIImage())
    
    fileprivate let emailEntryField: UITextField = {
        let field = UITextField(frame: .zero)
        field.keyboardType = .emailAddress
        field.autocapitalizationType = .none
        return field
    }()
    
    // MARK: Text
    
    enum LabelValue: Equatable {
        case
        none,
        text(String),
        attributed(NSAttributedString)
        
        func update(label: UILabel) {
            switch self {
            case .none:
                label.text = nil
                label.attributedText = nil
            case .text(let text):
                label.text = text
            case .attributed(let text):
                label.attributedText = text
            }
        }
        
        var isEmpty: Bool {
            if case .none = self {
                return true
            }
            return false
        }
        
        static func ==(lhs: LabelValue, rhs: LabelValue) -> Bool {
            switch (lhs, rhs) {
            case (.none, .none):
                return true
            case (.text(let lhs), .text(let rhs)):
                return lhs == rhs
            case (.attributed(let lhs), .attributed(let rhs)):
                return lhs == rhs
            default:
                return false
            }
        }
    }
    
    fileprivate var primaryLabelAnimator = LabelAnimator {
        $0.textAlignment = .center
        $0.textColor = .white
        $0.font = Style.Font.connect
        $0.adjustsFontSizeToFitWidth = true
    }
    
    fileprivate let footerLabelAnimator = LabelAnimator {
        $0.numberOfLines = 2
        $0.textAlignment = .center
        $0.lineBreakMode = .byTruncatingMiddle
    }
    
    fileprivate class LabelAnimator {
        
        typealias View = (label: UILabel, view: UIStackView)
        
        let primary: View
        let transition: View
        
        private var currrentValue: LabelValue = .none
        
        init(_ configuration: @escaping (UILabel) -> Void) {
            primary = LabelAnimator.views(configuration)
            transition = LabelAnimator.views(configuration)
        }
        
        static func views(_ configuration: @escaping (UILabel) -> Void) -> View {
            let label = UILabel("", configuration)
            return (label, UIStackView([label]) {
                $0.isLayoutMarginsRelativeArrangement = true
                $0.layoutMargins = .zero
            })
        }
        
        enum Effect {
            case
            crossfade,
            slideInFromRight,
            rotateDown
        }
        struct Insets {
            let left: CGFloat
            let right: CGFloat
            
            static let zero = Insets(left: 0, right: 0)
            static let standard = Insets(left: 0.5 * Layout.height,
                                         right: 0.5 * Layout.height)
            
            static let avoidServiceIcon = Insets(left: 0.5 * Layout.height + 0.5 * Layout.serviceIconDiameter + 10,
                                                 right: standard.right)
            
            static var avoidSwitchKnob: Insets {
                let avoidSwitch = 0.5 * Layout.height + 0.5 * Layout.knobDiameter + 10
                return Insets(left: avoidSwitch, right: avoidSwitch)
            }
            
            fileprivate func apply(_ view: UIStackView) {
                view.layoutMargins.left = left
                view.layoutMargins.right = right
            }
        }
        
        func configure(_ value: LabelValue, insets: Insets? = nil) {
            value.update(label: primary.label)
            insets?.apply(primary.view)
            currrentValue = value
        }
        
        func transition(with effect: Effect,
                        updatedValue: LabelValue,
                        insets: Insets? = nil,
                        addingTo animator: UIViewPropertyAnimator) {
            guard updatedValue != currrentValue else {
                animator.addAnimations { }
                return
            }
            
            // Update the transition to view
            transition.view.isHidden = false
            insets?.apply(transition.view)
            updatedValue.update(label: transition.label)
            
            // Set final state at the end of the animation
            animator.addCompletion { position in
                self.transition.view.isHidden = true
                self.transition.label.alpha = 0
                self.transition.label.transform = .identity
                
                self.primary.label.alpha = 1
                self.primary.label.transform = .identity
                
                if position == .end {
                    insets?.apply(self.primary.view)
                    updatedValue.update(label: self.primary.label)
                    self.currrentValue = updatedValue
                }
            }
            
            switch effect {
            case .crossfade:
                transition.label.alpha = 0
                animator.addAnimations {
                    // This will fade out the label more quickly than the length of the full animation
                    // Doing this we can create a two step animation without nesting animation blocks
                    self.primary.label.alpha = -0.6
                }
                // Fade in the new label as the second part of the animation
                animator.addAnimations({
                    self.transition.label.alpha = 1
                }, delayFactor: 0.5)
                
            case .slideInFromRight:
                transition.label.alpha = 0
                transition.label.transform = CGAffineTransform(translationX: 20, y: 0)
                animator.addAnimations {
                    // In this animation we don't expect there to be any text in the previous state
                    // But just for prosterity, let's fade out the old value
                    self.primary.label.alpha = 0
                    
                    self.transition.label.transform = .identity
                    self.transition.label.alpha = 1
                }
                
            case .rotateDown:
                let translate: CGFloat = 12
                
                // Starting position for the new text
                // It will rotate down into place
                transition.label.alpha = 0
                transition.label.transform = CGAffineTransform(translationX: 0, y: -translate)
                
                animator.addAnimations {
                    // Fade out the current text and rotate it down
                    self.primary.label.alpha = 0
                    self.primary.label.transform = CGAffineTransform(translationX: 0, y: translate)
                }
                animator.addAnimations({
                    // Fade in the new text and rotate down from the top
                    self.transition.label.alpha = 1
                    self.transition.label.transform = .identity
                }, delayFactor: 0.5)
            }
        }
    }
    
    
    // MARK: Progress bar
    
    fileprivate let progressBar = ProgressBar()
    
    fileprivate class ProgressBar: PassthroughView {
        var fractionComplete: CGFloat = 0 {
            didSet {
                update()
            }
        }
        
        /// When using a border with the ConnectButton, set this to the border width
        /// This will inset the progress bar so it doesn't overlap the border
        /// When a border isn't used, set this to 0
        var insetForButtonBorder: CGFloat = 0 {
            didSet {
                layoutMargins = UIEdgeInsets(top: insetForButtonBorder,
                                             left: insetForButtonBorder,
                                             bottom: insetForButtonBorder,
                                             right: insetForButtonBorder)
            }
        }
        
        private let track = UIView()
        private let bar = PassthroughView()
        
        func configure(with service: Service?) {
            bar.backgroundColor = service?.brandColor.contrasting() ?? .black
        }
        
        private func update() {
            bar.transform = CGAffineTransform(translationX: (1 - fractionComplete) * -bounds.width, y: 0)
            track.layer.cornerRadius = 0.5 * bounds.height // Progress bar should match rounded corners of connect button
        }
        
        override func layoutSubviews() {
            super.layoutSubviews()
            update()
        }
        
        init() {
            super.init(frame: .zero)
            
            // The track ensures that the progress bar stays within its intended bounds
            
            track.clipsToBounds = true
            
            addSubview(track)
            track.constrain.edges(to: layoutMarginsGuide)
            
            track.addSubview(bar)
            bar.constrain.edges(to: track)
            
            layoutMargins = .zero
        }
        @available(*, unavailable)
        required init?(coder aDecoder: NSCoder) {
            fatalError("init(coder:) has not been implemented")
        }
    }
    
    // MARK: Switch control
    
    fileprivate var switchControl = SwitchControl()
    
    fileprivate class SwitchControl: UIView {
        class Knob: PillView {
            let iconView = UIImageView()
            
            override init() {
                super.init()
                
                layer.shadowColor = UIColor.black.cgColor
                layer.shadowOpacity = 0.25
                layer.shadowRadius = 2
                layer.shadowOffset = CGSize(width: 2, height: 8)
                
                addSubview(iconView)
                iconView.constrain.center(in: self)
                iconView.constrain.square(length: Layout.serviceIconDiameter)
            }
        }
        
        var isOn: Bool = false {
            didSet {
                centerKnobConstraint.isActive = false
                offConstraint.isActive = !isOn
                track.layoutIfNeeded()
            }
        }
        
        func configure(with service: Service, networkController: ImageViewNetworkController?) {
            networkController?.setImage(with: service.iconURL, for: knob.iconView)
            
            let color = service.brandColor
            knob.backgroundColor = color
            
            // If the knob color is too close to black, draw a border around it
            if color.distance(from: .black, comparing: .monochrome) < 0.2 {
                knob.border = .init(color: Style.Color.border, width: Layout.borderWidth)
            } else {
                knob.border = .none
            }
        }
        
        let knob = Knob()
        let track = PassthroughView()
        
        /// Used to prime particular button animations where the know should start in the center
        fileprivate func primeAnimation_centerKnob() {
            UIView.performWithoutAnimation {
                self.offConstraint.isActive = false
                self.centerKnobConstraint.isActive = true
                self.layoutIfNeeded()
            }
        }
        
        private var centerKnobConstraint: NSLayoutConstraint!
        private var offConstraint: NSLayoutConstraint!
        
        init() {
            super.init(frame: .zero)
            
            addSubview(track)
            track.addSubview(knob)
            
            track.constrain.edges(to: self)
            
            knob.constrain.square(length: Layout.knobDiameter)
            knob.centerYAnchor.constraint(equalTo: track.centerYAnchor).isActive = true
            
            centerKnobConstraint = knob.centerXAnchor.constraint(equalTo: track.centerXAnchor)
            centerKnobConstraint.isActive = false
            
            offConstraint = knob.leftAnchor.constraint(equalTo: track.leftAnchor, constant: Layout.knobInset)
            offConstraint.isActive = true
            
            let onConstraint = knob.rightAnchor.constraint(equalTo: track.rightAnchor, constant: -Layout.knobInset)
            onConstraint.priority = .defaultHigh // Lower than off constraint, so we can toggle by enabling / disabling off
            onConstraint.isActive = true
        }
        @available(*, unavailable)
        required init?(coder aDecoder: NSCoder) {
            fatalError("init(coder:) has not been implemented")
        }
    }
    
    // MARK: Checkmark view
    
    fileprivate let checkmark = CheckmarkView()
    
    fileprivate class CheckmarkView: UIView {
        let outline = UIView()
        let indicator = UIView()
        let checkmarkShape = CAShapeLayer()
        
        var indicatorAnimationPath = UIBezierPath()
        
        fileprivate func reset() {
            CATransaction.begin()
            CATransaction.setDisableActions(true)
            checkmarkShape.strokeEnd = 0
            CATransaction.commit()
        }
        
        init() {
            super.init(frame: .zero)
            
            constrain.square(length: Layout.height)
            
            let lineWidth: CGFloat = 3
            
            addSubview(outline)
            outline.layer.borderWidth = lineWidth
            outline.layer.borderColor = Style.Color.border.cgColor
            
            outline.constrain.center(in: self)
            outline.constrain.square(length: Layout.checkmarkDiameter)
            
            addSubview(indicator)
            indicator.translatesAutoresizingMaskIntoConstraints = false
            indicator.frame = CGRect(x: 0, y: 0, width: lineWidth, height: lineWidth)
            
            layer.addSublayer(checkmarkShape)
            
            indicator.backgroundColor = .white
            checkmarkShape.fillColor = UIColor.clear.cgColor
            checkmarkShape.strokeColor = UIColor.white.cgColor
            #if swift(>=4.2)
            checkmarkShape.lineCap = .round
            checkmarkShape.lineJoin = .round
            #else
            checkmarkShape.lineCap = kCALineCapRound
            checkmarkShape.lineJoin = kCALineJoinRound
            #endif
            checkmarkShape.lineWidth = lineWidth
            
            // Offset by line width (this visually centered the checkmark)
            let center = CGPoint(x: 0.5 * Layout.height - lineWidth, y: 0.5 * Layout.height)
            // The projection of the checkmarks longest arm to the X and Y axes (Since its a 45 / 45 triangle)
            let armProjection = Layout.checkmarkLength / sqrt(2)
            
            let checkmarkStartPoint = CGPoint(x: center.x - 0.5 * armProjection,
                                              y: center.y)
            
            let path = UIBezierPath()
            path.move(to: checkmarkStartPoint)
            path.addLine(to: CGPoint(x: center.x,
                                     y: center.y + 0.5 * armProjection))
            path.addLine(to: CGPoint(x: center.x + armProjection,
                                     y: center.y - 0.5 * armProjection))
            checkmarkShape.path = path.cgPath
            checkmarkShape.strokeEnd = 0
            
            indicatorAnimationPath.move(to: center)
            indicatorAnimationPath.addQuadCurve(to: CGPoint(x: 0,
                                                            y: center.y),
                                                controlPoint: CGPoint(x: 0,
                                                                      y: Layout.height))
            indicatorAnimationPath.addQuadCurve(to: checkmarkStartPoint,
                                                controlPoint: .zero)
        }
        @available(*, unavailable)
        required init?(coder aDecoder: NSCoder) {
            fatalError("init(coder:) has not been implemented")
        }
        
        override func layoutSubviews() {
            super.layoutSubviews()
            outline.layer.cornerRadius = 0.5 * outline.bounds.height
            indicator.layer.cornerRadius = 0.5 * indicator.bounds.height
            
            checkmarkShape.frame = bounds
        }
    }
    
    // MARK: Layout
    
    /// A key used by an app to determine if it should hide the footer on the Connect Button.
    static let shouldHideFooterUserDefaultsKey = "appShouldHideConnectButtonFooter"
    
    private func createLayout() {
        
        // In some cases, we need to hide the footer on the Connect Button SDK. Introducing a key check to determine if the footer should be shown.
        let shouldHideFooter = UserDefaults.standard.bool(forKey: ConnectButton.shouldHideFooterUserDefaultsKey)
        
        let stackView: UIStackView
        
        if shouldHideFooter {
            stackView = UIStackView(arrangedSubviews: [backgroundView])
        } else {
            stackView = UIStackView(arrangedSubviews: [backgroundView, footerLabelAnimator.primary.view])
            
            footerLabelAnimator.primary.view.heightAnchor.constraint(greaterThanOrEqualToConstant: minimumFooterLabelHeight)
            minimumFooterHeightConstraint?.isActive = true
        }

        stackView.axis = .vertical
        stackView.spacing = 20
        
        addSubview(stackView)
        stackView.constrain.edges(to: self, edges: [.top])
        
        // Center the button but with just less than required priority
        // This prevents it from interfering with `_UITemporaryLayoutHeight` during setup
        let centerXConstraint = stackView.centerXAnchor.constraint(equalTo: centerXAnchor)
        centerXConstraint.priority = UILayoutPriority(UILayoutPriority.required.rawValue - 1)
        centerXConstraint.isActive = true
        
        let centerYConstraint = stackView.centerYAnchor.constraint(equalTo: centerYAnchor)
        centerYConstraint.priority = UILayoutPriority(UILayoutPriority.required.rawValue - 1)
        centerYConstraint.isActive = true
        
        // By defaut, the ConnectButton contents are the full width of the button's view
        // But set a maximum width
        // Set the left anchor to break its constraint if the max width is exceeded
        let leftConstraint = stackView.leftAnchor.constraint(equalTo: layoutMarginsGuide.leftAnchor)
        leftConstraint.priority = UILayoutPriority(UILayoutPriority.required.rawValue - 2)
        leftConstraint.isActive = true
        
        // Fallback to the max width
        // If we don't have this then the button will fit exactly to its content
        let maxWidth = stackView.widthAnchor.constraint(equalToConstant: Layout.maximumWidth)
        maxWidth.priority = .defaultHigh
        maxWidth.isActive = true
        
        // Finally set the max width
        stackView.widthAnchor.constraint(lessThanOrEqualToConstant: Layout.maximumWidth).isActive = true
        
        if !shouldHideFooter {
            addSubview(footerLabelAnimator.transition.view)
            footerLabelAnimator.transition.view.constrain.edges(to: footerLabelAnimator.primary.view, edges: [.left, .top, .right])
        } 
        
        backgroundView.addSubview(progressBar)
        backgroundView.addSubview(primaryLabelAnimator.primary.view)
        backgroundView.addSubview(primaryLabelAnimator.transition.view)
        backgroundView.addSubview(emailEntryField)
        backgroundView.addSubview(checkmark)
        backgroundView.addSubview(switchControl)
        backgroundView.addSubview(emailConfirmButtonTrack)
        emailConfirmButtonTrack.addSubview(emailConfirmButton)
        
        backgroundView.heightAnchor.constraint(equalToConstant: Layout.height).isActive = true
        
        progressBar.constrain.edges(to: backgroundView)
        
        primaryLabelAnimator.primary.view.constrain.edges(to: backgroundView)
        primaryLabelAnimator.transition.view.constrain.edges(to: backgroundView)
        
        emailEntryField.constrain.edges(to: backgroundView,
                                        inset: UIEdgeInsets(top: 0, left: LabelAnimator.Insets.standard.left,
                                                            bottom: 0, right: LabelAnimator.Insets.avoidSwitchKnob.right))
        
        // In animations involving the email confirm button, it always tracks along with the switch knob
        emailConfirmButtonTrack.constrain.edges(to: backgroundView)
        emailConfirmButton.constrain.center(in: switchControl.knob)
        emailConfirmButton.constrain.square(length: Layout.height)
        
        switchControl.constrain.edges(to: backgroundView)
        
        checkmark.constrain.center(in: backgroundView)
        
        [switchControl, emailEntryField, emailConfirmButton, checkmark].forEach {
            $0.alpha = 0
        }
        
        setupInteraction()
    }
    
    // MARK: - Loading Animation
    
    private var pulseAnimation: UIViewPropertyAnimator?
    
<<<<<<< HEAD
    private func pulseAnimateLabel(isReverse: Bool) {
        self.pulseAnimation = UIViewPropertyAnimator.runningPropertyAnimator(withDuration: 1.2, delay: 0.0, options: [.curveLinear, .repeat], animations: {
            self.primaryLabelAnimator.primary.label.alpha = isReverse ? 1.0 : 0.4
        }) { _ in
            self.pulseAnimateLabel(isReverse: !isReverse)
        }
    }
    
    private func stopPulseAnimateLabel() {
=======
    private enum PulseAnimationAlpha: CGFloat {
        case full = 1.0
        case partial = 0.4
        
        var reverse: PulseAnimationAlpha {
            switch self {
            case .full:
                return .partial
            case .partial:
                return .full
            }
        }
    }
    
    private func pulseAnimateLabel(toAlpha alpha: PulseAnimationAlpha) {
        self.pulseAnimation = UIViewPropertyAnimator.runningPropertyAnimator(withDuration: 1.2, delay: 0.0, options: [.curveLinear, .repeat], animations: {
            self.primaryLabelAnimator.primary.label.alpha = alpha.rawValue
        }) { _ in
            self.pulseAnimateLabel(toAlpha: alpha.reverse)
        }
    }
    
    private func stopPulseAnimation() {
>>>>>>> d5fc8165
        pulseAnimation?.stopAnimation(true)
        pulseAnimation = nil
    }
}

// MARK: Gesture recognizer delegate (Toggle interaction)

@available(iOS 10.0, *)
extension ConnectButton: UIGestureRecognizerDelegate {
    public func gestureRecognizer(_ gestureRecognizer: UIGestureRecognizer, shouldRecognizeSimultaneouslyWith otherGestureRecognizer: UIGestureRecognizer) -> Bool {
        // Prevents the toggle gesture from interfering with scrolling when it is placed in a scroll view
        return true
    }
}

// MARK: Text field delegate (email)

@available(iOS 10.0, *)
extension ConnectButton: UITextFieldDelegate {
    public func textFieldShouldReturn(_ textField: UITextField) -> Bool {
        confirmEmail()
        return true
    }
}


// MARK: - Animation

// MARK: Checkmark

@available(iOS 10.0, *)
private extension ConnectButton.CheckmarkView {
    func drawCheckmark(duration: TimeInterval) {
        UIView.performWithoutAnimation {
            self.indicator.alpha = 1
        }
        reset()
        
        let indicatorAnimation = CAKeyframeAnimation(keyPath: "position")
        indicatorAnimation.path = indicatorAnimationPath.cgPath
        indicatorAnimation.duration = 0.6 * duration
        #if swift(>=4.2)
        indicatorAnimation.timingFunction = CAMediaTimingFunction(name: .easeIn)
        #else
        indicatorAnimation.timingFunction = CAMediaTimingFunction(name: kCAMediaTimingFunctionEaseIn)
        #endif
        indicatorAnimation.delegate = self
        indicator.layer.add(indicatorAnimation, forKey: "position along path")
        indicator.layer.position = indicatorAnimationPath.currentPoint
    }
}

@available(iOS 10.0, *)
extension ConnectButton.CheckmarkView: CAAnimationDelegate {
    func animationDidStop(_ anim: CAAnimation, finished flag: Bool) {
        if anim is CAKeyframeAnimation {
            indicator.alpha = 0
            
            checkmarkShape.strokeEnd = 1
            let checkmarkAnimation = CABasicAnimation(keyPath: "strokeEnd")
            checkmarkAnimation.fromValue = 0
            checkmarkAnimation.toValue = 1
            checkmarkAnimation.duration = 0.4 * anim.duration
            #if swift(>=4.2)
            checkmarkAnimation.timingFunction = CAMediaTimingFunction(name: .easeOut)
            #else
            checkmarkAnimation.timingFunction = CAMediaTimingFunction(name: kCAMediaTimingFunctionEaseOut)
            #endif
            self.checkmarkShape.add(checkmarkAnimation, forKey: "draw line")
        }
    }
}

// MARK: Progress bar

@available(iOS 10.0, *)
private extension ConnectButton.ProgressBar {
    func animator(duration: TimeInterval) -> UIViewPropertyAnimator {
        fractionComplete = 0
        let animator = UIViewPropertyAnimator(duration: duration, curve: .linear) {
            self.fractionComplete = 1
        }
        return animator
    }
}

// MARK: Button state

@available(iOS 10.0, *)
private extension ConnectButton {
    
    func animation(for animationState: AnimationState, with animator: UIViewPropertyAnimator) {
        switch animationState {
        case .loading:
            transitionToLoading(animator: animator)
            
        case let .connect(service, message):
            transitionToConnect(service: service, message: message, animator: animator)
            
        case let .createAccount(message):
            primaryLabelAnimator.transition(with: .rotateDown, updatedValue: .text(message), insets: .standard, addingTo: animator)
            
        case let .slideToDisconnect(message):
            transitionToSlideToDisconnect(message: message, animator: animator)
            
        case let .disconnecting(message):
            transitionToDisconnecting(message: message, animator: animator)
            
        case .slideToConnectWithToken:
            transitionToButtonState(isOn: true, labelValue:  .none, animator: animator)

        case let .enterEmail(suggestedEmail):
            transitionToEmail(suggestedEmail: suggestedEmail, animator: animator)
            
        case let .accessingAccount(message):
            transitionToAccessingAccount(message: message, animator: animator)
        
        case let .verifyingEmail(message):
            transitionToVerifyingAccount(message: message, animator: animator)
            
        case let .continueToService(service, message):
            transitionToContinueToService(service: service, message: message, animator: animator)
            
        case let .connecting(message):
            transitionToConnecting(message: message, animator: animator)
            
        case .checkmark:
            transitionToCheckmark(animator: animator)
            
        case let .connected(service, message):
            transitionToConnected(service: service, message: message, animator: animator)
            
        case let .disconnected(service, message):
            transitionToDisconnected(service: service, message: message, animator: animator)
        }
    }
    
    private func transitionToLoading(animator: UIViewPropertyAnimator) {
        primaryLabelAnimator.configure(.text("button.state.loading".localized), insets: .standard)
        footerLabelAnimator.configure(ConnectButtonController.FooterMessages.poweredBy.value)
        
        animator.addAnimations {
            self.backgroundView.backgroundColor = .black
        }
        
        pulseAnimateLabel(toAlpha: .partial)
    }
    
    private func transitionToConnect(service: Service, message: String, animator: UIViewPropertyAnimator) {
        stopPulseAnimation()
       
        primaryLabelAnimator.transition(with: .crossfade, updatedValue: .text(message), insets: .avoidSwitchKnob, addingTo: animator)
        
        animator.addAnimations {
            self.progressBar.alpha = 0
            self.backgroundView.backgroundColor = .black
            self.switchControl.configure(with: service, networkController: self.imageViewNetworkController)
            self.switchControl.isOn = false
            self.switchControl.knob.maskedEndCaps = .all
            self.switchControl.alpha = 1
            
            // This is only relevent for dark mode when we draw a border around the switch
            self.backgroundView.border.opacity = 1
        }
    }
    
    private func transitionToButtonState(isOn: Bool, labelValue: LabelValue, animator: UIViewPropertyAnimator) {
        primaryLabelAnimator.transition(with: .crossfade, updatedValue: labelValue, insets: .avoidSwitchKnob, addingTo: animator)
        
        progressBar.configure(with: nil)
        progressBar.alpha = 1
        
        animator.addAnimations {
            self.backgroundView.backgroundColor = Style.Color.grey
            self.switchControl.isOn = isOn
        }
    }
    
    private func transitionToEmail(suggestedEmail: String?, animator: UIViewPropertyAnimator, shouldBecomeFirstResponder: Bool = false) {
        let email = emailEntryField.text?.isEmpty != true ? emailEntryField.text : suggestedEmail
        let scaleFactor = Layout.height / Layout.knobDiameter
        
        emailEntryField.text = email
        
        emailConfirmButton.transform = CGAffineTransform(scaleX: 1 / scaleFactor, y: 1 / scaleFactor)
        emailConfirmButton.maskedEndCaps = .all // Match the switch knob at the start of the animation
        
        primaryLabelAnimator.transition(with: .crossfade,
                                        updatedValue: .none,
                                        addingTo: animator)
        
        progressBar.configure(with: nil)
        progressBar.alpha = 0
        
        emailEntryField.alpha = 0
        animator.addAnimations {
            self.backgroundView.backgroundColor = Style.Color.lightGrey
            
            self.switchControl.isOn = true
            self.switchControl.knob.transform = CGAffineTransform(scaleX: scaleFactor, y: scaleFactor)
            self.switchControl.knob.maskedEndCaps = .right // Morph into the email button
            self.switchControl.alpha = 0
            
            self.emailConfirmButtonTrack.layoutIfNeeded() // Move the emailConfirmButton along with the switch
            
            self.emailConfirmButton.transform = .identity
            self.emailConfirmButton.maskedEndCaps = .right
            self.emailConfirmButton.alpha = 1
            
            // This is only relevent for dark mode when we draw a border around the switch
            self.backgroundView.border.opacity = 0
        }
        
        animator.addCompletion { position in
            // Keep the knob is a "clean" state since we don't animate backwards from this step
            self.switchControl.knob.transform = .identity
            self.switchControl.knob.maskedEndCaps = .all // reset
            
            switch position {
            case .start:
                self.switchControl.isOn = false
            case .end:
                // Fade in the email once the first animation completes
                let a = UIViewPropertyAnimator(duration: 0.25, curve: .easeOut) {
                    self.emailEntryField.alpha = 1
                }
                a.addCompletion { _ in
                    if suggestedEmail == nil || shouldBecomeFirstResponder {
                        self.emailEntryField.becomeFirstResponder()
                    }
                }
                a.startAnimation()
            default:
                break
            }
        }
    }
    
    private func transitionToAccessingAccount(message: String, animator: UIViewPropertyAnimator) {
        primaryLabelAnimator.transition(with: .crossfade, updatedValue: .text(message), insets: .standard, addingTo: animator)
        
        progressBar.configure(with: nil)
        progressBar.alpha = 1
        
        animator.addAnimations {
            self.switchControl.alpha = 0
            self.backgroundView.backgroundColor = Style.Color.grey
        }
    }
    
    private func transitionToVerifyingAccount(message: String, animator: UIViewPropertyAnimator) {
        primaryLabelAnimator.transition(with: .crossfade, updatedValue: .text(message), insets: .standard, addingTo: animator)
        
        progressBar.configure(with: nil)
        progressBar.alpha = 1
        
        animator.addAnimations {
            self.emailEntryField.alpha = 0
            self.emailConfirmButton.alpha = 0
            
            self.backgroundView.backgroundColor = Style.Color.grey
            
            // This is only relevent for dark mode when we draw a border around the switch
            self.backgroundView.border.opacity = 1
        }
        
        animator.addCompletion { _ in
            self.emailConfirmButton.transform = .identity
        }
    }
    
    private func transitionToContinueToService(service: Service, message: String, animator: UIViewPropertyAnimator) {
        primaryLabelAnimator.transition(with: .rotateDown, updatedValue: .text(message), insets: .standard, addingTo: animator)
        
        progressBar.configure(with: service)
        
        animator.addAnimations {
            self.backgroundView.backgroundColor = service.brandColor
        }
    }
    
    private func transitionToCheckmark(animator: UIViewPropertyAnimator) {
        primaryLabelAnimator.transition(with: .rotateDown, updatedValue: .none, addingTo: animator)
        
        backgroundView.backgroundColor = .black
        
        checkmark.alpha = 1
        checkmark.outline.transform = CGAffineTransform(scaleX: 0, y: 0)
        
        animator.addAnimations {
            self.progressBar.alpha = 0
            self.checkmark.outline.transform = .identity
        }
        
        animator.addCompletion { _ in
            self.progressBar.alpha = 1
            self.progressBar.fractionComplete = 0
        }
        
        checkmark.drawCheckmark(duration: 1.25)
    }
    
    private func transitionToConnecting(message: String, animator: UIViewPropertyAnimator) {
        primaryLabelAnimator.transition(with: .rotateDown, updatedValue: .text(message), insets: .standard, addingTo: animator)
        
        progressBar.configure(with: nil)
        progressBar.alpha = 1
        
        animator.addAnimations {
            self.backgroundView.backgroundColor = Style.Color.grey
        }
    }
    
    private func transitionToConnected(service: Service, message: String, animator: UIViewPropertyAnimator) {
        stopPulseAnimateLabel() // If we canceled disconnect
        
        switchControl.primeAnimation_centerKnob()
        primaryLabelAnimator.transition(with: .crossfade, updatedValue: .text(message), insets: .avoidSwitchKnob, addingTo: animator)
        
        progressBar.configure(with: service)
        progressBar.fractionComplete = 0
        
        animator.addAnimations {
            self.backgroundView.backgroundColor = .black
            
            self.switchControl.configure(with: service, networkController: self.imageViewNetworkController)
            self.switchControl.alpha = 1
            self.switchControl.isOn = true
            
            self.checkmark.alpha = 0
            
            // Animate the checkmark along with the knob from the center position to the knob's final position
            let knobOffsetFromCenter = 0.5 * self.backgroundView.bounds.width - Layout.knobInset - 0.5 * Layout.knobDiameter
            self.checkmark.transform = CGAffineTransform(translationX: knobOffsetFromCenter, y: 0)
        }
        
        animator.addCompletion { _ in
            self.checkmark.transform = .identity
        }
    }
    
    private func transitionToSlideToDisconnect(message: String, animator: UIViewPropertyAnimator) {
        primaryLabelAnimator.transition(with: .crossfade,
                                        updatedValue: .text(message),
                                        insets: .avoidSwitchKnob,
                                        addingTo: animator)
        pulseAnimateLabel(isReverse: false)
    }
    
    private func transitionToDisconnecting(message: String, animator: UIViewPropertyAnimator) {
        transitionToButtonState(isOn: false, labelValue:  .text(message), animator: animator)
        stopPulseAnimateLabel()
    }
    
    private func transitionToDisconnected(service: Service, message: String, animator: UIViewPropertyAnimator) {
        primaryLabelAnimator.transition(with: .rotateDown, updatedValue: .text(message), insets: .avoidSwitchKnob, addingTo: animator)
        
        progressBar.configure(with: service)
        progressBar.fractionComplete = 0
        
        animator.addAnimations {
            self.backgroundView.backgroundColor = .black
            self.switchControl.configure(with: service, networkController: self.imageViewNetworkController)
            self.switchControl.isOn = false
            self.switchControl.knob.maskedEndCaps = .all
            self.switchControl.alpha = 1
        }
    }
}<|MERGE_RESOLUTION|>--- conflicted
+++ resolved
@@ -1030,17 +1030,6 @@
     
     private var pulseAnimation: UIViewPropertyAnimator?
     
-<<<<<<< HEAD
-    private func pulseAnimateLabel(isReverse: Bool) {
-        self.pulseAnimation = UIViewPropertyAnimator.runningPropertyAnimator(withDuration: 1.2, delay: 0.0, options: [.curveLinear, .repeat], animations: {
-            self.primaryLabelAnimator.primary.label.alpha = isReverse ? 1.0 : 0.4
-        }) { _ in
-            self.pulseAnimateLabel(isReverse: !isReverse)
-        }
-    }
-    
-    private func stopPulseAnimateLabel() {
-=======
     private enum PulseAnimationAlpha: CGFloat {
         case full = 1.0
         case partial = 0.4
@@ -1064,7 +1053,6 @@
     }
     
     private func stopPulseAnimation() {
->>>>>>> d5fc8165
         pulseAnimation?.stopAnimation(true)
         pulseAnimation = nil
     }
