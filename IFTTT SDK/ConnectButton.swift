--- conflicted
+++ resolved
@@ -1161,7 +1161,7 @@
             footerLabelAnimator.configure(ConnectButtonController.FooterMessages.poweredBy.value)
             backgroundView.backgroundColor = .black
             
-            pulseAnimateLabel(isReverse: false)
+            pulseAnimateLabel(toAlpha: .partial)
             
         case .loadingFailed:
             pulseAnimation?.stopAnimation(true)
@@ -1212,8 +1212,6 @@
         }
     }
     
-<<<<<<< HEAD
-=======
     private func transitionToLoading(animator: UIViewPropertyAnimator) {
         primaryLabelAnimator.configure(.text("button.state.loading".localized), insets: .standard)
         footerLabelAnimator.configure(ConnectButtonController.FooterMessages.poweredBy.value)
@@ -1225,7 +1223,6 @@
         pulseAnimateLabel(toAlpha: .partial)
     }
     
->>>>>>> 0a08a4f5
     private func transitionToConnect(service: Service, message: String, animator: UIViewPropertyAnimator) {
         stopPulseAnimation()
        
