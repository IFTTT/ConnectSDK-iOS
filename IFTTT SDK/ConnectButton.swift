--- conflicted
+++ resolved
@@ -756,32 +756,13 @@
         }
     }
     
-<<<<<<< HEAD
     private func transitionToVerifying(message: String, animator: UIViewPropertyAnimator) {
-        primaryLabelAnimator.transition(with: .crossfade, updatedValue: .text(message), insets: .standard, addingTo: animator)
-=======
-    private func transitionToAccessingAccount(message: String, animator: UIViewPropertyAnimator) {
         primaryLabelAnimator.transition(updatedValue: .text(message), insets: .standard, addingTo: animator)
->>>>>>> 8ce4f2a9
         
         progressBar.configure(with: nil)
         progressBar.alpha = 1
         
         animator.addAnimations {
-            self.switchControl.alpha = 0
-<<<<<<< HEAD
-=======
-        }
-    }
-    
-    private func transitionToVerifyingAccount(message: String, animator: UIViewPropertyAnimator) {
-        primaryLabelAnimator.transition(updatedValue: .text(message), insets: .standard, addingTo: animator)
-        
-        progressBar.configure(with: nil)
-        progressBar.alpha = 1
-        
-        animator.addAnimations {
->>>>>>> 8ce4f2a9
             self.emailEntryField.alpha = 0
             self.emailConfirmButton.alpha = 0
             self.backgroundView.backgroundColor = .black
