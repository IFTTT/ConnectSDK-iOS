//
//  ConnectionsSynchronizer.swift
//  IFTTT SDK
//
//  Copyright © 2020 IFTTT. All rights reserved.
//

import Foundation
import UIKit
#if canImport(BackgroundTasks)
import BackgroundTasks
#endif

/// Controls current running state
enum RunState: String {
    /// Currently stopped
    case stopped = "stopped"
    
    /// Currently running
    case running = "running"
    
    /// Unknown state
    case unknown = "unknown"
}

public typealias BoolClosure = (Bool) -> Void

/// A set of application lifecycle events that are used to determine whether or not a synchronization should occur for that application lifecycle event.
public struct ApplicationLifecycleSynchronizationOptions: OptionSet, CustomStringConvertible {
    public let rawValue: Int

    /// Option for the UIApplication.didEnterBackground lifecycle event
    public static let applicationDidEnterBackground = ApplicationLifecycleSynchronizationOptions(rawValue: 1 << 0)
    
    /// Option for the UIApplication.didBecomeActive lifecycle event
    public static let applicationDidBecomeActive  = ApplicationLifecycleSynchronizationOptions(rawValue: 1 << 1)

    /// Describes all supported lifecycle events
    public static let all: ApplicationLifecycleSynchronizationOptions = [.applicationDidEnterBackground, .applicationDidBecomeActive]
    
    /// Describes none of the application lifecycle events.
    public static let none: ApplicationLifecycleSynchronizationOptions = []
    
    public init(rawValue: Int) {
        self.rawValue = rawValue
    }
    
    public var description: String {
        var strings = [String]()
        if self.contains(.applicationDidBecomeActive) {
            strings.append("ApplicationDidBecomeActive")
        }
        if self.contains(.applicationDidEnterBackground) {
            strings.append("ApplicationDidEnterBackground")
        }
        return strings.joined(separator: ", ")
    }
}

/**
 Handles synchronizing events from the SDK to the backend.
 
 Uses the following mechanisms to do so:
 - Background processing
 - App lifecycle events
    - App going to background
    - App transitions to active state
 - Other events specified by `SynchronizationSource`
*/
final class ConnectionsSynchronizer {
    private let eventPublisher: EventPublisher<SynchronizationTriggerEvent>
    private let location: LocationService
    private let registry: ConnectionsRegistry
    private let connectionsMonitor: ConnectionsMonitor
    private let nativeServicesCoordinator: NativeServicesCoordinator
    private let subscribers: [SynchronizationSubscriber]
    private var scheduler: SynchronizationScheduler
    private let permissionsRequestor: PermissionsRequestor
    
    private var state: RunState = .unknown
    
    /// Private shared instance of connections synchronizer to use in starting/stopping synchronization
    private static var _shared: ConnectionsSynchronizer!
    
    /// Internal method to use in grabbing synchronizer instance.
    static var shared: ConnectionsSynchronizer = {
        if _shared == nil {
            _shared = ConnectionsSynchronizer()
        }
        return _shared
    }()
    
    /// Creates an instance of the `ConnectionsSynchronizer`.
    private init() {
        let regionEventsRegistry = RegionEventsRegistry()
        let connectionsRegistry = ConnectionsRegistry()
        let permissionsRequestor = PermissionsRequestor(registry: connectionsRegistry)
        let eventPublisher = EventPublisher<SynchronizationTriggerEvent>()
        let regionsMonitor = RegionsMonitor(allowsBackgroundLocationUpdates: Bundle.main.backgroundLocationEnabled)
        let locationSessionManager = RegionEventsSessionManager(networkController: .init(urlSession: .regionEventsURLSession),
                                                                regionEventsRegistry: regionEventsRegistry)
        
        let location = LocationService(regionsMonitor: regionsMonitor,
                                       regionEventsRegistry: regionEventsRegistry,
                                       connectionsRegistry: connectionsRegistry,
                                       sessionManager: locationSessionManager,
                                       eventPublisher: eventPublisher)
        
        let connectionsMonitor = ConnectionsMonitor(connectionsRegistry: connectionsRegistry)
        let nativeServicesCoordinator = NativeServicesCoordinator(locationService: location,
                                                                  permissionsRequestor: permissionsRequestor)

        self.subscribers = [
            connectionsMonitor,
            location
        ]
        
        self.registry = connectionsRegistry
        self.nativeServicesCoordinator = nativeServicesCoordinator
        self.eventPublisher = eventPublisher
        self.location = location
        self.connectionsMonitor = connectionsMonitor
        self.permissionsRequestor = permissionsRequestor
        
        let manager = SynchronizationManager(subscribers: subscribers)
        self.scheduler = SynchronizationScheduler(manager: manager,
                                                  triggers: eventPublisher)
        self.scheduler.onAuthenticationFailure = { [weak self] in
            self?.deactivate()
            ConnectButtonController.authenticationFailureHandler?()
        }
        setupRegistryNotifications()
        location.start()
    }
    
    /// Performs basic setup of the SDK with Application lifecycle synchronization options.
    ///
    /// - Parameters:
    ///     - lifecycleSynchronizationOptions: The synchronization options to use in setting up App Lifecycle notification observers.
    func setup(lifecycleSynchronizationOptions: ApplicationLifecycleSynchronizationOptions) {
        scheduler.setup(lifecycleSynchronizationOptions: lifecycleSynchronizationOptions)
    }
    
    /// Can be used to force a synchronization.
    ///
    /// - Parameters:
    ///     - isActivation: Is this forced synchronization due to connections being activated?
    func update(isActivation: Bool = false) {
        let source: SynchronizationSource = isActivation ? .connectionActivation: .forceUpdate
        let event = SynchronizationTriggerEvent(source: source, completionHandler: nil)
        eventPublisher.onNext(event)
    }
    
    /// Used to start the synchronization with an optional list of connection ids to monitor.
    ///
    /// - Parameters:
    ///     - connections: An optional list of connections to start monitoring.
    func activate(connections ids: [String]? = nil) {
        if let ids = ids {
            registry.addConnections(with: ids, shouldNotify: false)
            ConnectButtonController.synchronizationLog("Activated synchronization with connection ids: \(ids)")
        } else {
            ConnectButtonController.synchronizationLog("Activated synchronization")
        }
        start()
        update(isActivation: true)
    }
    
    /// Used to deactivate and stop synchronization.
    func deactivate() {
        ConnectButtonController.synchronizationLog("Deactivating synchronization...")
        stop()
        ConnectButtonController.synchronizationLog("Synchronization deactivated")
    }
    
    /// Call this to start the synchronization. Safe to be called multiple times.
    private func start() {
        if state == .running { return }
        
        setupNotifications()
        performPreflightChecks()
        Keychain.resetIfNecessary(force: false)
        scheduler.start()
        state = .running
    }
    
    /// Call this to stop the synchronization completely. Safe to be called multiple times.
    private func stop() {
        stopNotifications()
        Keychain.resetIfNecessary(force: true)
        scheduler.stop()
        state = .stopped
    }
    
    /// Runs checks to see what capabilities the target currently has and prints messages to the console as required.
    private func performPreflightChecks() {
        if !Bundle.main.backgroundLocationEnabled {
            ConnectButtonController.synchronizationLog("Background location not enabled for this target! Enable background location to allow location updates to be delivered to the app in the background.")
        }
    }
    
    /// Peforms internal setup to allow the SDK to perform work in response to notification center notifications.
    private func setupNotifications() {
        if #available(iOS 13.0, *) {
            NotificationCenter.default.addObserver(self,
                                                   selector: #selector(applicationDidEnterBackground),
                                                   name: UIApplication.didEnterBackgroundNotification,
                                                   object: nil)
        }
    }
    
    /// Stops notification observation
    private func stopNotifications() {
        NotificationCenter.default.removeObserver(self)
    }
    
    private func setupRegistryNotifications() {
        NotificationCenter.default.addObserver(forName: .UpdateConnectionsName,
                                               object: nil,
                                               queue: nil) { [weak self] (notification) in
            guard let userInfo = notification.userInfo,
                  let connectionUpdates = userInfo[ConnectionsRegistryNotification.UpdateConnectionsSetKey] as? [JSON] else { return }
            let connectionsSet = Set(connectionUpdates
                .compactMap { Connection.ConnectionStorage(json: $0) })
            self?.nativeServicesCoordinator.processConnectionUpdate(connectionsSet)
        }
    }
    
    /// Hook to be called when the application enters the background.
    @objc private func applicationDidEnterBackground() {
        scheduler.applicationDidEnterBackground()
    }
    
    /// Call this to setup background processes. Must be called before the application finishes launching.
    func setupBackgroundProcess() {
        scheduler.setupBackgroundProcess()
    }
    
    /// Call this to tear down background processes.
    func teardownBackgroundProcess() {
        scheduler.tearDownBackgroundProcess()
    }
    
    /// Call this to control whether or not the SDK should show permissions prompts.
    func setShowPermissionsPrompts(_ showPermissionsPrompts: Bool) {
        permissionsRequestor.showPermissionsPrompts = showPermissionsPrompts
    }
    
    func performFetchWithCompletionHandler(backgroundFetchCompletion: ((UIBackgroundFetchResult) -> Void)?) {
        let event = SynchronizationTriggerEvent(source: .backgroundFetch) { (result, _) in
            backgroundFetchCompletion?(result)
        }
        eventPublisher.onNext(event)
    }
    
    func didReceiveSilentRemoteNotification(backgroundFetchCompletion: ((UIBackgroundFetchResult) -> Void)?) {
        let event = SynchronizationTriggerEvent(source: .silentPushNotification) { (result, _) in
            backgroundFetchCompletion?(result)
        }
        eventPublisher.onNext(event)
    }
    
    func startBackgroundProcess(success: @escaping BoolClosure) {
        let event = SynchronizationTriggerEvent(source: .externalBackgroundProcess) { (result, _) in
            success(result != .failed)
        }
        eventPublisher.onNext(event)
    }
    
    func stopCurrentSynchronization() {
        scheduler.stopCurrentSynchronization()
    }
    
<<<<<<< HEAD
    func setDeveloperBackgroundProcessClosures(launchHandler: VoidClosure?, expirationHandler: VoidClosure?) {
        scheduler.developerBackgroundProcessLaunchClosure = launchHandler
        scheduler.developerBackgroundProcessExpirationClosure = expirationHandler
=======
    func setGeofencesEnabled(_ enabled: Bool, for connectionId: String) {
        registry.updateConnectionGeofencesEnabled(enabled, connectionId: connectionId)
    }
    
    func geofencesEnabled(for connectionId: String) -> Bool {
        return registry.geofencesEnabled(connectionId: connectionId)
>>>>>>> 3e92ab33
    }
}

/// Handles coordination of native services with a set of connections
private class NativeServicesCoordinator {
    private let locationService: LocationService
    private let permissionsRequestor: PermissionsRequestor
    private let operationQueue: OperationQueue
    
    init(locationService: LocationService, permissionsRequestor: PermissionsRequestor) {
        self.locationService = locationService
        self.permissionsRequestor = permissionsRequestor
        self.operationQueue = OperationQueue.main
    }
    
    func processConnectionUpdate(_ updates: Set<Connection.ConnectionStorage>) {
        operationQueue.addOperation {
            self.permissionsRequestor.processUpdate(with: updates)
            self.locationService.updateRegions(from: updates)
        }
    }
}<|MERGE_RESOLUTION|>--- conflicted
+++ resolved
@@ -271,18 +271,17 @@
         scheduler.stopCurrentSynchronization()
     }
     
-<<<<<<< HEAD
+    func setGeofencesEnabled(_ enabled: Bool, for connectionId: String) {
+        registry.updateConnectionGeofencesEnabled(enabled, connectionId: connectionId)
+    }
+    
+    func geofencesEnabled(for connectionId: String) -> Bool {
+        return registry.geofencesEnabled(connectionId: connectionId)
+    }
+    
     func setDeveloperBackgroundProcessClosures(launchHandler: VoidClosure?, expirationHandler: VoidClosure?) {
         scheduler.developerBackgroundProcessLaunchClosure = launchHandler
         scheduler.developerBackgroundProcessExpirationClosure = expirationHandler
-=======
-    func setGeofencesEnabled(_ enabled: Bool, for connectionId: String) {
-        registry.updateConnectionGeofencesEnabled(enabled, connectionId: connectionId)
-    }
-    
-    func geofencesEnabled(for connectionId: String) -> Bool {
-        return registry.geofencesEnabled(connectionId: connectionId)
->>>>>>> 3e92ab33
     }
 }
 
