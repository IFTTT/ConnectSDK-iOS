--- conflicted
+++ resolved
@@ -87,34 +87,16 @@
         view.heightAnchor.constraint(equalToConstant: length).isActive = true
         view.widthAnchor.constraint(equalToConstant: length).isActive = true
     }
-<<<<<<< HEAD
+
     func height(to constant: CGFloat) {
         view.heightAnchor.constraint(equalToConstant: constant).isActive = true
     }
-    func width(to otherView: UIView) {
-        view.widthAnchor.constraint(equalTo: otherView.widthAnchor).isActive = true
-    }
-    func edges(to otherView: UIView, edges: UIRectEdge = .all, inset: UIEdgeInsets = .zero) {
-        if edges.contains(.top) {
-            view.topAnchor.constraint(equalTo: otherView.topAnchor, constant: inset.top).isActive = true
-        }
-        if edges.contains(.left) {
-            view.leftAnchor.constraint(equalTo: otherView.leftAnchor, constant: inset.left).isActive = true
-        }
-        if edges.contains(.bottom) {
-            view.bottomAnchor.constraint(equalTo: otherView.bottomAnchor, constant: -inset.bottom).isActive = true
-        }
-        if edges.contains(.right) {
-            view.rightAnchor.constraint(equalTo: otherView.rightAnchor, constant: -inset.right).isActive = true
-        }
-=======
     
     /// Constrains the `view`s width to that of a layout guide
     ///
     /// - Parameter guide: Provides the widthAnchor
     func width(to guide: LayoutGuide) {
         view.widthAnchor.constraint(equalTo: guide.widthAnchor).isActive = true
->>>>>>> 0273bb68
     }
     
     /// Constrains the `view`s edges to another view's edges
