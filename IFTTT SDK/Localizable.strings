--- conflicted
+++ resolved
@@ -28,18 +28,9 @@
 
 "button.footer.works_with" = "WORKS WITH ";
 "button.footer.email.invalid" = "Enter valid email";
-<<<<<<< HEAD
-"button.footer.loading.failed" = "Failed to load Connection.";
-"button.footer.email.sign_in" = "Using %@. ";
-"button.footer.email.change_email" = "Change.";
-"button.footer.signed_in" = " sign in to ";
-"button.footer.connect" = "Sign in to connect %@ with %@";
-"button.footer.manage" = "You're all set. Manage connection with ";
-"button.footer.disconnect" = "Slide to disconnect";
-=======
+"button.footer.loading.failed" = "This is taking awhile. Check that your device has an internet connection.";
 "button.footer.email.prefix" = "Secure connections with ";
 "button.footer.email.postfix" = "Learn more";
->>>>>>> 60835d8e
 
 "about.title" = " connects %@ and %@";
 "about.connect" = "Unlock new features when your favorite things work together";
