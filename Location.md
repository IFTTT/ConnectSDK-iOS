# Location
The IFTTT Connect SDK supports native geofencing for connections using the IFTTT Location service. The geofence functionality is done using CoreLocation's region monitoring API. The documentation for this API is located [here](https://developer.apple.com/documentation/corelocation/monitoring_the_user_s_proximity_to_geographic_regions). 

<!-- TOC depthFrom:2 depthTo:6 withLinks:1 updateOnSave:1 orderedList:0 -->
- [Dependencies](#dependencies)
- [Prerequisites](#prerequisites)
- [Usage](#usage)

## Dependencies
- [CoreLocation geofence monitoring](https://developer.apple.com/documentation/corelocation/monitoring_the_user_s_proximity_to_geographic_regions)

## Prerequisites
- To use this library, you should have a connection on your service on IFTTT that connects the IFTTT Location service. To learn more about creating connections, please visit [developer documentation](https://platform.ifttt.com/docs/connections). 
- Add location background mode to your target's info.plist.<br> 
Example:
  ```
  <key>UIBackgroundModes</key>
  <array>
	<string>location</string>
  </array>
  ```e
  This is required in order for the operating system to launch the app when it's not in memory to respond to geofence updates. 
- Add the descriptions for the "Always Allow" and "When In Use" location permission level to your target's info.plist.<br>
Example:
  ```
  <key>NSLocationAlwaysAndWhenInUseUsageDescription</key><string>Grocery Express needs your location to be able to update your Connections and run your applets with your location.</string>
  <key>NSLocationWhenInUseUsageDescription</key><string>Grocery Express needs your location to be able to update your Connections and run your applets with your location.</string>
  ```

## Usage

### Initialization
To initialize synchronization and location monitoring, call `ConnectButtonController.initialize(options: InitializerOptions)`. This should be done as soon as possible and before the app is finished launching. This will not start the synchronization but it will start monitoring locations. If the app is launched in the background by a location update, calling this method will ensure that the location update will be captured by the SDK to be uploaded. If you would like the SDK to manage the [background process](#background-process) for you, set `enableSDKBackgroundProcess` on `InitializerOptions` to `true`. If you would like the SDK to show the native iOS permission prompts for you, set `showPermissionsPrompts` on `InitializerOptions` to `true`.

#### Background Process
The SDK supports the usage of background processes to periodically run synchronizations. This is done using the `BackgroundTasks` iOS framework. The documentation for this framework is located [here](https://developer.apple.com/documentation/backgroundtasks). When the app is configured to use `BackgroundTasks`, the app registers a task with identifier `com.ifttt.ifttt.synchronization_scheduler`. Furthermore, the app submits a `BGProcessingTaskRequest` with the identifier in the previous sentence. The `BGProcessingTaskRequest` is configured such that `requiresNetworkConnectivity` is set to `true`, `requiresExternalPower` is set to `true`, and `earliestBeginDate` is set to a value one hour in the future from the time that the app goes to the background. If the system launches the background process, the SDK runs a synchronization and then submits another task with the scheduler once the synchronization is complete. In this case, the `earliestBeginDate` of this background process is set to run one hour after the synchronization completes.

Alternatively, if you'd like to create your own background process/task but run a synchronization, you can call `ConnectButtonController.startBackgroundProcess(success:)`. The parameter to the method gets invoked once the synchronization is complete. To cancel a synchronization due to background process/task expiration, you can call `ConnectButtonController.stopCurrentSynchronization()`.

#### Opting in to the SDK schedule background processes
- Add the processing background mode to your target's info.plist. Example:
  ```
  <key>UIBackgroundModes</key>
  <array>
	<string>processing</string>
  </array>
  ```
- Add the IFTTT background process identifier: `com.ifttt.ifttt.synchronization_scheduler` to your target's info.plist for the key `BGTaskSchedulerPermittedIdentifiers`. Example: 
  ```
  <key>BGTaskSchedulerPermittedIdentifiers</key>
  <array>
	<string>com.ifttt.ifttt.synchronization_scheduler</string>
  </array>
  ```
- Call `ConnectButtonController.setupSDKBackgroundProcess()`. This method is required to be called before the app finishes launching. Not doing so will result in a `NSInternalInconsistencyException`.

### Setup
To setup synchronization, call `ConnectButtonController.setup(with:lifecycleSynchronizationOptions)`. This method allows for the passing of an `ConnectionCredentialProvider` to update the SDK with as well as an instance of `ApplicationLifecycleSynchronizationOptions` to determine what application lifecycle events the synchronization should be run on.

### Activation
To activate location monitoring and start synchronization, call `ConnectButtonController.activate(connections:)`. If the list of connection identifiers is known when activating the synchronization, pass this in to the method. This method can be called multiple times.

### Deactivation
To deactivate location monitoring and stop synchronization completely, call `ConnectButtonController.deactivate()`. Calling this will deactivate all registered geofences and remove all connections that are being monitored by the SDK. If you would like to restart location monitoring and synchronization after calling `ConnectButtonController.deactivate()`, call `ConnectButtonController.activate(connections:)`. This method can be called multiple times.

### Manual updates
To kick off a manual update of registered geofences and connection data, you can call `ConnectButtonController.update(with:)`.

### Logging
To enable verbose logging, set `ConnectButtonController.synchronizationLoggingEnabled = true`. To disable verbose logging, set `ConnectButtonController.synchronizationLoggingEnabled = false`. By default the logs get printed out using `NSLog`. If you'd like to supply your own logging handler, you may do so by setting a custom closure for `ConnectButtonController.synchnronizationLoggingHandler`. Setting this closure will not log any events using `NSLog`. If `ConnectButtonController.synchronizationLoggingEnabled = false` then neither the custom logging handler nor `NSLog` will be invoked to log events.

### Handling authentication failures
There exist cases in which the SDK can encounter an authentication failure. This could potentially happen due to a IFTTT user potentially getting deactivated or the token associated with the user being malformed. If you'd to get notifed of this failure and run any code, set a closure for the `ConnectButtonController.authenticationFailureHandler` property and it will get invoked after the SDK deactivates synchronization. It is the responsibility of the developer to perform SDK [setup](#Setup) and [activation](#Activation) after this occurs.

## Advanced
### Silent push notification support
While the SDK doesn't support receiving silent push notifications directly, if you've configured your app to receive silent push notifications and you'd like to run a  synchronization, you can call `ConnectButtonController.didReceiveSilentRemoteNotification(backgroundFetchCompletion:)` in the `didReceiveRemoteNotification(userInfo:fetchCompletionHandler)` `UIApplicationDelegate` method. The `backgroundFetchCompletion` closure will be invoked once the synchronization is complete with an appropriate `UIBackgroundFetchResult` enum value.

### Background Fetch support
The SDK doesn't directly invoke any background fetch methods. To use background fetch to run a synchronization while the app is in the background, you can call `ConnectButtonController.performFetchWithCompletionHandler(backgroundFetchCompletion:)` in the `performFetchWithCompletionHandler(completionHandler:)` `UIApplicationDelegate` method. The `backgroundFetchCompletion` closure will be invoked once the synchronization is complete with an appropriate `UIBackgroundFetchResult` enum value.

<<<<<<< HEAD
### Background process execution
To set closures to run when a SDK-defined background process runs, call `ConnectButtonController.setBackgroundProcessClosures(launchHandler:expirationHandler)`. The `launchHandler` parameter is the closure that's executed when a background process starts. The `expirationHandler` parameter is the closure that's executed when the background process is about to be ended by the system.
=======
### Geofence Toggling
The SDK supports toggling geofences on and off for a given connection. To toggle geofences for a connection, call `ConnectButtonController.setGeofencesEnabled(enabled:for:)`.
>>>>>>> 3e92ab33

### Notes
- Automatic synchronization for a given connection will only be run if the connection has location triggers. Similarly, location region monitoring will only be started if the connection has location triggers setup.
- The SDK runs a synchronization by default for the following events:
    - When a connection is enabled via the user sliding the connect button
    - When a connection is disabled via the user sliding the connect button
    - When a connection is updated via displaying the connect button.
    - When the user enters a region specified by a connection geofence
    - When the user exits a region specified by a connection geofence
- Since the SDK needs to be able to store and read data while the app is in the background, the data is saved to the host app's container with the protection level `NSData.WritingOptions.completeFileProtectionUntilFirstUserAuthentication`.<|MERGE_RESOLUTION|>--- conflicted
+++ resolved
@@ -79,13 +79,11 @@
 ### Background Fetch support
 The SDK doesn't directly invoke any background fetch methods. To use background fetch to run a synchronization while the app is in the background, you can call `ConnectButtonController.performFetchWithCompletionHandler(backgroundFetchCompletion:)` in the `performFetchWithCompletionHandler(completionHandler:)` `UIApplicationDelegate` method. The `backgroundFetchCompletion` closure will be invoked once the synchronization is complete with an appropriate `UIBackgroundFetchResult` enum value.
 
-<<<<<<< HEAD
+### Geofence Toggling
+The SDK supports toggling geofences on and off for a given connection. To toggle geofences for a connection, call `ConnectButtonController.setGeofencesEnabled(enabled:for:)`.
+
 ### Background process execution
 To set closures to run when a SDK-defined background process runs, call `ConnectButtonController.setBackgroundProcessClosures(launchHandler:expirationHandler)`. The `launchHandler` parameter is the closure that's executed when a background process starts. The `expirationHandler` parameter is the closure that's executed when the background process is about to be ended by the system.
-=======
-### Geofence Toggling
-The SDK supports toggling geofences on and off for a given connection. To toggle geofences for a connection, call `ConnectButtonController.setGeofencesEnabled(enabled:for:)`.
->>>>>>> 3e92ab33
 
 ### Notes
 - Automatic synchronization for a given connection will only be run if the connection has location triggers. Similarly, location region monitoring will only be started if the connection has location triggers setup.
